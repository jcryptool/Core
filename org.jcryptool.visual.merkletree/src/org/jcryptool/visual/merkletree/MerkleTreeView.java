--- conflicted
+++ resolved
@@ -1,634 +1,342 @@
-<<<<<<< HEAD
-package org.jcryptool.visual.merkletree;
-
-import java.util.Arrays;
-import org.eclipse.swt.SWT;
-import org.eclipse.swt.custom.BusyIndicator;
-import org.eclipse.swt.custom.ScrolledComposite;
-import org.eclipse.swt.events.SelectionAdapter;
-import org.eclipse.swt.events.SelectionEvent;
-import org.eclipse.swt.layout.GridData;
-import org.eclipse.swt.layout.GridLayout;
-import org.eclipse.swt.widgets.Composite;
-import org.eclipse.swt.widgets.Control;
-import org.eclipse.swt.widgets.Display;
-import org.eclipse.swt.widgets.MessageBox;
-import org.eclipse.swt.widgets.Shell;
-import org.eclipse.swt.widgets.TabFolder;
-import org.eclipse.swt.widgets.TabItem;
-import org.eclipse.ui.PlatformUI;
-import org.eclipse.ui.part.ViewPart;
-import org.jcryptool.core.util.fonts.FontService;
-import org.jcryptool.visual.merkletree.algorithm.ISimpleMerkle;
-import org.jcryptool.visual.merkletree.ui.MerkleConst;
-import org.jcryptool.visual.merkletree.ui.MerkleConst.SUIT;
-import org.jcryptool.visual.merkletree.ui.MerkleTreeComposite;
-import org.jcryptool.visual.merkletree.ui.MerkleTreeKeyComposite;
-import org.jcryptool.visual.merkletree.ui.MerkleTreeSignatureComposite;
-import org.jcryptool.visual.merkletree.ui.MerkleTreeVerifikationComposite;
-import org.jcryptool.visual.merkletree.ui.MerkleTreeZestComposite;
-
-/**
- * Main GUI class, providing the basic composite, managing tabs and calling
- * other GUI classes
- * 
- * @author Kevin Muehlboeck
- * @author <i>revised by</i>
- * @author Maximilian Lindpointner
- * 
- * 
- */
-public class MerkleTreeView extends ViewPart {
-
-	public MerkleTreeView() {
-
-	}
-
-	private Composite parent;
-
-	private TabFolder tabFolder;
-
-	// this composite is what actually holds the plug-in contents
-	private MerkleTreeComposite baseComposite;
-
-	private MerkleTreeZestComposite zestTab;
-	private MerkleTreeKeyComposite keyTab;
-	private MerkleTreeSignatureComposite signatureTab;
-	private MerkleTreeVerifikationComposite verificationTab;
-	private ISimpleMerkle merkle;
-	private SUIT mode;
-	private int previousTab = 0;
-	private ViewPart masterView;
-	private ScrolledComposite scrolledComposite;
-	private Shell shell;
-
-	private TabItem tbtmParameter0;
-	private TabItem tbtmParameter1;
-	private TabItem tbtmParameter2;
-	private TabItem tbtmParameter3;
-	private TabItem tbtmParameter4;
-
-	private String signatures[];
-	private String messages[];
-
-	private Boolean unsavedChanges;
-	private boolean mustCreateTab[];
-
-	/*
-	 * (non-Javadoc)
-	 * 
-	 * @see org.eclipse.ui.part.WorkbenchPart#createPartControl(org.eclipse.swt.
-	 * widgets.Composite) This Method declares and sets the GUI-Control elements
-	 */
-	@Override
-	public void createPartControl(final Composite parent) {
-
-		this.parent = parent;
-		unsavedChanges = false;
-		masterView = this;
-		mustCreateTab = new boolean[5];
-		mode = SUIT.MSS;
-		shell = parent.getShell();
-
-		parent.setLayout(new GridLayout(1, false));
-
-		// Main composite
-		scrolledComposite = new ScrolledComposite(parent, SWT.H_SCROLL | SWT.V_SCROLL);
-		scrolledComposite.setLayoutData(new GridData(SWT.FILL, SWT.FILL, true, true, 1, 1));
-		scrolledComposite.setExpandHorizontal(true);
-		scrolledComposite.setExpandVertical(true);
-
-		tabFolder = new TabFolder(scrolledComposite, SWT.NONE);
-		tabFolder.setFont(FontService.getLargeFont());
-
-		// Key-generation
-		tbtmParameter0 = new TabItem(tabFolder, SWT.NONE);
-		tbtmParameter0.setText(Descriptions.MerkleTreeTab_0);
-		baseComposite = new MerkleTreeComposite(tabFolder, masterView);
-		tbtmParameter0.setControl(baseComposite);
-
-		// TreeView
-		tbtmParameter1 = new TabItem(tabFolder, SWT.NONE);
-		tbtmParameter1.setText(Descriptions.MerkleTreeTab_1);
-
-		// keys
-		tbtmParameter2 = new TabItem(tabFolder, SWT.NONE);
-		tbtmParameter2.setText(Descriptions.MerkleTreeTab_2);
-
-		// Signing
-		tbtmParameter3 = new TabItem(tabFolder, SWT.NONE);
-		tbtmParameter3.setText(Descriptions.MerkleTreeTab_3);
-
-		// Verification
-		tbtmParameter4 = new TabItem(tabFolder, SWT.NONE);
-		tbtmParameter4.setText(Descriptions.MerkleTreeTab_4);
-
-		// gets called when a user clicks a tab
-		tabFolder.addSelectionListener(new SelectionAdapter() {
-			@Override
-			public void widgetSelected(SelectionEvent event) {
-				int select = tabFolder.getSelectionIndex();
-				// this part calls a messagebox if parameters have been changed
-				// on the UI but no new key was created
-				if (unsavedChanges == true) {
-
-					tabFolder.setSelection(0);
-					MessageBox messageBox = new MessageBox(shell, SWT.ICON_INFORMATION | SWT.YES | SWT.NO | SWT.CANCEL);
-					messageBox.setMessage(Descriptions.UnsavedChanges);
-					messageBox.setText("Info");
-					// asks if changes should be done to key, discarded or
-					// action cancelled
-					switch (messageBox.open()) {
-					case SWT.YES:
-						merkle = baseComposite.getMTS().generateMerkleTree();
-						unsavedChanges = false;
-						break;
-					case SWT.NO:
-						unsavedChanges = false;
-						break;
-					case SWT.CANCEL:
-						removeFocus();
-					default:
-						select = 0;
-					}
-					tabFolder.setSelection(select);
-				}
-				// Calls messagebox if no key was created
-				if (merkle == null) {
-					tabFolder.setSelection(0);
-					MessageBox messageBoxx = new MessageBox(shell, SWT.ICON_INFORMATION | SWT.OK);
-					switch (mode) {
-					case XMSS:
-						messageBoxx.setMessage(Descriptions.XMSS.MerkleTree_Generation_Info);
-						break;
-					case XMSS_MT:
-						messageBoxx.setMessage(Descriptions.XMSS_MT.MerkleTree_Generation_Info);
-						break;
-					case MSS:
-						messageBoxx.setMessage(Descriptions.MSS.MerkleTree_Generation_Info);
-					default:
-						break;
-					}
-
-					messageBoxx.setText("Info");
-					messageBoxx.open();
-					removeFocus();
-				} else {
-					// else sets tab with logic in setTab
-					setTab(select);
-				}
-			}
-		});
-
-		scrolledComposite.setContent(tabFolder);
-		scrolledComposite.setMinSize(MerkleConst.PLUGIN_WIDTH, MerkleConst.PLUGIN_HEIGTH);
-
-		// makes the connection to the help of the plug-in
-		PlatformUI.getWorkbench().getHelpSystem().setHelp(parent.getShell(), "org.jcryptool.visual.merkletree.merkletreeview");
-	}
-
-	/**
-	 * This method synchronizes the merkleTree when a mode is selected
-	 * 
-	 * @param merkle
-	 */
-	public void setAlgorithm(ISimpleMerkle merkle, SUIT mode) {
-		this.merkle = merkle;
-		this.mode = mode;
-		unsavedChanges = false;
-		Arrays.fill(mustCreateTab, true);
-		signatureTab = null;
-	}
-
-	/**
-	 * resets the view, it's needed by JCrypTool
-	 */
-	public void resetView() {
-		Control[] children = parent.getChildren();
-		for (Control control : children) {
-			control.dispose();
-		}
-		createPartControl(parent);
-		parent.layout();
-
-		reset();
-	}
-
-	/**
-	 * Deselects focus after
-	 */
-	@Override
-	public void setFocus() {
-		scrolledComposite.setFocus();
-	}
-
-	/**
-	 * For the reset button
-	 */
-	public void reset() {
-		Control[] children = parent.getChildren();
-		for (Control control : children) {
-			control.dispose();
-		}
-		createPartControl(parent);
-		parent.layout();
-	}
-
-	/**
-	 * Sets the flag, indicating parameters of the merkle tree have changed This
-	 * forces a dialogue shown before you can switch to different tabs
-	 */
-	public void updateElement() {
-		unsavedChanges = true;
-	}
-
-	/**
-	 * Switches to the given tab
-	 * 
-	 * @param tab
-	 */
-	public void setTab(int tab) {
-		switch (tab) {
-		case 0:
-			tbtmParameter0.setControl(baseComposite);
-			previousTab = 0;
-			break;
-		case 1:
-			if (zestTab == null || mustCreateTab[1]) {
-				zestTab = new MerkleTreeZestComposite(tabFolder, SWT.NONE, merkle, mode, masterView);
-				mustCreateTab[1] = false;
-			}
-
-			tbtmParameter1.setControl(zestTab);
-			previousTab = 1;
-			break;
-		case 2:
-			// Creates instance if tab was not clicked before or keys changed
-			if (keyTab == null || mustCreateTab[2]) {
-				BusyIndicator.showWhile(Display.getCurrent(), new Runnable() {
-
-					@Override
-					public void run() {
-						keyTab = new MerkleTreeKeyComposite(tabFolder, SWT.NONE, merkle, mode);
-						keyTab.setBackground(Display.getDefault().getSystemColor(SWT.COLOR_WIDGET_BACKGROUND));
-						mustCreateTab[2] = false;
-					}
-				});
-			}
-			keyTab.updateIndexText();
-			tbtmParameter2.setControl(keyTab);
-			previousTab = 2;
-			break;
-		case 3:
-			/*
-			 * only create a new SignatureComposite at the first time if synced
-			 * == true -> dont create a new SignatureComposite necessary for tab
-			 * changes
-			 */
-			if (signatureTab == null || mustCreateTab[3]) {
-				signatureTab = new MerkleTreeSignatureComposite(tabFolder, SWT.NONE, merkle, mode, this);
-				signatureTab.setBackground(Display.getDefault().getSystemColor(SWT.COLOR_WIDGET_BACKGROUND));
-				mustCreateTab[3] = false;
-			}
-			tbtmParameter3.setControl(signatureTab);
-			previousTab = 3;
-			break;
-		case 4:
-
-			if (signatureTab != null && signatureTab.getSignatures()[0] != null) {
-				signatures = signatureTab.getSignatures();
-				messages = signatureTab.getMessages();
-				if (mustCreateTab[4]) {
-					verificationTab = new MerkleTreeVerifikationComposite(tabFolder, SWT.NONE, merkle, signatures, messages, mode);
-					verificationTab.setBackground(Display.getDefault().getSystemColor(SWT.COLOR_WIDGET_BACKGROUND));
-					mustCreateTab[4] = false;
-				}
-				verificationTab.setSignatureMessagePair(signatures, messages);
-				tbtmParameter4.setControl(verificationTab);
-			} else {
-				tabFolder.setSelection(previousTab);
-				MessageBox messageBoxx = new MessageBox(shell, SWT.ICON_INFORMATION | SWT.OK);
-				messageBoxx.setMessage(Descriptions.MerkleTree_Signature_Generation_Info);
-				messageBoxx.setText("Info");
-				messageBoxx.open();
-				tab = previousTab;
-			}
-			break;
-		default:
-			break;
-		}
-
-		tabFolder.setSelection(tab);
-
-	}
-
-	public void removeFocus() {
-		baseComposite.setLocalFocus();
-	}
-
-	public void deleteTree() {
-		merkle = null;
-	}
-
-}
-=======
-//-----BEGIN DISCLAIMER-----
-/*******************************************************************************
-* Copyright (c) 2017 JCrypTool Team and Contributors
-*
-* All rights reserved. This program and the accompanying materials
-* are made available under the terms of the Eclipse Public License v1.0
-* which accompanies this distribution, and is available at
-* http://www.eclipse.org/legal/epl-v10.html
-*******************************************************************************/
-//-----END DISCLAIMER-----
-package org.jcryptool.visual.merkletree;
-
-import org.eclipse.swt.SWT;
-import org.eclipse.swt.custom.ScrolledComposite;
-import org.eclipse.swt.events.SelectionAdapter;
-import org.eclipse.swt.layout.GridData;
-import org.eclipse.swt.layout.GridLayout;
-import org.eclipse.swt.widgets.Composite;
-import org.eclipse.swt.widgets.Control;
-import org.eclipse.swt.widgets.MessageBox;
-import org.eclipse.swt.widgets.Shell;
-import org.eclipse.swt.widgets.Spinner;
-import org.eclipse.swt.widgets.TabFolder;
-import org.eclipse.swt.widgets.TabItem;
-import org.eclipse.swt.widgets.Text;
-import org.eclipse.ui.PlatformUI;
-import org.eclipse.ui.part.ViewPart;
-import org.jcryptool.visual.merkletree.algorithm.ISimpleMerkle;
-import org.jcryptool.visual.merkletree.algorithm.SimpleMerkleTree;
-import org.jcryptool.visual.merkletree.algorithm.XMSSTree;
-import org.jcryptool.visual.merkletree.ui.MerkleConst;
-import org.jcryptool.visual.merkletree.ui.MerkleConst.SUIT;
-import org.jcryptool.visual.merkletree.ui.MerkleTreeComposite;
-import org.jcryptool.visual.merkletree.ui.MerkleTreeSignatureComposite;
-import org.jcryptool.visual.merkletree.ui.MerkleTreeVerifikationComposite;
-import org.jcryptool.visual.merkletree.ui.MerkleTreeZestComposite;
-
-/**
- * This class holds everything that you see on the screen; It provides the Tabs of its tool.
- * 
- * @author Kevin Muehlboeck
- * @author <i>revised by</i>
- * @author Maximilian Lindpointner
- * 
- * 
- */
-public class MerkleTreeView extends ViewPart {
-
-    public MerkleTreeView() {
-
-    }
-
-    private Composite parent;
-
-    private TabFolder tabFolder;
-
-    // this composite is what actually holds the plug-in contents
-    private MerkleTreeComposite mtC;
-    private MerkleTreeZestComposite mtZ;
-    private MerkleTreeSignatureComposite mtS;
-    private MerkleTreeVerifikationComposite mtV;
-    private ISimpleMerkle merkle;
-    private SUIT mode;
-
-    boolean sync = false;
-
-    // bei tabwechsel, wenn true -> msg Box (y|n) "achtung" änderungen wurden nicht in neuen Tree
-    // übertragen, bitte neuen Key Erzeugen!
-    // TODO: if abfrage bei Tabwechsel einbauen
-    private Boolean unsavedChanges;
-
-    /*
-     * (non-Javadoc)
-     * @see org.eclipse.ui.part.WorkbenchPart#createPartControl(org.eclipse.swt.widgets.Composite)
-     * This Method declares and sets the GUI-Control elements
-     */
-    @Override
-    public void createPartControl(final Composite parent) {
-
-        this.parent = parent;
-        unsavedChanges = false;
-
-        parent.setLayout(new GridLayout(1, false));
-
-        ScrolledComposite scrolledComposite = new ScrolledComposite(parent, SWT.H_SCROLL | SWT.V_SCROLL);
-        scrolledComposite.setLayoutData(new GridData(SWT.FILL, SWT.FILL, true, true, 1, 1));
-        scrolledComposite.setExpandHorizontal(true);
-        scrolledComposite.setExpandVertical(true);
-
-        tabFolder = new TabFolder(scrolledComposite, SWT.NONE);
-
-        // Key-generation
-        TabItem tbtmParameter0 = new TabItem(tabFolder, SWT.NONE);
-        tbtmParameter0.setText(Descriptions.MerkleTreeView_0);
-        mtC = new MerkleTreeComposite(tabFolder, this);
-        tbtmParameter0.setControl(mtC);
-
-        // TreeView
-        TabItem tbtmParameter1 = new TabItem(tabFolder, SWT.NONE);
-        tbtmParameter1.setText(Descriptions.MerkleTreeView_1);
-
-        // Signing
-        TabItem tbtmParameter2 = new TabItem(tabFolder, SWT.NONE);
-        tbtmParameter2.setText(Descriptions.MerkleTreeView_2);
-
-        // Verification
-        TabItem tbtmParameter3 = new TabItem(tabFolder, SWT.NONE);
-        tbtmParameter3.setText(Descriptions.MerkleTreeView_3);
-
-        tabFolder.addSelectionListener(new SelectionAdapter() {
-            /*
-             * (non-Javadoc)
-             * @see org.eclipse.swt.events.SelectionAdapter#widgetSelected(org.eclipse.swt.events.
-             * SelectionEvent)
-             */
-            /*
-             * (non-Javadoc)
-             * @see org.eclipse.swt.events.SelectionAdapter#widgetSelected(org.eclipse.swt.events.
-             * SelectionEvent)
-             */
-            @Override
-            public void widgetSelected(org.eclipse.swt.events.SelectionEvent event) {
-                if (unsavedChanges == true) {
-                    int select = tabFolder.getSelectionIndex();
-                    tabFolder.setSelection(0);
-                    MessageBox messageBox = new MessageBox(new Shell(),
-                            SWT.ICON_INFORMATION | SWT.YES | SWT.NO | SWT.CANCEL);
-                    messageBox.setMessage(Descriptions.UnsavedChanges);
-                    messageBox.setText("Info");
-                    switch (messageBox.open()) {
-
-                    case SWT.YES:
-                        switch (mode) {
-                        case XMSS:
-                            merkle = new XMSSTree();
-                            break;
-                        case XMSS_MT:
-                            // new XMSS_MT_TREE
-                            // break;
-                        case MSS:
-                        default:
-                            merkle = new SimpleMerkleTree();
-                            break;
-                        }
-                        merkle.setLeafCount(mtC.getMTS().getMTKP().getKeyAmmount());
-                        merkle.setSeed(mtC.getMTS().getSeed());
-
-                        /*
-                         * if the generated Tree is a XMSSTree -> the Bitmaskseed is also needed
-                         */
-                        if (merkle instanceof XMSSTree) {
-                            ((XMSSTree) merkle).setBitmaskSeed(mtC.getMTS().getBitmaskSeed());
-                        }
-                        merkle.selectOneTimeSignatureAlgorithm("SHA-256", "WOTSPlus");
-                        merkle.generateKeyPairsAndLeaves();
-                        merkle.generateMerkleTree();
-                        unsavedChanges = false;
-                        sync = false;
-
-                        break;
-                    case SWT.NO:
-                        Control[] mtsC = mtC.getMTS().getChildren();
-                        for (int i = 0; i < mtsC.length; i++) {
-                            if (mtsC[i] instanceof Text) {
-                                ((Text) mtsC[i]).setText(merkle.getSeed().toString());
-                            }
-                        }
-
-                        Control[] mtbC = mtC.getMTS().getChildren();
-                        for (int i = 0; i < mtbC.length; i++) {
-                            if (mtbC[i] instanceof Text) {
-                                ((Text) mtbC[i]).setText(((XMSSTree) merkle).getBitmaskSeed().toString());
-                            }
-                        }
-
-                        Control[] mtkC = mtC.getMTS().getMTKP().getChildren();
-                        for (int i = 0; i < mtkC.length; i++) {
-                            if (mtkC[i] instanceof Spinner) {
-                                ((Spinner) mtkC[i]).setSelection(merkle.getLeafCounter());
-                            }
-                        }
-                        unsavedChanges = false;
-                        break;
-                    case SWT.CANCEL:
-                    default:
-                        select = 0;
-                    }
-                    tabFolder.setSelection(select);
-                }
-
-                if (merkle == null) {
-                    tabFolder.setSelection(0);
-                    MessageBox messageBoxx = new MessageBox(new Shell(), SWT.ICON_INFORMATION | SWT.OK);
-                    messageBoxx.setMessage(Descriptions.MerkleTree_Generation_Info);
-                    messageBoxx.setText("Info");
-                    messageBoxx.open();
-                } else {
-                    switch (tabFolder.getSelectionIndex()) {
-                    case 1:
-                        mtZ = new MerkleTreeZestComposite(tabFolder, SWT.NONE, merkle, mode);
-                        tbtmParameter1.setControl(mtZ);
-                        break;
-                    case 2:
-                        /*
-                         * only create a new SignatureComposite at the first time if synced == true
-                         * -> dont create a new SignatureComposite necessary for tab changes
-                         */
-                        if (sync == false) {
-                            mtS = new MerkleTreeSignatureComposite(tabFolder, SWT.NONE, merkle);
-                            tbtmParameter2.setControl(mtS);
-                        }
-                        break;
-                    case 3:
-                        sync = true;
-                        if (mtS.getSignature() != null) {
-                            String signature = mtS.getSignature();
-                            String[] splittedSign = signature.split("\\|");
-                            String keyIndex = "";
-                            String message = mtS.getMessage();
-                            if (splittedSign.length > 1) {
-                                // otSign =splittedSign[0];
-                                keyIndex = splittedSign[0];
-                            }
-
-                            mtV = new MerkleTreeVerifikationComposite(tabFolder, SWT.NONE, merkle,
-                                    Integer.parseInt(keyIndex), signature, message);
-                            tabFolder.getSelection()[0].setControl(mtV);
-
-                        } else {
-                            MessageBox messageBoxx = new MessageBox(new Shell(), SWT.ICON_INFORMATION | SWT.OK);
-                            messageBoxx.setMessage(Descriptions.MerkleTree_Signature_Generation_Info);
-                            messageBoxx.setText("Info");
-                            messageBoxx.open();
-                            tabFolder.setSelection(2);
-                        }
-                        break;
-                    case 0:
-                    default:
-                        break;
-                    }
-                }
-            }
-        });
-
-        scrolledComposite.setContent(tabFolder);
-        scrolledComposite.setMinSize(MerkleConst.PLUGIN_WIDTH, MerkleConst.PLUGIN_HEIGTH);
-
-        // makes the connection to the help of the plug-in
-        PlatformUI.getWorkbench().getHelpSystem().setHelp(parent.getShell(),
-                "org.jcryptool.visual.merkletree.merkletreeview");
-    }
-
-    /**
-     * This method synchronizes the merkleTree
-     * 
-     * @param merkle
-     */
-    public void setAlgorithm(ISimpleMerkle merkle, SUIT mode) {
-        this.merkle = merkle;
-        this.mode = mode;
-        unsavedChanges = false;
-        // set sync back to false -> needed if the verification tab was clicked before
-        sync = false;
-    }
-
-    /**
-     * resets the view, it's needed by JCrypTool
-     */
-    public void resetView() {
-        Control[] children = parent.getChildren();
-        for (Control control : children) {
-            control.dispose();
-        }
-        createPartControl(parent);
-        parent.layout();
-
-        reset();
-    }
-
-    @Override
-    public void setFocus() {
-    }
-
-    /**
-     * For the reset button
-     */
-    public void reset() {
-        Control[] children = parent.getChildren();
-        for (Control control : children) {
-            control.dispose();
-        }
-        createPartControl(parent);
-        parent.layout();
-    }
-
-    public void updateElement() {
-        unsavedChanges = true;
-    }
-}
->>>>>>> 9bd5f55a
+//-----BEGIN DISCLAIMER-----
+/*******************************************************************************
+* Copyright (c) 2017 JCrypTool Team and Contributors
+*
+* All rights reserved. This program and the accompanying materials
+* are made available under the terms of the Eclipse Public License v1.0
+* which accompanies this distribution, and is available at
+* http://www.eclipse.org/legal/epl-v10.html
+*******************************************************************************/
+//-----END DISCLAIMER-----
+package org.jcryptool.visual.merkletree;
+
+import java.util.Arrays;
+import org.eclipse.swt.SWT;
+import org.eclipse.swt.custom.BusyIndicator;
+import org.eclipse.swt.custom.ScrolledComposite;
+import org.eclipse.swt.events.SelectionAdapter;
+import org.eclipse.swt.events.SelectionEvent;
+import org.eclipse.swt.layout.GridData;
+import org.eclipse.swt.layout.GridLayout;
+import org.eclipse.swt.widgets.Composite;
+import org.eclipse.swt.widgets.Control;
+import org.eclipse.swt.widgets.Display;
+import org.eclipse.swt.widgets.MessageBox;
+import org.eclipse.swt.widgets.Shell;
+import org.eclipse.swt.widgets.TabFolder;
+import org.eclipse.swt.widgets.TabItem;
+import org.eclipse.ui.PlatformUI;
+import org.eclipse.ui.part.ViewPart;
+import org.jcryptool.core.util.fonts.FontService;
+import org.jcryptool.visual.merkletree.algorithm.ISimpleMerkle;
+import org.jcryptool.visual.merkletree.ui.MerkleConst;
+import org.jcryptool.visual.merkletree.ui.MerkleConst.SUIT;
+import org.jcryptool.visual.merkletree.ui.MerkleTreeComposite;
+import org.jcryptool.visual.merkletree.ui.MerkleTreeKeyComposite;
+import org.jcryptool.visual.merkletree.ui.MerkleTreeSignatureComposite;
+import org.jcryptool.visual.merkletree.ui.MerkleTreeVerifikationComposite;
+import org.jcryptool.visual.merkletree.ui.MerkleTreeZestComposite;
+
+/**
+ * Main GUI class, providing the basic composite, managing tabs and calling
+ * other GUI classes
+ * 
+ * @author Kevin Muehlboeck
+ * @author <i>revised by</i>
+ * @author Maximilian Lindpointner
+ * 
+ * 
+ */
+public class MerkleTreeView extends ViewPart {
+
+	public MerkleTreeView() {
+
+	}
+
+	private Composite parent;
+
+	private TabFolder tabFolder;
+
+	// this composite is what actually holds the plug-in contents
+	private MerkleTreeComposite baseComposite;
+
+	private MerkleTreeZestComposite zestTab;
+	private MerkleTreeKeyComposite keyTab;
+	private MerkleTreeSignatureComposite signatureTab;
+	private MerkleTreeVerifikationComposite verificationTab;
+	private ISimpleMerkle merkle;
+	private SUIT mode;
+	private int previousTab = 0;
+	private ViewPart masterView;
+	private ScrolledComposite scrolledComposite;
+	private Shell shell;
+
+	private TabItem tbtmParameter0;
+	private TabItem tbtmParameter1;
+	private TabItem tbtmParameter2;
+	private TabItem tbtmParameter3;
+	private TabItem tbtmParameter4;
+
+	private String signatures[];
+	private String messages[];
+
+	private Boolean unsavedChanges;
+	private boolean mustCreateTab[];
+
+	/*
+	 * (non-Javadoc)
+	 * 
+	 * @see org.eclipse.ui.part.WorkbenchPart#createPartControl(org.eclipse.swt.
+	 * widgets.Composite) This Method declares and sets the GUI-Control elements
+	 */
+	@Override
+	public void createPartControl(final Composite parent) {
+
+		this.parent = parent;
+		unsavedChanges = false;
+		masterView = this;
+		mustCreateTab = new boolean[5];
+		mode = SUIT.MSS;
+		shell = parent.getShell();
+
+		parent.setLayout(new GridLayout(1, false));
+
+		// Main composite
+		scrolledComposite = new ScrolledComposite(parent, SWT.H_SCROLL | SWT.V_SCROLL);
+		scrolledComposite.setLayoutData(new GridData(SWT.FILL, SWT.FILL, true, true, 1, 1));
+		scrolledComposite.setExpandHorizontal(true);
+		scrolledComposite.setExpandVertical(true);
+
+		tabFolder = new TabFolder(scrolledComposite, SWT.NONE);
+		tabFolder.setFont(FontService.getLargeFont());
+
+		// Key-generation
+		tbtmParameter0 = new TabItem(tabFolder, SWT.NONE);
+		tbtmParameter0.setText(Descriptions.MerkleTreeTab_0);
+		baseComposite = new MerkleTreeComposite(tabFolder, masterView);
+		tbtmParameter0.setControl(baseComposite);
+
+		// TreeView
+		tbtmParameter1 = new TabItem(tabFolder, SWT.NONE);
+		tbtmParameter1.setText(Descriptions.MerkleTreeTab_1);
+
+		// keys
+		tbtmParameter2 = new TabItem(tabFolder, SWT.NONE);
+		tbtmParameter2.setText(Descriptions.MerkleTreeTab_2);
+
+		// Signing
+		tbtmParameter3 = new TabItem(tabFolder, SWT.NONE);
+		tbtmParameter3.setText(Descriptions.MerkleTreeTab_3);
+
+		// Verification
+		tbtmParameter4 = new TabItem(tabFolder, SWT.NONE);
+		tbtmParameter4.setText(Descriptions.MerkleTreeTab_4);
+
+		// gets called when a user clicks a tab
+		tabFolder.addSelectionListener(new SelectionAdapter() {
+			@Override
+			public void widgetSelected(SelectionEvent event) {
+				int select = tabFolder.getSelectionIndex();
+				// this part calls a messagebox if parameters have been changed
+				// on the UI but no new key was created
+				if (unsavedChanges == true) {
+
+					tabFolder.setSelection(0);
+					MessageBox messageBox = new MessageBox(shell, SWT.ICON_INFORMATION | SWT.YES | SWT.NO | SWT.CANCEL);
+					messageBox.setMessage(Descriptions.UnsavedChanges);
+					messageBox.setText("Info");
+					// asks if changes should be done to key, discarded or
+					// action cancelled
+					switch (messageBox.open()) {
+					case SWT.YES:
+						merkle = baseComposite.getMTS().generateMerkleTree();
+						unsavedChanges = false;
+						break;
+					case SWT.NO:
+						unsavedChanges = false;
+						break;
+					case SWT.CANCEL:
+						removeFocus();
+					default:
+						select = 0;
+					}
+					tabFolder.setSelection(select);
+				}
+				// Calls messagebox if no key was created
+				if (merkle == null) {
+					tabFolder.setSelection(0);
+					MessageBox messageBoxx = new MessageBox(shell, SWT.ICON_INFORMATION | SWT.OK);
+					switch (mode) {
+					case XMSS:
+						messageBoxx.setMessage(Descriptions.XMSS.MerkleTree_Generation_Info);
+						break;
+					case XMSS_MT:
+						messageBoxx.setMessage(Descriptions.XMSS_MT.MerkleTree_Generation_Info);
+						break;
+					case MSS:
+						messageBoxx.setMessage(Descriptions.MSS.MerkleTree_Generation_Info);
+					default:
+						break;
+					}
+
+					messageBoxx.setText("Info");
+					messageBoxx.open();
+					removeFocus();
+				} else {
+					// else sets tab with logic in setTab
+					setTab(select);
+				}
+			}
+		});
+
+		scrolledComposite.setContent(tabFolder);
+		scrolledComposite.setMinSize(MerkleConst.PLUGIN_WIDTH, MerkleConst.PLUGIN_HEIGTH);
+
+		// makes the connection to the help of the plug-in
+		PlatformUI.getWorkbench().getHelpSystem().setHelp(parent.getShell(), "org.jcryptool.visual.merkletree.merkletreeview");
+	}
+
+	/**
+	 * This method synchronizes the merkleTree when a mode is selected
+	 * 
+	 * @param merkle
+	 */
+	public void setAlgorithm(ISimpleMerkle merkle, SUIT mode) {
+		this.merkle = merkle;
+		this.mode = mode;
+		unsavedChanges = false;
+		Arrays.fill(mustCreateTab, true);
+		signatureTab = null;
+	}
+
+	/**
+	 * resets the view, it's needed by JCrypTool
+	 */
+	public void resetView() {
+		Control[] children = parent.getChildren();
+		for (Control control : children) {
+			control.dispose();
+		}
+		createPartControl(parent);
+		parent.layout();
+
+		reset();
+	}
+
+	/**
+	 * Deselects focus after
+	 */
+	@Override
+	public void setFocus() {
+		scrolledComposite.setFocus();
+	}
+
+	/**
+	 * For the reset button
+	 */
+	public void reset() {
+		Control[] children = parent.getChildren();
+		for (Control control : children) {
+			control.dispose();
+		}
+		createPartControl(parent);
+		parent.layout();
+	}
+
+	/**
+	 * Sets the flag, indicating parameters of the merkle tree have changed This
+	 * forces a dialogue shown before you can switch to different tabs
+	 */
+	public void updateElement() {
+		unsavedChanges = true;
+	}
+
+	/**
+	 * Switches to the given tab
+	 * 
+	 * @param tab
+	 */
+	public void setTab(int tab) {
+		switch (tab) {
+		case 0:
+			tbtmParameter0.setControl(baseComposite);
+			previousTab = 0;
+			break;
+		case 1:
+			if (zestTab == null || mustCreateTab[1]) {
+				zestTab = new MerkleTreeZestComposite(tabFolder, SWT.NONE, merkle, mode, masterView);
+				mustCreateTab[1] = false;
+			}
+
+			tbtmParameter1.setControl(zestTab);
+			previousTab = 1;
+			break;
+		case 2:
+			// Creates instance if tab was not clicked before or keys changed
+			if (keyTab == null || mustCreateTab[2]) {
+				BusyIndicator.showWhile(Display.getCurrent(), new Runnable() {
+
+					@Override
+					public void run() {
+						keyTab = new MerkleTreeKeyComposite(tabFolder, SWT.NONE, merkle, mode);
+						keyTab.setBackground(Display.getDefault().getSystemColor(SWT.COLOR_WIDGET_BACKGROUND));
+						mustCreateTab[2] = false;
+					}
+				});
+			}
+			keyTab.updateIndexText();
+			tbtmParameter2.setControl(keyTab);
+			previousTab = 2;
+			break;
+		case 3:
+			/*
+			 * only create a new SignatureComposite at the first time if synced
+			 * == true -> dont create a new SignatureComposite necessary for tab
+			 * changes
+			 */
+			if (signatureTab == null || mustCreateTab[3]) {
+				signatureTab = new MerkleTreeSignatureComposite(tabFolder, SWT.NONE, merkle, mode, this);
+				signatureTab.setBackground(Display.getDefault().getSystemColor(SWT.COLOR_WIDGET_BACKGROUND));
+				mustCreateTab[3] = false;
+			}
+			tbtmParameter3.setControl(signatureTab);
+			previousTab = 3;
+			break;
+		case 4:
+
+			if (signatureTab != null && signatureTab.getSignatures()[0] != null) {
+				signatures = signatureTab.getSignatures();
+				messages = signatureTab.getMessages();
+				if (mustCreateTab[4]) {
+					verificationTab = new MerkleTreeVerifikationComposite(tabFolder, SWT.NONE, merkle, signatures, messages, mode);
+					verificationTab.setBackground(Display.getDefault().getSystemColor(SWT.COLOR_WIDGET_BACKGROUND));
+					mustCreateTab[4] = false;
+				}
+				verificationTab.setSignatureMessagePair(signatures, messages);
+				tbtmParameter4.setControl(verificationTab);
+			} else {
+				tabFolder.setSelection(previousTab);
+				MessageBox messageBoxx = new MessageBox(shell, SWT.ICON_INFORMATION | SWT.OK);
+				messageBoxx.setMessage(Descriptions.MerkleTree_Signature_Generation_Info);
+				messageBoxx.setText("Info");
+				messageBoxx.open();
+				tab = previousTab;
+			}
+			break;
+		default:
+			break;
+		}
+
+		tabFolder.setSelection(tab);
+
+	}
+
+	public void removeFocus() {
+		baseComposite.setLocalFocus();
+	}
+
+	public void deleteTree() {
+		merkle = null;
+	}
+
+}