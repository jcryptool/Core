--- conflicted
+++ resolved
@@ -1,618 +1,403 @@
-<<<<<<< HEAD
-package org.jcryptool.visual.merkletree.ui;
-
-import org.eclipse.swt.SWT;
-import org.eclipse.swt.custom.StackLayout;
-import org.eclipse.swt.custom.StyledText;
-import org.eclipse.swt.events.SelectionAdapter;
-import org.eclipse.swt.events.SelectionEvent;
-import org.eclipse.swt.layout.GridData;
-import org.eclipse.swt.layout.GridLayout;
-import org.eclipse.swt.widgets.Button;
-import org.eclipse.swt.widgets.Composite;
-import org.eclipse.swt.widgets.Label;
-import org.eclipse.swt.widgets.MessageBox;
-import org.eclipse.swt.widgets.Shell;
-import org.eclipse.ui.part.ViewPart;
-import org.jcryptool.visual.merkletree.Descriptions;
-import org.jcryptool.visual.merkletree.MerkleTreeView;
-import org.jcryptool.visual.merkletree.algorithm.ISimpleMerkle;
-import org.jcryptool.visual.merkletree.ui.MerkleConst.SUIT;
-
-/**
- * Composite for the Tabpage "Signature"
- * Main window for the subclasses org.jcryptool.visual.merkletree.ui.InteractiveSignatureComposite.java
- * and org.jcryptool.visual.merkletree.ui.PlainSignatureComposite.java.
- * Basically provides display and interaction tasks, for example selecting which kind of signature class the user wants to use.
- * 
- * @author Kevin Muehlboeck
- * @author Christoph Sonnberger
- *
- */
-public class MerkleTreeSignatureComposite extends Composite {
-
-	private ViewPart masterView;
-	private SUIT mode;
-	private Shell shell;
-	private Label descLabel;
-	private Composite selectionComposite;
-	private Composite topBar;
-	private Composite signatureComposite;
-	private StackLayout stackLayout;
-	private StyledText tabDescriptionLabel;
-	private Button interactiveButton;
-	private Button plainButton;
-	private Button interactiveTopButton;
-	private Button plainTopButton;
-
-	private Label indexLabel;
-	private Label spacerTop;
-	private Label spacerBottom;
-	private Label spacerBottom2;
-
-	private String signatures[];
-	private String messages[];
-	int index = 0;
-	boolean interactiveStatus = false;
-
-	private InteractiveSignatureComposite interactive;
-	private PlainSignatureComposite plain;
-
-	private ISimpleMerkle merkle;
-
-	/**
-	 * Create a header including headline, index counter and buttons for the StackLayout
-	 * In the StackLayout, the Signature classes will be displayed
-	 * 
-	 * @param parent
-	 * @param style
-	 *        SWT Composite style bits
-	 */
-	public MerkleTreeSignatureComposite(Composite parent, int style, ISimpleMerkle merkle, SUIT mode, ViewPart masterView) {
-		super(parent, SWT.NONE);
-		this.setLayout(new GridLayout(MerkleConst.H_SPAN_MAIN, true));
-		this.merkle = merkle;
-		this.mode = mode;
-		this.masterView = masterView;
-		shell = this.getShell();
-
-		// ***********************************
-		// Beginning of GUI elements
-		// ***********************************
-
-		topBar = new Composite(this, SWT.NONE);
-		topBar.setLayoutData(new GridData(SWT.FILL, SWT.CENTER, true, false, 8, 1));
-		topBar.setLayout(new GridLayout(8, true));
-
-		indexLabel = new Label(topBar, SWT.CENTER);
-		indexLabel.setLayoutData(new GridData(SWT.FILL, SWT.CENTER, true, true, 2, 1));
-		indexLabel.setText(Descriptions.MerkleTreeSign_7 + " 0 " + " / " + (merkle.getLeafCounter() - 1));
-		indexLabel.setVisible(false);
-
-		interactiveTopButton = new Button(topBar, SWT.PUSH);
-		interactiveTopButton.setLayoutData(new GridData(SWT.FILL, SWT.FILL, true, true, 2, 1));
-		interactiveTopButton.setText(Descriptions.InteractiveSignature_Button_0);
-		interactiveTopButton.setVisible(false);
-
-		plainTopButton = new Button(topBar, SWT.PUSH);
-		plainTopButton.setLayoutData(new GridData(SWT.FILL, SWT.FILL, true, true, 2, 1));
-		plainTopButton.setText(Descriptions.InteractiveSignature_Button_5);
-		plainTopButton.setVisible(false);
-
-		descLabel = new Label(topBar, SWT.NONE);
-		descLabel.setLayoutData(new GridData(SWT.RIGHT, SWT.TOP, true, false, 2, 1));
-
-		// Strings depending on mode
-		switch (mode) {
-		case XMSS:
-			descLabel.setText(Descriptions.XMSS.Tab1_Head0);
-			break;
-		case XMSS_MT:
-			descLabel.setText(Descriptions.XMSS_MT.Tab1_Head0);
-			break;
-		case MSS:
-			descLabel.setText(Descriptions.MSS.Tab1_Head0);
-		default:
-			break;
-		}
-
-		signatures = new String[merkle.getLeafCounter()];
-		messages = new String[signatures.length];
-
-		spacerTop = new Label(this, SWT.NONE);
-		spacerTop.setLayoutData(new GridData(SWT.FILL, SWT.FILL, true, true, 8, 1));
-
-		selectionComposite = new Composite(this, SWT.BORDER);
-		selectionComposite.setLayoutData(new GridData(SWT.CENTER, SWT.FILL, true, true, 8, 1));
-		selectionComposite.setLayout(new GridLayout(4, true));
-		selectionComposite.setBackground(getDisplay().getSystemColor(SWT.COLOR_WHITE));
-
-		tabDescriptionLabel = new StyledText(selectionComposite, SWT.NONE);
-		tabDescriptionLabel.setText(Descriptions.InteractiveSignature_8);
-		tabDescriptionLabel.setLayoutData(new GridData(SWT.CENTER, SWT.TOP, true, true, 4, 1));
-		tabDescriptionLabel.setBackground(getDisplay().getSystemColor(SWT.COLOR_WHITE));
-		tabDescriptionLabel.setCaret(null);
-		tabDescriptionLabel.setEditable(false);
-
-		interactiveButton = new Button(selectionComposite, SWT.PUSH);
-		interactiveButton.setLayoutData(new GridData(SWT.FILL, SWT.FILL, true, true, 2, 1));
-		interactiveButton.setText(Descriptions.InteractiveSignature_Button_0);
-		interactiveButton.setToolTipText(Descriptions.InteractiveSignature_9);
-
-		plainButton = new Button(selectionComposite, SWT.PUSH);
-		plainButton.setLayoutData(new GridData(SWT.FILL, SWT.FILL, true, true, 2, 1));
-		plainButton.setText(Descriptions.InteractiveSignature_Button_5);
-		plainButton.setToolTipText(Descriptions.InteractiveSignature_10);
-
-		spacerBottom = new Label(this, SWT.NONE);
-		spacerBottom.setLayoutData(new GridData(SWT.FILL, SWT.FILL, true, true, 8, 1));
-		spacerBottom2 = new Label(this, SWT.NONE);
-		spacerBottom2.setLayoutData(new GridData(SWT.FILL, SWT.FILL, true, true, 8, 1));
-
-		// ***********************************
-		// End of GUI elements
-		// ***********************************
-
-		// Listeners to select between interactive/plain in the beginning
-		interactiveButton.addSelectionListener(new SelectionAdapter() {
-
-			@Override
-			public void widgetSelected(SelectionEvent e) {
-				createInteractiveComposite(false);
-			}
-		});
-		// Listeners to select between interactive/plain in the beginning
-		plainButton.addSelectionListener(new SelectionAdapter() {
-
-			@Override
-			public void widgetSelected(SelectionEvent e) {
-				createPlainComposite(false);
-
-			}
-
-		});
-
-		// Listeners to switch between interactive/plain afterwards
-		interactiveTopButton.addSelectionListener(new SelectionAdapter() {
-
-			@Override
-			public void widgetSelected(SelectionEvent e) {
-				createInteractiveComposite(true);
-			}
-		});
-
-		// Listeners to switch between interactive/plain afterwards
-		plainTopButton.addSelectionListener(new SelectionAdapter() {
-
-			@Override
-			public void widgetSelected(SelectionEvent e) {
-				// This logic checks if the interactive process is "interrupted"
-				// If so a messagebox asks if you want to leave the process
-				// This is pseudo, as the interactive signature generation is an atomic process, which gets
-				// laid out by the GUI to look as it would work step by step
-				if (interactiveStatus) {
-					MessageBox abortInteractive = new MessageBox(shell, SWT.ICON_WORKING | SWT.YES | SWT.NO);
-					abortInteractive.setText(Descriptions.InteractiveSignature_abort_1);
-					abortInteractive.setMessage(Descriptions.InteractiveSignature_abort_2);
-					int boxValue = abortInteractive.open();
-					switch (boxValue) {
-					case SWT.YES:
-						createPlainComposite(true);
-						interactive.withdrawSignature();
-						break;
-					default:
-						break;
-					}
-				} else {
-					createPlainComposite(true);
-				}
-			}
-		});
-
-	}
-
-	/**
-	 * If no instance of InteractiveSignatureComposite has been created yet, it gets created
-	 * elsewise it is put on top of the StackLayout
-	 * 
-	 * @param toggle
-	 */
-	private void createInteractiveComposite(boolean toggle) {
-
-		if (!toggle) {
-			disposeSelection();
-		}
-		if (signatureComposite == null) {
-			signatureComposite = new Composite(this, SWT.NONE);
-			signatureComposite.setLayoutData(new GridData(SWT.FILL, SWT.FILL, true, true, 8, 1));
-			stackLayout = new StackLayout();
-			signatureComposite.setLayout(stackLayout);
-		}
-
-		interactive = new InteractiveSignatureComposite(signatureComposite, SWT.NO_REDRAW_RESIZE, merkle, mode, masterView, this);
-		interactive.setLayoutData(new GridData(SWT.FILL, SWT.FILL, true, true, 8, 1));
-		interactive.pack();
-		interactive.interactiveSignatureGeneration();
-		stackLayout.topControl = interactive;
-		interactiveTopButton.setEnabled(false);
-		plainTopButton.setEnabled(true);
-		this.layout();
-		signatureComposite.layout();
-	}
-
-	/**
-	 * If no instance of PlainSignatureComposite has been created yet, it gets created
-	 * elsewise it is put on top of the StackLayout
-	 * 
-	 * @param toggle
-	 */
-	private void createPlainComposite(boolean toggle) {
-		if (!toggle) {
-			disposeSelection();
-		}
-		if (signatureComposite == null) {
-			signatureComposite = new Composite(this, SWT.NONE);
-			signatureComposite.setLayoutData(new GridData(SWT.FILL, SWT.FILL, true, true, 8, 1));
-			stackLayout = new StackLayout();
-			signatureComposite.setLayout(stackLayout);
-		}
-		if (plain == null) {
-			plain = new PlainSignatureComposite(signatureComposite, SWT.NONE, merkle, this, mode);
-			plain.setLayoutData(new GridData(SWT.FILL, SWT.FILL, true, true, 8, 1));
-			plain.pack();
-		}
-		stackLayout.topControl = plain;
-		plainTopButton.setEnabled(false);
-		interactiveTopButton.setEnabled(true);
-		plain.clearSignatureText();
-		this.layout();
-		signatureComposite.layout();
-	}
-
-	/**
-	 * disposes the old main selection GUI
-	 */
-	private void disposeSelection() {
-		selectionComposite.dispose();
-		spacerTop.dispose();
-		spacerBottom.dispose();
-		spacerBottom2.dispose();
-
-		indexLabel.setVisible(true);
-		interactiveTopButton.setVisible(true);
-		plainTopButton.setVisible(true);
-
-	}
-
-	/**
-	 * Synchronizes Signature with the other Tabpages
-	 * 
-	 * @return Signature
-	 */
-	public String[] getSignatures() {
-		return signatures;
-	}
-
-	/**
-	 * Return the used Message necessary for tab sync -> verification tab
-	 * 
-	 * @return usedText
-	 */
-	public String[] getMessages() {
-		return messages;
-	}
-
-	public void addSignatureAndMessage(String signature, String message) {
-		signatures[index] = signature;
-		messages[index] = message;
-		updateIndexLabel(merkle.getKeyIndex());
-		++index;
-	}
-
-	public void updateIndexLabel(int pseudoIndex) {
-		if (pseudoIndex < 0) {
-			indexLabel.setText(Descriptions.MerkleTreeSign_10);
-		} else if (pseudoIndex > merkle.getLeafCounter() - 1) {
-			indexLabel.setText(Descriptions.MerkleTreeSign_10);
-		} else {
-			indexLabel.setText(Descriptions.MerkleTreeSign_7 + " " + pseudoIndex + " / " + (merkle.getLeafCounter() - 1));
-		}
-	}
-
-	/**
-	 * @author christoph sonnberger returns the Length of the Siganture as
-	 *         String used for styledTextSignSize in GUI
-	 * @param signature
-	 * @return length of the Signature
-	 */
-	public String getSignatureLength(String signature) {
-		int length = signature.length();
-		// divide by 2 to get the length in bytes
-		length = length / 2;
-		StringBuilder sb = new StringBuilder();
-		sb.append("");
-		sb.append(length);
-		String sigLength = sb.toString();
-		return sigLength;
-	}
-
-	/**
-	 * @author christoph sonnberger returns the Index of a given signature as
-	 *         String the Index is the first Letter of the signature
-	 * @param signature
-	 * @return index
-	 */
-	public String getKeyIndex(String signature) {
-		int iend = signature.indexOf("|");
-		String subString = signature.substring(0, iend);
-		return subString;
-	}
-
-	/**
-	 * Synchronizes the MerkleTree Object with the other Tabpages
-	 * 
-	 * @return ISimpleMerkle Object
-	 */
-	public ISimpleMerkle getMerkleFromForm() {
-		return this.merkle;
-	}
-
-	@Override
-	protected void checkSubclass() {
-		// Disable the check that prevents subclassing of non-composite SWT components
-		// this is a composite subclass
-	}
-
-	/**
-	 * Displays a messagebox that no more one-time keys are available
-	 */
-	protected void keysExceededMessage() {
-		MessageBox box = new MessageBox(shell, SWT.COLOR_INFO_BACKGROUND | SWT.OK);
-		box.setMessage(Descriptions.MerkleTreeSign_9);
-		int boxOK = box.open();
-
-		switch (boxOK) {
-		case SWT.OK:
-		default:
-			((MerkleTreeView) masterView).setTab(0);
-			((MerkleTreeView) masterView).deleteTree();
-			merkle = null;
-			break;
-		}
-	}
-
-	/**
-	 * Declares in the parent MerkleTreeSignatureComposite if an interactive
-	 * signature generation is ongoing or not
-	 * 
-	 * @param status
-	 */
-	protected void setInteractiveStatus(boolean status) {
-		interactiveStatus = status;
-	}
-
-}
-=======
-//-----BEGIN DISCLAIMER-----
-/*******************************************************************************
-* Copyright (c) 2017 JCrypTool Team and Contributors
-*
-* All rights reserved. This program and the accompanying materials
-* are made available under the terms of the Eclipse Public License v1.0
-* which accompanies this distribution, and is available at
-* http://www.eclipse.org/legal/epl-v10.html
-*******************************************************************************/
-//-----END DISCLAIMER-----
-package org.jcryptool.visual.merkletree.ui;
-
-// import java.security.SecureRandom;
-
-import org.eclipse.swt.SWT;
-import org.eclipse.swt.custom.StyledText;
-import org.eclipse.swt.events.ModifyEvent;
-import org.eclipse.swt.events.ModifyListener;
-import org.eclipse.swt.events.SelectionAdapter;
-import org.eclipse.swt.events.SelectionEvent;
-import org.eclipse.swt.layout.GridData;
-import org.eclipse.swt.layout.GridLayout;
-import org.eclipse.swt.widgets.Button;
-import org.eclipse.swt.widgets.Composite;
-// import org.eclipse.swt.widgets.Control;
-import org.eclipse.swt.widgets.Label;
-import org.eclipse.swt.widgets.Text;
-import org.jcryptool.visual.merkletree.Descriptions;
-import org.jcryptool.visual.merkletree.algorithm.ISimpleMerkle;
-import org.jcryptool.visual.merkletree.algorithm.SimpleMerkleTree;
-import org.jcryptool.visual.merkletree.algorithm.XMSSTree;
-
-/**
- * Composite for the Tabpage "Signatur"
- * 
- * @author Kevin Muehlboeck
- * @author Christoph Sonnberger
- *
- */
-public class MerkleTreeSignatureComposite extends Composite {
-
-    /**
-     * Create the composite. Includes Message definition, Signature generation and Signature content
-     * 
-     * @param parent
-     * @param style
-     */
-    Label sign;
-    Text textSign;
-    Button createSign;
-    StyledText styledTextSign;
-    StyledText styledTextSignSize;
-    Label lSignaturSize;
-    Label lkeyNumber;
-    Label SingatureExpl;
-    Label descLabel;
-    String signature = null;
-
-    StyledText styledTextKeyNumber;
-    ISimpleMerkle merkle;
-
-    public MerkleTreeSignatureComposite(Composite parent, int style, ISimpleMerkle merkle) {
-        super(parent, SWT.NONE);
-        this.setLayout(new GridLayout(MerkleConst.H_SPAN_MAIN, true));
-
-        this.merkle = merkle;
-
-        descLabel = new Label(this, SWT.NONE);
-        descLabel.setLayoutData(new GridData(SWT.RIGHT, SWT.CENTER, true, false, MerkleConst.H_SPAN_MAIN, 1));
-
-        sign = new Label(this, SWT.NONE);
-        sign.setLayoutData(new GridData(SWT.LEFT, SWT.CENTER, true, false, MerkleConst.H_SPAN_MAIN, 1));
-        sign.setText(Descriptions.MerkleTreeSign_0);
-
-        textSign = new Text(this, SWT.BORDER | SWT.V_SCROLL | SWT.CANCEL | SWT.MULTI);
-        GridData gd_textSign = new GridData(SWT.FILL, SWT.FILL, true, true, MerkleConst.H_SPAN_MAIN, 1);
-        textSign.setLayoutData(gd_textSign);
-        textSign.setText(Descriptions.MerkleTreeSign_1);
-        createSign = new Button(this, SWT.NONE);
-        createSign.setLayoutData(new GridData(SWT.CENTER, SWT.CENTER, true, false, MerkleConst.H_SPAN_MAIN / 2, 1));
-        createSign.setText(Descriptions.MerkleTreeSign_2);
-
-        lkeyNumber = new Label(this, SWT.READ_ONLY | SWT.WRAP | SWT.RIGHT);
-        lkeyNumber.setLayoutData(new GridData(SWT.FILL, SWT.CENTER, true, false, MerkleConst.H_SPAN_MAIN / 5, 1));
-        lkeyNumber.setText(Descriptions.MerkleTreeSign_7);
-
-        styledTextKeyNumber = new StyledText(this, SWT.BORDER | SWT.READ_ONLY | SWT.WRAP);
-        styledTextKeyNumber
-                .setLayoutData(new GridData(SWT.FILL, SWT.CENTER, true, false, MerkleConst.H_SPAN_MAIN / 5, 1));
-        styledTextKeyNumber.setText("");
-
-        lSignaturSize = new Label(this, SWT.READ_ONLY | SWT.WRAP | SWT.RIGHT);
-        lSignaturSize.setLayoutData(new GridData(SWT.FILL, SWT.CENTER, true, false, MerkleConst.H_SPAN_MAIN / 5, 1));
-        lSignaturSize.setText(Descriptions.MerkleTreeSign_6);
-
-        styledTextSignSize = new StyledText(this, SWT.BORDER | SWT.READ_ONLY | SWT.WRAP);
-        styledTextSignSize
-                .setLayoutData(new GridData(SWT.FILL, SWT.CENTER, true, false, MerkleConst.H_SPAN_MAIN / 5, 1));
-        styledTextSignSize.setText("");
-
-        SingatureExpl = new Label(this, SWT.NONE);
-        SingatureExpl.setLayoutData(new GridData(SWT.LEFT, SWT.CENTER, true, false, MerkleConst.H_SPAN_MAIN, 1));
-
-        /**
-         * @author Christoph Sonnberger The Text is based on the used suite if there will
-         *         implemented an other suite, just add an else if and type the name of the instance
-         *         Example for MultiTree -> merkle instanceof XMSSMT
-         */
-        if (merkle instanceof XMSSTree) {
-            SingatureExpl.setText(Descriptions.XMSS.Tab2_Txt0);
-            SingatureExpl.setText(Descriptions.XMSS.Tab2_Txt0);
-            descLabel.setText(Descriptions.XMSS.Tab1_Head0);
-        } else if (merkle instanceof SimpleMerkleTree) {
-            SingatureExpl.setText(Descriptions.MSS.Tab2_Txt0);
-            SingatureExpl.setText(Descriptions.MSS.Tab2_Txt0);
-            descLabel.setText(Descriptions.MSS.Tab1_Head0);
-
-        }
-
-        styledTextSign = new StyledText(this, SWT.BORDER | SWT.READ_ONLY | SWT.WRAP | SWT.MULTI | SWT.V_SCROLL);
-        GridData gd_textTextSign = new GridData(SWT.FILL, SWT.FILL, true, true, MerkleConst.H_SPAN_MAIN, 1);
-        styledTextSign.setLayoutData(gd_textTextSign);
-
-        createSign.addSelectionListener(new SelectionAdapter() {
-
-            /*
-             * Event to create a Signature
-             */
-            @Override
-            public void widgetSelected(SelectionEvent e) {
-                /*
-                 * store signature in temp string, to verify it
-                 */
-                String temp = merkle.sign(textSign.getText());
-                if (temp != "") {
-                    signature = temp;
-                    /**
-                     * updated the field of the Signature, KeyIndex and SignatureLength
-                     */
-                    styledTextSign.setText(signature);
-                    styledTextSignSize.setText(getSignatureLength(signature) + " Byte");
-                    styledTextKeyNumber.setText(getKeyIndex(signature));
-                } else {
-                    styledTextSign.setText("No more Keypairs available");
-                }
-            }
-        });
-        textSign.addModifyListener(new ModifyListener() {
-            @Override
-            public void modifyText(ModifyEvent e) {
-                if (textSign.getText().length() > 0) {
-                    createSign.setEnabled(true);
-                } else {
-                    createSign.setEnabled(false);
-                }
-
-            }
-        });
-    }
-
-    /**
-     * Synchronizes Signature with the other Tabpages
-     * 
-     * @return Signature
-     */
-    public String getSignature() {
-        return signature;
-    }
-
-    /**
-     * Return the used Message necessary for tab sync -> verification tab
-     * 
-     * @return usedText
-     */
-    public String getMessage() {
-        return textSign.getText();
-    }
-
-    /**
-     * @author christoph sonnberger returns the Length of the Siganture as String used for
-     *         styledTextSignSize in GUI
-     * @param signature
-     * @return length of the Signature
-     */
-    public String getSignatureLength(String signature) {
-        int length = signature.length();
-        // divide by 2 to get the length in bytes
-        length = length / 2;
-        StringBuilder sb = new StringBuilder();
-        sb.append("");
-        sb.append(length);
-        String sigLength = sb.toString();
-        return sigLength;
-    }
-
-    /**
-     * @author christoph sonnberger returns the Index of a given signature as String the Index is
-     *         the first Letter of the signature
-     * @param signature
-     * @return index
-     */
-    public String getKeyIndex(String signature) {
-        int iend = signature.indexOf("|");
-        String subString = signature.substring(0, iend);
-        return subString;
-    }
-
-    /**
-     * Synchronizes the MerkleTree Object with the other Tabpages
-     * 
-     * @return ISimpleMerkle Object
-     */
-    public ISimpleMerkle getMerkleFromForm() {
-        return this.merkle;
-    }
-
-    @Override
-    protected void checkSubclass() {
-        // Disable the check that prevents subclassing of SWT components
-    }
-
-}
->>>>>>> 9bd5f55a
+//-----BEGIN DISCLAIMER-----
+/*******************************************************************************
+* Copyright (c) 2017 JCrypTool Team and Contributors
+*
+* All rights reserved. This program and the accompanying materials
+* are made available under the terms of the Eclipse Public License v1.0
+* which accompanies this distribution, and is available at
+* http://www.eclipse.org/legal/epl-v10.html
+*******************************************************************************/
+//-----END DISCLAIMER-----
+package org.jcryptool.visual.merkletree.ui;
+
+import org.eclipse.swt.SWT;
+import org.eclipse.swt.custom.StackLayout;
+import org.eclipse.swt.custom.StyledText;
+import org.eclipse.swt.events.SelectionAdapter;
+import org.eclipse.swt.events.SelectionEvent;
+import org.eclipse.swt.layout.GridData;
+import org.eclipse.swt.layout.GridLayout;
+import org.eclipse.swt.widgets.Button;
+import org.eclipse.swt.widgets.Composite;
+import org.eclipse.swt.widgets.Label;
+import org.eclipse.swt.widgets.MessageBox;
+import org.eclipse.swt.widgets.Shell;
+import org.eclipse.ui.part.ViewPart;
+import org.jcryptool.visual.merkletree.Descriptions;
+import org.jcryptool.visual.merkletree.MerkleTreeView;
+import org.jcryptool.visual.merkletree.algorithm.ISimpleMerkle;
+import org.jcryptool.visual.merkletree.ui.MerkleConst.SUIT;
+
+/**
+ * Composite for the Tabpage "Signature"
+ * Main window for the subclasses org.jcryptool.visual.merkletree.ui.InteractiveSignatureComposite.java
+ * and org.jcryptool.visual.merkletree.ui.PlainSignatureComposite.java.
+ * Basically provides display and interaction tasks, for example selecting which kind of signature class the user wants to use.
+ * 
+ * @author Kevin Muehlboeck
+ * @author Christoph Sonnberger
+ *
+ */
+public class MerkleTreeSignatureComposite extends Composite {
+
+	private ViewPart masterView;
+	private SUIT mode;
+	private Shell shell;
+	private Label descLabel;
+	private Composite selectionComposite;
+	private Composite topBar;
+	private Composite signatureComposite;
+	private StackLayout stackLayout;
+	private StyledText tabDescriptionLabel;
+	private Button interactiveButton;
+	private Button plainButton;
+	private Button interactiveTopButton;
+	private Button plainTopButton;
+
+	private Label indexLabel;
+	private Label spacerTop;
+	private Label spacerBottom;
+	private Label spacerBottom2;
+
+	private String signatures[];
+	private String messages[];
+	int index = 0;
+	boolean interactiveStatus = false;
+
+	private InteractiveSignatureComposite interactive;
+	private PlainSignatureComposite plain;
+
+	private ISimpleMerkle merkle;
+
+	/**
+	 * Create a header including headline, index counter and buttons for the StackLayout
+	 * In the StackLayout, the Signature classes will be displayed
+	 * 
+	 * @param parent
+	 * @param style
+	 *        SWT Composite style bits
+	 */
+	public MerkleTreeSignatureComposite(Composite parent, int style, ISimpleMerkle merkle, SUIT mode, ViewPart masterView) {
+		super(parent, SWT.NONE);
+		this.setLayout(new GridLayout(MerkleConst.H_SPAN_MAIN, true));
+		this.merkle = merkle;
+		this.mode = mode;
+		this.masterView = masterView;
+		shell = this.getShell();
+
+		// ***********************************
+		// Beginning of GUI elements
+		// ***********************************
+
+		topBar = new Composite(this, SWT.NONE);
+		topBar.setLayoutData(new GridData(SWT.FILL, SWT.CENTER, true, false, 8, 1));
+		topBar.setLayout(new GridLayout(8, true));
+
+		indexLabel = new Label(topBar, SWT.CENTER);
+		indexLabel.setLayoutData(new GridData(SWT.FILL, SWT.CENTER, true, true, 2, 1));
+		indexLabel.setText(Descriptions.MerkleTreeSign_7 + " 0 " + " / " + (merkle.getLeafCounter() - 1));
+		indexLabel.setVisible(false);
+
+		interactiveTopButton = new Button(topBar, SWT.PUSH);
+		interactiveTopButton.setLayoutData(new GridData(SWT.FILL, SWT.FILL, true, true, 2, 1));
+		interactiveTopButton.setText(Descriptions.InteractiveSignature_Button_0);
+		interactiveTopButton.setVisible(false);
+
+		plainTopButton = new Button(topBar, SWT.PUSH);
+		plainTopButton.setLayoutData(new GridData(SWT.FILL, SWT.FILL, true, true, 2, 1));
+		plainTopButton.setText(Descriptions.InteractiveSignature_Button_5);
+		plainTopButton.setVisible(false);
+
+		descLabel = new Label(topBar, SWT.NONE);
+		descLabel.setLayoutData(new GridData(SWT.RIGHT, SWT.TOP, true, false, 2, 1));
+
+		// Strings depending on mode
+		switch (mode) {
+		case XMSS:
+			descLabel.setText(Descriptions.XMSS.Tab1_Head0);
+			break;
+		case XMSS_MT:
+			descLabel.setText(Descriptions.XMSS_MT.Tab1_Head0);
+			break;
+		case MSS:
+			descLabel.setText(Descriptions.MSS.Tab1_Head0);
+		default:
+			break;
+		}
+
+		signatures = new String[merkle.getLeafCounter()];
+		messages = new String[signatures.length];
+
+		spacerTop = new Label(this, SWT.NONE);
+		spacerTop.setLayoutData(new GridData(SWT.FILL, SWT.FILL, true, true, 8, 1));
+
+		selectionComposite = new Composite(this, SWT.BORDER);
+		selectionComposite.setLayoutData(new GridData(SWT.CENTER, SWT.FILL, true, true, 8, 1));
+		selectionComposite.setLayout(new GridLayout(4, true));
+		selectionComposite.setBackground(getDisplay().getSystemColor(SWT.COLOR_WHITE));
+
+		tabDescriptionLabel = new StyledText(selectionComposite, SWT.NONE);
+		tabDescriptionLabel.setText(Descriptions.InteractiveSignature_8);
+		tabDescriptionLabel.setLayoutData(new GridData(SWT.CENTER, SWT.TOP, true, true, 4, 1));
+		tabDescriptionLabel.setBackground(getDisplay().getSystemColor(SWT.COLOR_WHITE));
+		tabDescriptionLabel.setCaret(null);
+		tabDescriptionLabel.setEditable(false);
+
+		interactiveButton = new Button(selectionComposite, SWT.PUSH);
+		interactiveButton.setLayoutData(new GridData(SWT.FILL, SWT.FILL, true, true, 2, 1));
+		interactiveButton.setText(Descriptions.InteractiveSignature_Button_0);
+		interactiveButton.setToolTipText(Descriptions.InteractiveSignature_9);
+
+		plainButton = new Button(selectionComposite, SWT.PUSH);
+		plainButton.setLayoutData(new GridData(SWT.FILL, SWT.FILL, true, true, 2, 1));
+		plainButton.setText(Descriptions.InteractiveSignature_Button_5);
+		plainButton.setToolTipText(Descriptions.InteractiveSignature_10);
+
+		spacerBottom = new Label(this, SWT.NONE);
+		spacerBottom.setLayoutData(new GridData(SWT.FILL, SWT.FILL, true, true, 8, 1));
+		spacerBottom2 = new Label(this, SWT.NONE);
+		spacerBottom2.setLayoutData(new GridData(SWT.FILL, SWT.FILL, true, true, 8, 1));
+
+		// ***********************************
+		// End of GUI elements
+		// ***********************************
+
+		// Listeners to select between interactive/plain in the beginning
+		interactiveButton.addSelectionListener(new SelectionAdapter() {
+
+			@Override
+			public void widgetSelected(SelectionEvent e) {
+				createInteractiveComposite(false);
+			}
+		});
+		// Listeners to select between interactive/plain in the beginning
+		plainButton.addSelectionListener(new SelectionAdapter() {
+
+			@Override
+			public void widgetSelected(SelectionEvent e) {
+				createPlainComposite(false);
+
+			}
+
+		});
+
+		// Listeners to switch between interactive/plain afterwards
+		interactiveTopButton.addSelectionListener(new SelectionAdapter() {
+
+			@Override
+			public void widgetSelected(SelectionEvent e) {
+				createInteractiveComposite(true);
+			}
+		});
+
+		// Listeners to switch between interactive/plain afterwards
+		plainTopButton.addSelectionListener(new SelectionAdapter() {
+
+			@Override
+			public void widgetSelected(SelectionEvent e) {
+				// This logic checks if the interactive process is "interrupted"
+				// If so a messagebox asks if you want to leave the process
+				// This is pseudo, as the interactive signature generation is an atomic process, which gets
+				// laid out by the GUI to look as it would work step by step
+				if (interactiveStatus) {
+					MessageBox abortInteractive = new MessageBox(shell, SWT.ICON_WORKING | SWT.YES | SWT.NO);
+					abortInteractive.setText(Descriptions.InteractiveSignature_abort_1);
+					abortInteractive.setMessage(Descriptions.InteractiveSignature_abort_2);
+					int boxValue = abortInteractive.open();
+					switch (boxValue) {
+					case SWT.YES:
+						createPlainComposite(true);
+						interactive.withdrawSignature();
+						break;
+					default:
+						break;
+					}
+				} else {
+					createPlainComposite(true);
+				}
+			}
+		});
+
+	}
+
+	/**
+	 * If no instance of InteractiveSignatureComposite has been created yet, it gets created
+	 * elsewise it is put on top of the StackLayout
+	 * 
+	 * @param toggle
+	 */
+	private void createInteractiveComposite(boolean toggle) {
+
+		if (!toggle) {
+			disposeSelection();
+		}
+		if (signatureComposite == null) {
+			signatureComposite = new Composite(this, SWT.NONE);
+			signatureComposite.setLayoutData(new GridData(SWT.FILL, SWT.FILL, true, true, 8, 1));
+			stackLayout = new StackLayout();
+			signatureComposite.setLayout(stackLayout);
+		}
+
+		interactive = new InteractiveSignatureComposite(signatureComposite, SWT.NO_REDRAW_RESIZE, merkle, mode, masterView, this);
+		interactive.setLayoutData(new GridData(SWT.FILL, SWT.FILL, true, true, 8, 1));
+		interactive.pack();
+		interactive.interactiveSignatureGeneration();
+		stackLayout.topControl = interactive;
+		interactiveTopButton.setEnabled(false);
+		plainTopButton.setEnabled(true);
+		this.layout();
+		signatureComposite.layout();
+	}
+
+	/**
+	 * If no instance of PlainSignatureComposite has been created yet, it gets created
+	 * elsewise it is put on top of the StackLayout
+	 * 
+	 * @param toggle
+	 */
+	private void createPlainComposite(boolean toggle) {
+		if (!toggle) {
+			disposeSelection();
+		}
+		if (signatureComposite == null) {
+			signatureComposite = new Composite(this, SWT.NONE);
+			signatureComposite.setLayoutData(new GridData(SWT.FILL, SWT.FILL, true, true, 8, 1));
+			stackLayout = new StackLayout();
+			signatureComposite.setLayout(stackLayout);
+		}
+		if (plain == null) {
+			plain = new PlainSignatureComposite(signatureComposite, SWT.NONE, merkle, this, mode);
+			plain.setLayoutData(new GridData(SWT.FILL, SWT.FILL, true, true, 8, 1));
+			plain.pack();
+		}
+		stackLayout.topControl = plain;
+		plainTopButton.setEnabled(false);
+		interactiveTopButton.setEnabled(true);
+		plain.clearSignatureText();
+		this.layout();
+		signatureComposite.layout();
+	}
+
+	/**
+	 * disposes the old main selection GUI
+	 */
+	private void disposeSelection() {
+		selectionComposite.dispose();
+		spacerTop.dispose();
+		spacerBottom.dispose();
+		spacerBottom2.dispose();
+
+		indexLabel.setVisible(true);
+		interactiveTopButton.setVisible(true);
+		plainTopButton.setVisible(true);
+
+	}
+
+	/**
+	 * Synchronizes Signature with the other Tabpages
+	 * 
+	 * @return Signature
+	 */
+	public String[] getSignatures() {
+		return signatures;
+	}
+
+	/**
+	 * Return the used Message necessary for tab sync -> verification tab
+	 * 
+	 * @return usedText
+	 */
+	public String[] getMessages() {
+		return messages;
+	}
+
+	public void addSignatureAndMessage(String signature, String message) {
+		signatures[index] = signature;
+		messages[index] = message;
+		updateIndexLabel(merkle.getKeyIndex());
+		++index;
+	}
+
+	public void updateIndexLabel(int pseudoIndex) {
+		if (pseudoIndex < 0) {
+			indexLabel.setText(Descriptions.MerkleTreeSign_10);
+		} else if (pseudoIndex > merkle.getLeafCounter() - 1) {
+			indexLabel.setText(Descriptions.MerkleTreeSign_10);
+		} else {
+			indexLabel.setText(Descriptions.MerkleTreeSign_7 + " " + pseudoIndex + " / " + (merkle.getLeafCounter() - 1));
+		}
+	}
+
+	/**
+	 * @author christoph sonnberger returns the Length of the Siganture as
+	 *         String used for styledTextSignSize in GUI
+	 * @param signature
+	 * @return length of the Signature
+	 */
+	public String getSignatureLength(String signature) {
+		int length = signature.length();
+		// divide by 2 to get the length in bytes
+		length = length / 2;
+		StringBuilder sb = new StringBuilder();
+		sb.append("");
+		sb.append(length);
+		String sigLength = sb.toString();
+		return sigLength;
+	}
+
+	/**
+	 * @author christoph sonnberger returns the Index of a given signature as
+	 *         String the Index is the first Letter of the signature
+	 * @param signature
+	 * @return index
+	 */
+	public String getKeyIndex(String signature) {
+		int iend = signature.indexOf("|");
+		String subString = signature.substring(0, iend);
+		return subString;
+	}
+
+	/**
+	 * Synchronizes the MerkleTree Object with the other Tabpages
+	 * 
+	 * @return ISimpleMerkle Object
+	 */
+	public ISimpleMerkle getMerkleFromForm() {
+		return this.merkle;
+	}
+
+	@Override
+	protected void checkSubclass() {
+		// Disable the check that prevents subclassing of non-composite SWT components
+		// this is a composite subclass
+	}
+
+	/**
+	 * Displays a messagebox that no more one-time keys are available
+	 */
+	protected void keysExceededMessage() {
+		MessageBox box = new MessageBox(shell, SWT.COLOR_INFO_BACKGROUND | SWT.OK);
+		box.setMessage(Descriptions.MerkleTreeSign_9);
+		int boxOK = box.open();
+
+		switch (boxOK) {
+		case SWT.OK:
+		default:
+			((MerkleTreeView) masterView).setTab(0);
+			((MerkleTreeView) masterView).deleteTree();
+			merkle = null;
+			break;
+		}
+	}
+
+	/**
+	 * Declares in the parent MerkleTreeSignatureComposite if an interactive
+	 * signature generation is ongoing or not
+	 * 
+	 * @param status
+	 */
+	protected void setInteractiveStatus(boolean status) {
+		interactiveStatus = status;
+	}
+
+}