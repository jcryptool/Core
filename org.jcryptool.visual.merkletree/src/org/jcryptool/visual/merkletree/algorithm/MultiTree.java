package org.jcryptool.visual.merkletree.algorithm;

import java.io.ByteArrayOutputStream;
import java.io.IOException;
import java.io.UnsupportedEncodingException;
import java.math.BigInteger;
import java.security.MessageDigest;
import java.security.NoSuchAlgorithmException;
import java.security.SecureRandom;
import java.util.ArrayList;
import java.util.Arrays;
import java.util.List;
import java.util.Stack;

import org.jcryptool.visual.merkletree.files.ByteUtils;
import org.jcryptool.visual.merkletree.files.Converter;
import org.jcryptool.visual.merkletree.files.MathUtils;

public class MultiTree implements ISimpleMerkle {
	// Starting over again
	int leafCounter = 0;
	int d; // set
	int idx_len;
	int n;
	OTS otsAlgo;
	int h;
	int w;
	int keyIndex;
	byte[] message;
	Node[] treeArray;
	byte[] seed; // random value for the PRF
	byte[] sk_prf;
	byte[] sk = new byte[n]; // private(secret) key
	byte[] pk = new byte[n]; // public key
	boolean treeGenerated;
	OTSHashAddress otsAdrs = new OTSHashAddress();
	ArrayList<Node> tree;
	Node rootNode;

	byte[] bitmaskSeed;
	MessageDigest mDigest;

	public ArrayList<byte[][]> publicKeys = new ArrayList<byte[][]>();
	public ArrayList<byte[][]> privKeys = new ArrayList<byte[][]>();

	public void setLeafCount(int i) {
		leafCounter = i;
	}

	@Override
	/**
	 * Selects the Signature Algorithm default Algorithm is the WOTSPlus
	 * Algorithm after the Algorithm is selected the method ->
	 * generateKeyPairsAndLeaves() is called
	 */
	public void selectOneTimeSignatureAlgorithm(String hash, String algo) {
		byte[] s = seed;
		this.otsAlgo = new WOTSPlus(w, hash, s);
		if (this.mDigest == null) {
			try {
				mDigest = MessageDigest.getInstance(hash);
			} catch (NoSuchAlgorithmException e) {
				// existiert eh
				e.printStackTrace();
			}
		}
	}

	/**
	 * XORs two nodes and hashes them with a salt
	 * 
	 * @param pKey
	 *            first node
	 * @param pKey2
	 *            second node
	 * @param seed
	 *            the seed for the bitmask generator
	 * @param adrs
	 *            lAdress construct used for bitmask generator
	 */
	public byte[] rand_hash(byte[] pKey, byte[] pKey2, byte[] seed, Address adrs) {

		int len = pKey.length;
		byte[] bitmk, key;
		byte[] message = ByteUtils.concatenate(pKey, pKey2);

		bitmk = generateBitmask(seed, adrs);

		adrs.setKeyBit(true);
		adrs.setBlockBit(false);
		XMSSTree xtree = new XMSSTree();
		key = xtree.randomGenerator(seed, adrs.getAddress(), len);
		for (int i = 0; i < message.length; i++) {
			// XOR message with bitmask
			message[i] ^= bitmk[i];
		}
		byte[] tohash = ByteUtils.concatenate(key, message);
		return mDigest.digest(tohash);
	}

	/*
	 * @param seed
	 * 
	 * @param len length of half the bitmask
	 * 
	 * @param lAdrs the address construct
	 * 
	 * @return a bitmask
	 */
	public byte[] generateBitmask(byte[] seed, Address adrs) {
		byte[] bitmk_0, bitmk_1, bitmk;
		int len = otsAlgo.getLength();
		adrs.setKeyBit(false);
		adrs.setBlockBit(false);
		XMSSTree xtree = new XMSSTree();
		bitmk_0 = xtree.randomGenerator(seed, adrs.getAddress(), len);
		adrs.setBlockBit(true);
		bitmk_1 = randomGenerator(seed, adrs.getAddress(), len);
		bitmk = ByteUtils.concatenate(bitmk_0, bitmk_1);
		return bitmk;
	}

	/**
	 * @author zuck PRNG used to generate the bitmasks and the key for hashing
	 * @param seed
	 *            seed for the PRNG
	 * @param address
	 *            address of left/right node
	 */
	public byte[] randomGenerator(byte[] seed, byte[] address, int len) {
		byte[] res = new byte[len + 32]; // erstellen des zu befüllenden arrays
		byte[] padding = new byte[32];
		MessageDigest hash = null;
		try {
			hash = MessageDigest.getInstance("SHA-256");
		} catch (NoSuchAlgorithmException e) {
			// zuck: Der Algo existiert!
		}
		seed = ByteUtils.concatenate(padding, seed);
		seed = ByteUtils.concatenate(seed, address);
		res = hash.digest(seed);
		return res;
	}

	public void saveNodeInfos(Node node, int ix) {
		int index = 0;
		for (int i = 0; i < node.getHeight(); i++) {
			index += leafCounter / (1 << i);
		}
		if (node.getHeight() == 0) {
			node.setLeaf(true);
		}
		index = index + ix;
		node.setIndex(index);
		treeArray[index] = node;
		if (node instanceof XMSSNode) {
			((XMSSNode) node).setAuthPath(getTreeHeight());
		}
	}

	/**
	 * returns the height of the tree Tree with only one Node has height 0 Tree
	 * with 4 Nodes has height 2
	 */
	public int getTreeHeight() {
		return (int) MathUtils.log2nlz(leafCounter);
	}

	public int getD() {
		return d;
	}

	public int getH() {
		return h;
	}

	/**
	 * Generates an authentication path as array list with authentication nodes
	 * 
	 * @param i
	 *            index of the WOTS+ key pair
	 */
	public ArrayList<Node> buildAuth(int i, byte[] seed) {
		ArrayList<Node> auth = new ArrayList<Node>();
		for (int j = 0; j < getTreeHeight(); j++) {
			int k = ((int) Math.floor((double) i / (1 << j))) ^ 1;
			auth.add(j, treeHash((k * (1 << j)), j, seed));
		}
		return auth;
	}

	/**
	 * @author C Code by Hülsing, modelled in Java by Heimberger
	 * 
	 *         Signs a message. Returns 1. an array containing the signature
	 *         followed by the message AND 2. an updated secret key!
	 *
	 */
	public String sign(String message) {
<<<<<<< HEAD
		long idx_tree = keyIndex >> h;
=======
		long idx_tree= keyIndex >> (d/h);
>>>>>>> 46e1bc58
		int idx_leaf;
		if (keyIndex >= leafCounter)
			return "";
		String msg = message; // ERR leer
		int i;

		// Init working params
		byte R[] = new byte[n]; // pseudo-random value
		byte hash_key[] = new byte[3 * n]; // dunno, they are used

		// Extract SK
		byte[] sek = sk;

		long idx = 0;
		for (i = 0; i < idx_len; i++) {
			idx |= ((long) sek[i]) << 8 * (idx_len - 1 - i);
		}

		// note: ByteArrayOutputStream is closed by the Garbage Collector, hence
		// no .close() is needed. The code of
		// close() in ByteArrayOutputStream itself is dead code (no
		// implementation is present).
		ByteArrayOutputStream sks = new ByteArrayOutputStream();
		sks.write(sek, idx_len, n);
		seed = sks.toByteArray();

		ByteArrayOutputStream skp = new ByteArrayOutputStream();
		skp.write(sek, (idx_len + n), n);
		sk_prf = skp.toByteArray();

		ByteArrayOutputStream pus = new ByteArrayOutputStream();
		pus.write(sek, (idx_len + 2 * n), n);
		seed = pus.toByteArray();

		// Update SK
		for (i = 0; i < idx_len; i++) {
			sek[i] = (byte) (((idx + 1) >> 8 * (idx_len - 1 - i)) & 255);
		}

		// First compute pseudorandom value

		XMSSTree xtree = new XMSSTree();

		R = xtree.randomGenerator(getSK_Seed(), message, message.length());
		// Generate hash key (R || root || idx)
		ByteArrayOutputStream hak = new ByteArrayOutputStream();
		hak.write(R, 0, n);
		hak.write('|');
		hak.write(sek, idx_len + 3 * n, n);
		hash_key = hak.toByteArray();

		// Then use it for message digest
		byte[] sigmsg = xtree.randomGenerator(hash_key, msg.getBytes(), msg.length());

		// Copy index to signature
		for (i = 0; i < idx_len; i++) {
			sigmsg[i] = (byte) ((idx >> 8 * (idx_len - 1 - i)) & 255);
		}

		ByteArrayOutputStream sigmessage = new ByteArrayOutputStream();
		try {
			sigmessage.write(sigmsg);
		} catch (IOException e1) {
			e1.printStackTrace();
		}
		sigmessage.write('|');
		sigmessage.write(idx_len);
		sigmsg = sigmessage.toByteArray();

		// Copy R to signature
		for (i = 0; i < n; i++)
			sigmessage.write(R[i]);

		sigmessage.write(n);
		sigmsg = sigmessage.toByteArray();

		// signing
		// set everything for the WOTS+ magic

		OTSHashAddress ots_addr = new OTSHashAddress();
		ots_addr.setOTSBit(true);
		ots_addr.setOTSAddress(this.keyIndex);
		otsAlgo.setPrivateKey(privKeys.get(keyIndex));
		otsAlgo.setPublicKey(publicKeys.get(keyIndex));

		// compute the WOTS+ signature
		byte[][] ots_sig = ((WOTSPlus) otsAlgo).sign(sigmsg, seed, ots_addr);

		ArrayList<Node> auth = buildAuth(keyIndex, seed);

		String signature = Integer.toString(keyIndex) + "|" + Converter._byteToHex(R) + "|" + Converter._2dByteToHex(ots_sig);
		for (i = 0; i < auth.size(); i++) {
			signature = signature + "|" + Converter._byteToHex(auth.get(i).getContent());
		}

		// loop over remaining layers...
		for (i = 1; i < d; i++) {
			idx_leaf = (int) (idx_tree & ((1 << h) - 1));
			idx_tree = idx_tree >> h;
			OTSHashAddress otsaddr = new OTSHashAddress();
			otsaddr.setOTSAddress(idx_leaf);
			otsaddr.setOTSBit(true);
			otsAlgo.setPrivateKey(privKeys.get(keyIndex + h * i));
			otsAlgo.setPublicKey(publicKeys.get(keyIndex + h * i));
			ots_sig = ((WOTSPlus) otsAlgo).sign(signature.getBytes(), seed, otsaddr);
			signature += "|" + Converter._2dByteToHex(ots_sig);

			int j = i;
			for (; j < auth.size(); j++) {
				signature = signature + "|" + Converter._byteToHex(auth.get(j).getContent());
			}
		}

		if (keyIndex < (leafCounter - 1))
			keyIndex++;
		return signature;
	}

	public String getPrivateKey() {
		String sek = new String();
		sek = keyIndex + "|" + Converter._byteToHex(getSeed());
		for (int i = 0; i < leafCounter; i++) {
			sek += "|";
			sek += Converter._2dByteToHex(privKeys.get(i));
		}
		return sek;
	}

	public String getPublicKey() {
		String publicKeyString = Converter._byteToHex(rootNode.getContent()) + "|" + Converter._byteToHex(seed);
		return publicKeyString;
	}

	@Override
	public String getKeyLength() {
		// System.err.println(sk);
		int length = getPrivateKey().length() + getPublicKey().length();
		StringBuilder sb = new StringBuilder();
		sb.append("");
		sb.append((length / 2));
		String keyLength = sb.toString();
		return keyLength;
	}

	/**
	 * @author Lena returns number of trees on a certain layer
	 * 
	 * @param h
	 *            overall height of the tree
	 * @param d
	 *            layer on which the number of trees is searched
	 * @return trees on a layer
	 */

	public double getXMSSTreeCount(int h, int d) {
		if (keyIndex == (this.d - 1))
			return 1;
		else {
			double s = Math.pow(2, (h / d));
			return s;
		}
	}

	public byte[] getIndex(String s) {
		// String[] splitted = s.split("\\|"); // splits the xmss private
		// return Converter._stringToByte(splitted[0]);// private key seed is
		String indexString = String.valueOf(keyIndex);
		return indexString.getBytes(); // always second
	}

	public byte[] getSK_Seed() {
		return this.seed;
	}

	/**
	 * returns the root node of the MerkleTree
	 */
	@Override
	public byte[] getMerkleRoot() {
		return getRoot().getContent();
	}

	public Node getRoot() {
		return treeHash(0, getTreeHeight(), seed);
	}

	@Override
	public byte[] getSeed() {
		return this.seed;
	}

	public int getOverallLeaves() {
		return (int) Math.pow(2, h);
	}

	@Override
	public int getLeafCounter() {
		return leafCounter;
	}

	@Override
	public boolean isGenerated() {
		return treeGenerated;
	}

	@Override
	public Node getTreeLeaf(int treeLeaveNumber) {
		// Lena: brauch ma eh ned, oda?
		// weil interface
		return null;
	}

	public void generatePrivateKey() {
		SecureRandom r = new SecureRandom();
		r.nextBytes(sk);
	}

	@Override
	public void generateKeyPairsAndLeaves() {
		// generatePrivateKey();
		for (int i = 0; i < this.leafCounter; i++) {
			// generates a new WOTS/ WOTSPlus Keypair (public and secret key)
			if (otsAlgo instanceof WOTSPlus) {
				((WOTSPlus) otsAlgo).setAddress(otsAdrs);
			}

			this.otsAlgo.generateKeyPair();
			// adds the private Key of the generated keypair to the private key
			// list of privKeys
			privKeys.add(otsAlgo.getPrivateKey());
			publicKeys.add(otsAlgo.getPublicKey());

		}

		randomGenerator(seed, sk, 3 * n);

		// SecureRandom prf = new SecureRandom();
		ByteArrayOutputStream pek = new ByteArrayOutputStream();
		pek.write(sk, 2 * n + idx_len, n);
		pk = pek.toByteArray();

		keyIndex = 0;
		// keyIndex = d - 1;
		// treeHash(keyIndex, getTreeHeight(), seed);
		System.arraycopy(pk, 0, sk, 3 * n + idx_len, n);

	}

	@Override
	public ArrayList<Node> getTree() {
		return this.tree;
	}

	/**
	 * Initialises the tree. Requires seed, bitmaskSeed and leafCounter to be
	 * set beforehand and then the execution of generateKeyPairsAndLeaves()
	 */
	public void generateMerkleTree() {
		generateKeyPairsAndLeaves();
		treeArray = new Node[(1 << (getTreeHeight() + 1)) - 1];
		rootNode = treeHash(0, getTreeHeight(), bitmaskSeed);
		this.tree = new ArrayList<Node>(Arrays.asList(treeArray));
		setConnections();
		treeGenerated = true;
	}

	@Override
	public boolean verify(String message, String signature) {
		// TODO
		// first hash message
		WOTSPlus wots = new WOTSPlus(w, signature, bitmaskSeed);
		byte[] msg = message.getBytes();
		byte[] hash = randomGenerator(seed, msg, message.length());

		// Validate WOTS Signature
		if (wots.verify(hash.toString(), signature) == false) {
			System.err.println("SIGNATURE VERIFYCATION FAILED: ABORT");
			return false;
		}
		// get PK
		byte[][] pek = wots.pkFromSig(signature, msg, seed, otsAdrs);

		return true;
	}

	@Override
	public boolean verify(String message, String signature, int keyIndex) {
		// TODO Auto-generated method stub
		return true;
	}

	public void setIndex(int i) {
		this.keyIndex = i;
		this.idx_len = (h + 7) / 8;
	}
<<<<<<< HEAD

	public void setSingleTreeHeight(int h) {
		this.h = h;
=======
	
	public void setSingleTreeHeight(int h){
		this.h=h;
		this.d=getOverallLeaves();
>>>>>>> 46e1bc58
	}

	public int getSingleTreeHeight() {
		return h;
	}

	public void setBitmaskSeed(byte[] seed) {
		this.bitmaskSeed = seed;
	}

	@Override
	public void setSeed(byte[] seed) {
		this.seed = seed;
	}

	/**
	 * sets message and message length (n)
	 */
	public void setMessage(byte[] message) {
		this.message = message;
		this.n = message.length;
	}

	@Override
	public void setWinternitzParameter(int w) {
		this.w = w;
	}

	/**
	 * 
	 * @param d
	 *            nr of layers on the tree
	 */
	public void setLayers(int d) {
		this.d = d;
	}

	/**
	 * Fills the connections list in the node for the GUI
	 */
	public void setConnections() {
		Node left, right, parent;
		List<Node> connections;
		for (int i = 0; i < tree.size() - 1; i = i + 2) {
			left = tree.get(i);
			right = tree.get(i + 1);
			parent = tree.get(i / 2 + leafCounter);
			connections = parent.getConnectedTo();
			parent.setLeft(left);
			parent.setRight(right);
			left.setParent(parent);
			right.setParent(parent);
			connections.add(left);
			connections.add(right);
		}
	}

	/**
	 * @author zuck
	 * @param SK
	 *            XMSS secret key
	 * @param s
	 *            start index
	 * @param t
	 *            target node height
	 * @param seed
	 *            seed
	 * @return root node of a tree of height t
	 */
	public Node treeHash(int s, int t, byte[] seed) {

		Node node;
		Stack<Node> stack = new Stack<Node>();
		byte[][] pKey;
		OTSHashAddress otsAdrs = new OTSHashAddress();
		LTreeAddress lAdrs = new LTreeAddress();
		HashTreeAddress hAdrs = new HashTreeAddress();

		if (s % (1 << t) != 0) {
			return null;
		}

		for (int i = 0; i < (1 << t); i++) { // i < 2^t
			otsAdrs.setOTSBit(true);
			otsAdrs.setOTSAddress(s + i);
			pKey = publicKeys.get(s + i);
			lAdrs.setOTSBit(false);
			lAdrs.setLTreeBit(true);
			lAdrs.setLTreeAddress(s + i);
			node = new XMSSNode(generateLTree(pKey, bitmaskSeed, lAdrs));
			hAdrs.setLTreeBit(false);
			hAdrs.setTreeHeight(0);
			hAdrs.setTreeIndex(i + s);
			saveNodeInfos(node, hAdrs.getTreeIndex());
			// if the stack is empty the first node will be put into the stack
			// if the current node and the next node on the stack have the same
			// height hash them and
			// put the new one back with height+1
			while (!stack.empty() && stack.peek().getHeight() == node.getHeight()) {
				hAdrs.setTreeIndex((hAdrs.getTreeIndex() - 1) / 2);
				node = new XMSSNode(rand_hash(stack.pop().getContent(), node.getContent(), bitmaskSeed, hAdrs));
				hAdrs.setTreeHeight(hAdrs.getTreeHeight() + 1);
				node.setHeight(hAdrs.getTreeHeight());
				saveNodeInfos(node, hAdrs.getTreeIndex()); // save nodes on
															// higher heights
			}

			stack.push(node);
		}
		// result will be root of the tree or subtree
		return stack.pop();
	}

	public byte[] generateLTree(byte[][] pKey, byte[] seed, LTreeAddress adrs) {
		byte[][] pubKey = pKey.clone();
		int len = pubKey.length;
		Address lAdrs = adrs;
		lAdrs.setTreeHeight(0);

		while (len > 1) {
			for (int i = 0; i < Math.floor(len / 2.0); i = i + 1) {
				lAdrs.setTreeIndex(i);
				pubKey[i] = rand_hash(pubKey[2 * i], pubKey[2 * i + 1], seed, lAdrs);
			}
			if (len % 2 == 1) {
				pubKey[(int) (Math.floor(len / 2.0))] = pubKey[(int) len - 1];
			}
			len = (int) Math.ceil((len / 2.0));
			lAdrs.setTreeHeight(lAdrs.getTreeHeight() + 1);
		}
		return pubKey[0];
	}

	@Override
	public int getKeyIndex() {
		return keyIndex;
	}

}<|MERGE_RESOLUTION|>--- conflicted
+++ resolved
@@ -28,10 +28,10 @@
 	int keyIndex;
 	byte[] message;
 	Node[] treeArray;
-	byte[] seed; // random value for the PRF
+	byte[] seed; //random value for the PRF
 	byte[] sk_prf;
-	byte[] sk = new byte[n]; // private(secret) key
-	byte[] pk = new byte[n]; // public key
+	byte[] sk = new byte[n]; //private(secret) key
+	byte[] pk = new byte[n]; //public key
 	boolean treeGenerated;
 	OTSHashAddress otsAdrs = new OTSHashAddress();
 	ArrayList<Node> tree;
@@ -65,7 +65,7 @@
 			}
 		}
 	}
-
+	
 	/**
 	 * XORs two nodes and hashes them with a salt
 	 * 
@@ -166,14 +166,6 @@
 		return (int) MathUtils.log2nlz(leafCounter);
 	}
 
-	public int getD() {
-		return d;
-	}
-
-	public int getH() {
-		return h;
-	}
-
 	/**
 	 * Generates an authentication path as array list with authentication nodes
 	 * 
@@ -197,15 +189,10 @@
 	 *
 	 */
 	public String sign(String message) {
-<<<<<<< HEAD
-		long idx_tree = keyIndex >> h;
-=======
 		long idx_tree= keyIndex >> (d/h);
->>>>>>> 46e1bc58
 		int idx_leaf;
-		if (keyIndex >= leafCounter)
-			return "";
-		String msg = message; // ERR leer
+		if(keyIndex>=leafCounter) return "";
+		String msg = message; //ERR leer
 		int i;
 
 		// Init working params
@@ -215,7 +202,7 @@
 		// Extract SK
 		byte[] sek = sk;
 
-		long idx = 0;
+		long idx=0;
 		for (i = 0; i < idx_len; i++) {
 			idx |= ((long) sek[i]) << 8 * (idx_len - 1 - i);
 		}
@@ -254,7 +241,8 @@
 		hash_key = hak.toByteArray();
 
 		// Then use it for message digest
-		byte[] sigmsg = xtree.randomGenerator(hash_key, msg.getBytes(), msg.length());
+		byte []sigmsg = xtree.randomGenerator(hash_key, msg.getBytes(),
+				msg.length());
 
 		// Copy index to signature
 		for (i = 0; i < idx_len; i++) {
@@ -286,37 +274,37 @@
 		ots_addr.setOTSAddress(this.keyIndex);
 		otsAlgo.setPrivateKey(privKeys.get(keyIndex));
 		otsAlgo.setPublicKey(publicKeys.get(keyIndex));
-
+		
 		// compute the WOTS+ signature
 		byte[][] ots_sig = ((WOTSPlus) otsAlgo).sign(sigmsg, seed, ots_addr);
 
-		ArrayList<Node> auth = buildAuth(keyIndex, seed);
-
-		String signature = Integer.toString(keyIndex) + "|" + Converter._byteToHex(R) + "|" + Converter._2dByteToHex(ots_sig);
+		ArrayList<Node>auth=buildAuth(keyIndex, seed);
+		
+		String signature = Integer.toString(keyIndex) + "|" + Converter._byteToHex(R) + "|"
+				+ Converter._2dByteToHex(ots_sig);
 		for (i = 0; i < auth.size(); i++) {
 			signature = signature + "|" + Converter._byteToHex(auth.get(i).getContent());
 		}
-
-		// loop over remaining layers...
+		
+		//loop over remaining layers... 
 		for (i = 1; i < d; i++) {
 			idx_leaf = (int) (idx_tree & ((1 << h) - 1));
 			idx_tree = idx_tree >> h;
-			OTSHashAddress otsaddr = new OTSHashAddress();
+			OTSHashAddress otsaddr=new OTSHashAddress();
 			otsaddr.setOTSAddress(idx_leaf);
 			otsaddr.setOTSBit(true);
-			otsAlgo.setPrivateKey(privKeys.get(keyIndex + h * i));
-			otsAlgo.setPublicKey(publicKeys.get(keyIndex + h * i));
+			otsAlgo.setPrivateKey(privKeys.get(keyIndex+h*i));
+			otsAlgo.setPublicKey(publicKeys.get(keyIndex+h*i));
 			ots_sig = ((WOTSPlus) otsAlgo).sign(signature.getBytes(), seed, otsaddr);
 			signature += "|" + Converter._2dByteToHex(ots_sig);
-
-			int j = i;
-			for (; j < auth.size(); j++) {
+			
+			int j=i;
+			for (;j < auth.size(); j++) {
 				signature = signature + "|" + Converter._byteToHex(auth.get(j).getContent());
 			}
 		}
-
-		if (keyIndex < (leafCounter - 1))
-			keyIndex++;
+		
+		if (keyIndex<(leafCounter-1)) keyIndex++;
 		return signature;
 	}
 
@@ -366,10 +354,10 @@
 	}
 
 	public byte[] getIndex(String s) {
-		// String[] splitted = s.split("\\|"); // splits the xmss private
-		// return Converter._stringToByte(splitted[0]);// private key seed is
-		String indexString = String.valueOf(keyIndex);
-		return indexString.getBytes(); // always second
+	//	String[] splitted = s.split("\\|"); // splits the xmss private
+	//	return Converter._stringToByte(splitted[0]);// private key seed is
+		String indexString=String.valueOf(keyIndex);
+		return indexString.getBytes();											// always second
 	}
 
 	public byte[] getSK_Seed() {
@@ -421,7 +409,7 @@
 
 	@Override
 	public void generateKeyPairsAndLeaves() {
-		// generatePrivateKey();
+		//generatePrivateKey();
 		for (int i = 0; i < this.leafCounter; i++) {
 			// generates a new WOTS/ WOTSPlus Keypair (public and secret key)
 			if (otsAlgo instanceof WOTSPlus) {
@@ -443,8 +431,8 @@
 		pek.write(sk, 2 * n + idx_len, n);
 		pk = pek.toByteArray();
 
-		keyIndex = 0;
-		// keyIndex = d - 1;
+		keyIndex=0;
+		//keyIndex = d - 1;
 		// treeHash(keyIndex, getTreeHeight(), seed);
 		System.arraycopy(pk, 0, sk, 3 * n + idx_len, n);
 
@@ -493,30 +481,20 @@
 		return true;
 	}
 
-	public void setIndex(int i) {
-		this.keyIndex = i;
-		this.idx_len = (h + 7) / 8;
-	}
-<<<<<<< HEAD
-
-	public void setSingleTreeHeight(int h) {
-		this.h = h;
-=======
+	public void setIndex(int i){
+		this.keyIndex=i;
+		this.idx_len=(h+7)/8;
+	}
 	
 	public void setSingleTreeHeight(int h){
 		this.h=h;
 		this.d=getOverallLeaves();
->>>>>>> 46e1bc58
-	}
-
-	public int getSingleTreeHeight() {
-		return h;
-	}
-
-	public void setBitmaskSeed(byte[] seed) {
-		this.bitmaskSeed = seed;
-	}
-
+	}
+	
+	public void setBitmaskSeed(byte[] seed){
+		this.bitmaskSeed=seed;
+	}
+	
 	@Override
 	public void setSeed(byte[] seed) {
 		this.seed = seed;
