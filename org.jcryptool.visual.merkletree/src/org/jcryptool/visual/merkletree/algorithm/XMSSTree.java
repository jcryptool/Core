--- conflicted
+++ resolved
@@ -14,579 +14,6 @@
 
 public class XMSSTree implements ISimpleMerkle {
 
-<<<<<<< HEAD
-	// ArrayList<byte[]>pubKeys = new ArrayList<byte[]>();
-	int leafCounter = 0;
-	int leafNumber = 0;
-	int keyIndex;
-	byte[] seed;
-	byte[] bitmaskSeed;
-	boolean treeGenerated;
-	OTS otsAlgo;
-	int w = 16;
-
-	HashTreeAddress hAdrs = new HashTreeAddress();
-	OTSHashAddress otsAdrs = new OTSHashAddress();
-	LTreeAddress lAdrs = new LTreeAddress();
-	byte[] bitmask;
-	public String xPrivKey;
-	public String xPubKey;
-
-	ArrayList<Node> tree;
-	Node[] treeArray;
-	ArrayList<Node> leaves = new ArrayList<Node>();
-
-	MessageDigest mDigest;
-	public ArrayList<byte[][]> privKeys = new ArrayList<byte[][]>();
-	public ArrayList<byte[][]> publicKeys = new ArrayList<byte[][]>();
-
-	public void setLeafCount(int i) {
-		leafCounter = i;
-	}
-
-	public void setSeed(byte[] seed) {
-		this.seed = seed;
-	}
-
-	/**
-	 * returns the root node of the MerkleTree
-	 */
-	public Node getRoot() {
-		return treeHash(0, getTreeHeight(), seed);
-	}
-
-	@Override
-	public ArrayList<Node> getTree() {
-		return this.tree;
-	}
-
-	@Override
-	public void setWinternitzParameter(int w) {
-		this.w = w;
-	}
-
-	@Override
-	/**
-	 * @author Christoph Sonnberger returns the number of leafs
-	 */
-	public int getLeafCounter() {
-		return leafCounter;
-	}
-
-	public byte[] generateLTree(byte[][] pKey, byte[] seed, LTreeAddress adrs) {
-		byte[][] pubKey = pKey.clone();
-		int len = pubKey.length;
-		Address lAdrs = adrs;
-		lAdrs.setTreeHeight(0);
-
-		while (len > 1) {
-			for (int i = 0; i < Math.floor(len / 2.0); i = i + 1) {
-				lAdrs.setTreeIndex(i);
-				// zuck: Hashing der leaves/nodes
-				pubKey[i] = rand_hash(pubKey[2 * i], pubKey[2 * i + 1], seed, lAdrs);
-			}
-			if (len % 2 == 1) {
-				// zuck: Nachrücken der ungeraden Node
-				pubKey[(int) (Math.floor(len / 2.0))] = pubKey[(int) len - 1];
-			}
-			// zuck: Anpassen der Anzahl an Nodes bzw. setzen der Anzahl der
-			// Nodes auf der neuen
-			// Höhe
-			len = (int) Math.ceil((len / 2.0));
-			lAdrs.setTreeHeight(lAdrs.getTreeHeight() + 1);
-		}
-		return pubKey[0];
-	}
-
-	/**
-	 * XORs two nodes and hashes them with a salt
-	 * 
-	 * @param pKey
-	 *            first node
-	 * @param pKey2
-	 *            second node
-	 * @param seed
-	 *            the seed for the bitmask generator
-	 * @param adrs
-	 *            lAdress construct used for bitmask generator
-	 */
-	public byte[] rand_hash(byte[] pKey, byte[] pKey2, byte[] seed, Address adrs) {
-
-		int len = pKey.length;
-		byte[] bitmk, key;
-		byte[] message = ByteUtils.concatenate(pKey, pKey2);
-
-		bitmk = generateBitmask(seed, adrs);
-
-		adrs.setKeyBit(true);
-		adrs.setBlockBit(false);
-		key = randomGenerator(seed, adrs.getAddress(), len);
-		for (int i = 0; i < message.length; i++) {
-			// XOR message with bitmask
-			message[i] ^= bitmk[i];
-		}
-		byte[] tohash = ByteUtils.concatenate(key, message);
-		return mDigest.digest(tohash);
-	}
-
-	/**
-	 * @author zuck
-	 * @param SK
-	 *            XMSS secret key
-	 * @param s
-	 *            start index
-	 * @param t
-	 *            target node height
-	 * @param seed
-	 *            seed
-	 * @return root node of a tree of height t
-	 */
-	public Node treeHash(int s, int t, byte[] seed) {
-
-		Node node; // TODO make new Node class
-		Stack<Node> stack = new Stack<Node>();
-		byte[][] pKey;
-		OTSHashAddress otsAdrs = new OTSHashAddress();
-		LTreeAddress lAdrs = new LTreeAddress();
-		HashTreeAddress hAdrs = new HashTreeAddress();
-
-		if (s % (1 << t) != 0) {
-			return null;
-		}
-
-		for (int i = 0; i < (1 << t); i++) { // i < 2^t
-			otsAdrs.setOTSBit(true);
-			otsAdrs.setOTSAddress(s + i);
-			pKey = publicKeys.get(s + i);
-			lAdrs.setOTSBit(false);
-			lAdrs.setLTreeBit(true);
-			lAdrs.setLTreeAddress(s + i);
-			node = new XMSSNode(generateLTree(pKey, bitmaskSeed, lAdrs));
-			hAdrs.setLTreeBit(false);
-			hAdrs.setTreeHeight(0);
-			hAdrs.setTreeIndex(i + s);
-			saveNodeInfos(node, hAdrs.getTreeIndex());
-			// if the stack is empty the first node will be put into the stack
-			// if the current node and the next node on the stack have the same
-			// height hash them and
-			// put the new one back with height+1
-			while (!stack.empty() && stack.peek().getHeight() == node.getHeight()) {
-				hAdrs.setTreeIndex((hAdrs.getTreeIndex() - 1) / 2);
-				node = new XMSSNode(rand_hash(stack.pop().getContent(), node.getContent(), bitmaskSeed, hAdrs));
-				hAdrs.setTreeHeight(hAdrs.getTreeHeight() + 1);
-				node.setHeight(hAdrs.getTreeHeight());
-				saveNodeInfos(node, hAdrs.getTreeIndex()); // save nodes on
-															// higher heights
-			}
-
-			stack.push(node);
-		}
-		// result will be root of the tree or subtree
-		return stack.pop();
-	}
-
-	/**
-	 * Initialises the tree. Requires seed, bitmaskSeed and leafCounter to be
-	 * set beforehand and then the execution of generateKeyPairsAndLeaves()
-	 */
-	@Override
-	public void generateMerkleTree() {
-		treeArray = new Node[(1 << (getTreeHeight() + 1)) - 1];
-		treeHash(0, getTreeHeight(), bitmaskSeed);
-		tree = new ArrayList<Node>(Arrays.asList(treeArray));
-		setConnections();
-		xmss_genPK();
-		xmss_genSK();
-		treeGenerated = true;
-	}
-
-	/**
-	 * returns the height of the tree Tree with only one Node has height 0 Tree
-	 * with 4 Nodes has height 2
-	 */
-	public int getTreeHeight() {
-		return (int) MathUtils.log2nlz(leafCounter);
-	}
-
-	@Override
-	/**
-	 * Selects the Signature Algorithm defautl Algorithm is the WOTSPlus
-	 * Algorithm after the Algorithm is selected the method ->
-	 * generateKeyPairsAndLeaves() is called
-	 */
-	public void selectOneTimeSignatureAlgorithm(String hash, String algo) {
-		switch (algo) {
-		case "WOTS":
-			this.otsAlgo = new WinternitzOTS(w, hash);
-			break;
-		case "WOTSPlus":
-			this.otsAlgo = new WOTSPlus(w, hash, seed);
-			break;
-		default:
-			this.otsAlgo = new WOTSPlus(w, hash, seed);
-			break;
-		}
-		if (this.mDigest == null) {
-			try {
-				mDigest = MessageDigest.getInstance(hash);
-			} catch (NoSuchAlgorithmException e) {
-				e.printStackTrace();
-			}
-		}
-	}
-
-	@Override
-	/**
-	 * signs the given Message String using the the defined OTS Algorithm
-	 * returns the Signature
-	 */
-	public String sign(String message) {
-		int index = getIndex(xPrivKey);
-		// checks if tree has run out of keys/indices
-		if (keyIndex >= tree.size() - 1) {
-			return "";
-		}
-		ArrayList<Node> auth = buildAuth(index, seed);
-		byte[] r = randomGenerator(getSK_Seed(), message, message.length());
-		// index || r as seed for hashing the message
-		byte[] hashedMessage = randomGenerator(ByteUtils.concatenate(BigInteger.valueOf(index).toByteArray(), r),
-				message.getBytes(), message.length());
-		OTSHashAddress otsAdrs = new OTSHashAddress();
-		otsAdrs.setOTSBit(true);
-		otsAdrs.setOTSAddress(index);
-		otsAlgo.setPrivateKey(privKeys.get(index));
-		otsAlgo.setPublicKey(publicKeys.get(index));
-		byte[][] ots_sig = ((WOTSPlus) otsAlgo).sign(hashedMessage, seed, otsAdrs);
-		String signature = Integer.toString(index) + "|" + Converter._byteToHex(r) + "|"
-				+ Converter._2dByteToHex(ots_sig);
-		for (int i = 0; i < auth.size(); i++) {
-			signature = signature + "|" + Converter._byteToHex(auth.get(i).getContent());
-		}
-		setIndex(xPrivKey, index + 1);
-		return signature;
-
-	}
-
-	@Override
-	/**
-	 * Verifys the Signature and return true or false
-	 */
-	public boolean verify(String message, String signature) {
-		XMSSNode node = rootFromSig(message, signature);
-		if (node.equals(getRoot())) {
-			return true;
-		} else {
-			return false;
-		}
-	}
-
-	@Override
-	/**
-	 * Verifys the Signature of an given index and return true or false
-	 */
-	public boolean verify(String message, String signature, int markedLeafIndex) {
-		String[] signer = signature.split("\\|");
-		int keyIndex = Integer.parseInt(signer[0]);
-		if (markedLeafIndex != keyIndex) {
-			return false;
-		} else {
-			return this.verify(message, signature);
-		}
-	}
-
-	public void generateKeyPairsAndLeaves() {
-		for (int i = 0; i < this.leafCounter; i++) {
-			// generates a new WOTS/ WOTSPlus Keypair (public and secret key)
-			if (otsAlgo instanceof WOTSPlus) {
-				((WOTSPlus) otsAlgo).setAddress(otsAdrs);
-			}
-			this.otsAlgo.generateKeyPair();
-			// adds the private Key of the generated keypair to the private key
-			// list of privKeys
-			this.privKeys.add(this.otsAlgo.getPrivateKey());
-			this.publicKeys.add(this.otsAlgo.getPublicKey());
-		}
-	}
-
-	@Override
-	/**
-	 * Returns if the tree is already generated
-	 */
-	public boolean isGenerated() {
-		return treeGenerated;
-	}
-
-	/**
-	 * @author zuck PRNG used to generate the bitmasks and the key for hashing
-	 * @param seed
-	 *            seed for the PRNG
-	 * @param address
-	 *            address of left/right node
-	 */
-	public byte[] randomGenerator(byte[] seed, byte[] address, int len) {
-		byte[] res = new byte[len + 32]; // erstellen des zu befüllenden arrays
-		byte[] padding = new byte[32];
-		MessageDigest hash = null;
-		try {
-			hash = MessageDigest.getInstance("SHA-256");
-		} catch (NoSuchAlgorithmException e) {
-			// zuck: Der Algo existiert!
-		}
-		seed = ByteUtils.concatenate(padding, seed);
-		seed = ByteUtils.concatenate(seed, address);
-		res = hash.digest(seed);
-		return res;
-	}
-
-	/**
-	 * Generates the bitmask if not set by user
-	 */
-	public XMSSNode rootFromSig(String message, String signature) {
-		String[] splitted = signature.split("\\|"); // split the signature in
-													// its components
-		byte[] r = Converter._hexStringToByte(splitted[1]); // seed is always
-															// second in
-															// signature
-		int index = Integer.parseInt(splitted[0]); // index is always first in
-													// signature
-		OTSHashAddress otsAdrs = new OTSHashAddress();
-		LTreeAddress lAdrs = new LTreeAddress();
-		byte[][] pk_ots;
-		WOTSPlus wots = (WOTSPlus) this.otsAlgo;
-		// index || r as seed for hashing the message
-		byte[] hashedMessage = randomGenerator(ByteUtils.concatenate(BigInteger.valueOf(index).toByteArray(), r),
-				message.getBytes(), message.length());
-		otsAdrs.setOTSBit(true);
-		otsAdrs.setOTSAddress(index);
-		wots.setPrivateKey(privKeys.get(index));
-		wots.setPublicKey(publicKeys.get(index));
-		pk_ots = wots.pkFromSig(splitted[2], hashedMessage, seed, otsAdrs);
-		lAdrs.setOTSBit(false);
-		lAdrs.setLTreeBit(true);
-		lAdrs.setLTreeAddress(index);
-		XMSSNode[] node = new XMSSNode[2];
-		node[0] = new XMSSNode(generateLTree(pk_ots, bitmaskSeed, lAdrs));
-		lAdrs.setLTreeBit(false);
-		lAdrs.setTreeIndex(index);
-		for (int k = 0; k < getTreeHeight(); k++) {
-			lAdrs.setTreeHeight(k);
-			if (Math.floor((double) index / (1 << k)) % 2 == 0) {
-				lAdrs.setTreeIndex(lAdrs.getTreeIndex() / 2);
-				node[1] = new XMSSNode(rand_hash(node[0].getContent(), Converter._hexStringToByte(splitted[3 + k]),
-						bitmaskSeed, lAdrs)); // splitted[3] is auth[0] in
-												// signature
-			} else {
-				node[1] = new XMSSNode(rand_hash(Converter._hexStringToByte(splitted[3 + k]), node[0].getContent(),
-						bitmaskSeed, lAdrs));
-			}
-			node[0] = node[1];
-		}
-		return node[0];
-
-	}
-
-	/*
-	 * @param seed
-	 * 
-	 * @param len length of half the bitmask
-	 * 
-	 * @param lAdrs the address construct
-	 * 
-	 * @return a bitmask
-	 */
-	public byte[] generateBitmask(byte[] seed, Address adrs) {
-		byte[] bitmk_0, bitmk_1, bitmk;
-		int len = otsAlgo.getLength();
-		adrs.setKeyBit(false);
-		adrs.setBlockBit(false);
-		bitmk_0 = randomGenerator(seed, adrs.getAddress(), len);
-		adrs.setBlockBit(true);
-		bitmk_1 = randomGenerator(seed, adrs.getAddress(), len);
-		bitmk = ByteUtils.concatenate(bitmk_0, bitmk_1);
-		return bitmk;
-	}
-
-	/**
-	 * Generates the public key of the XMSS
-	 */
-	public void xmss_genPK() {
-		Node root;
-		byte[] seed;
-		seed = bitmaskSeed;
-
-		root = treeHash(0, getTreeHeight(), seed);
-		xPubKey = Converter._byteToHex(root.getContent()) + "|" + Converter._byteToHex(seed);
-	}
-
-	/**
-	 * Generates an authentication path as array list with authentication nodes
-	 * 
-	 * @param i
-	 *            index of the WOTS+ key pair
-	 */
-	public ArrayList<Node> buildAuth(int i, byte[] seed) {
-		ArrayList<Node> auth = new ArrayList<Node>();
-		for (int j = 0; j < getTreeHeight(); j++) {
-			int k = ((int) Math.floor((double) i / (1 << j))) ^ 1;
-			auth.add(j, treeHash(k * (1 << j), j, seed));
-		}
-		return auth;
-	}
-
-	public void xmss_genSK() {
-		int index = 0; // index of the next unused wots+ key
-		xPrivKey = Integer.toString(index) + "|" + Converter._byteToHex(seed);
-		for (int i = 0; i < privKeys.size(); i++) {
-			xPrivKey += "|";
-			xPrivKey += Converter._2dByteToHex(privKeys.get(i));
-		}
-	}
-
-	public int getIndex(String xPrivKey) {
-		String[] splitted = xPrivKey.split("\\|"); // splits the xmss private
-													// key in its components
-		int index = Integer.parseInt(splitted[0]); // index is the first part of
-													// the private key
-		return index;
-	}
-
-	public byte[] randomGenerator(byte[] seed, String message, int len) {
-		byte[] res = new byte[len + 32]; // erstellen des zu befüllenden arrays
-		byte[] padding = new byte[32];
-		MessageDigest hash = null;
-		try {
-			hash = MessageDigest.getInstance("SHA-256");
-		} catch (NoSuchAlgorithmException e) {
-			// zuck: Der Algo existiert!
-		}
-		// nach hulsing mit padding
-		seed = ByteUtils.concatenate(padding, seed);
-		seed = ByteUtils.concatenate(seed, message.getBytes());
-		res = hash.digest(seed);
-		return res;
-	}
-
-	public void setIndex(String xPrivKey, int index) {
-		String[] splitted = xPrivKey.split("\\|"); // splits the xmss private
-													// key in its components
-		splitted[0] = Integer.toString(index); // index is the first part of the
-												// private key
-		this.xPrivKey = String.join("|", splitted);
-		keyIndex++;
-	}
-
-	public byte[] getSK_Seed() {
-		String[] splitted = xPrivKey.split("\\|"); // splits the xmss private
-													// key in its components
-		return splitted[1].getBytes(); // private key seed is always second
-	}
-
-	@Override
-	public byte[] getMerkleRoot() {
-		return getRoot().getContent();
-	}
-
-	public boolean checkBitmask(byte[] bitmask) {
-		if (bitmask.length == otsAlgo.getLength()) {
-			return true;
-		} else {
-			return false;
-		}
-	}
-
-	/**
-	 * Defines the node as leaf if it is and set the index of the node. Also
-	 * adds the node into the treeArray list and sets the binary presentation of
-	 * the authentication path
-	 * 
-	 * @param node
-	 *            The node which infos are to set
-	 * @param ix
-	 *            The index of the node in the current height in the tree
-	 */
-	public void saveNodeInfos(Node node, int ix) {
-		int index = 0;
-		for (int i = 0; i < node.getHeight(); i++) {
-			index += leafCounter / (1 << i);
-		}
-		if (node.getHeight() == 0) {
-			node.setLeaf(true);
-		}
-		index = index + ix;
-		node.setIndex(index);
-		treeArray[index] = node;
-		if (node instanceof XMSSNode) {
-			((XMSSNode) node).setAuthPath(getTreeHeight());
-		}
-	}
-
-	/**
-	 * Fills the connections list in the node for the GUI
-	 */
-	public void setConnections() {
-		Node left, right, parent;
-		List<Node> connections;
-		for (int i = 0; i < tree.size() - 1; i = i + 2) {
-			left = tree.get(i);
-			right = tree.get(i + 1);
-			parent = tree.get(i / 2 + leafCounter);
-			connections = parent.getConnectedTo();
-			parent.setLeft(left);
-			parent.setRight(right);
-			left.setParent(parent);
-			right.setParent(parent);
-			connections.add(left);
-			connections.add(right);
-		}
-	}
-
-	public void setBitmaskSeed(byte[] seed) {
-		bitmaskSeed = seed;
-	}
-
-	public byte[] getBitmaskSeed() {
-		return bitmaskSeed;
-	}
-
-	@Override
-	public byte[] getSeed() {
-		return seed;
-	}
-
-	@Override
-	public Node getTreeLeaf(int treeLeaveNumber) {
-		// TODO Auto-generated method stub
-		return null;
-	}
-
-	/**
-	 * Calculate the Key length of the created Keys in Byte
-	 */
-	public String getKeyLength() {
-
-		int privLength = xPrivKey.length();
-		int pubLength = xPubKey.length();
-		int length = privLength + pubLength;
-		StringBuilder sb = new StringBuilder();
-		sb.append("");
-		sb.append(length);
-		String keyLength = sb.toString();
-		return keyLength;
-
-	}
-
-	public String getKeyIndex() {
-		return Integer.toString(keyIndex);
-	}
-
-	public String getPrivateKey() {
-		return xPrivKey;
-	}
-
-	public String getPublicKey() {
-		return xPubKey;
-	}
-=======
     // ArrayList<byte[]>pubKeys = new ArrayList<byte[]>();
     int leafCounter = 0;
     int leafNumber = 0;
@@ -1110,6 +537,5 @@
         return keyLength;
 
     }
->>>>>>> b352d554
 
 }