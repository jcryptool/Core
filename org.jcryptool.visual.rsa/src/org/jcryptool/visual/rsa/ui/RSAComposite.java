// -----BEGIN DISCLAIMER-----
/*******************************************************************************
 * Copyright (c) 2011 JCrypTool Team and Contributors
 *
 * All rights reserved. This program and the accompanying materials are made available under the terms of the Eclipse
 * Public License v1.0 which accompanies this distribution, and is available at
 * http://www.eclipse.org/legal/epl-v10.html
 *******************************************************************************/
// -----END DISCLAIMER-----
package org.jcryptool.visual.rsa.ui;

import static org.jcryptool.visual.library.Constants.BIGBUTTONHEIGHT;
import static org.jcryptool.visual.library.Constants.BIGBUTTONVERTICALSPACE;
import static org.jcryptool.visual.library.Constants.BIGBUTTONWIDTH;

import java.math.BigInteger;
import java.util.Collections;
import java.util.HashMap;
import java.util.LinkedList;
import java.util.List;

import org.eclipse.jface.viewers.TableLayout;
import org.eclipse.jface.window.Window;
import org.eclipse.jface.wizard.WizardDialog;
import org.eclipse.osgi.util.NLS;
import org.eclipse.swt.SWT;
import org.eclipse.swt.custom.StyledText;
import org.eclipse.swt.events.SelectionAdapter;
import org.eclipse.swt.events.SelectionEvent;
import org.eclipse.swt.graphics.Font;
import org.eclipse.swt.graphics.FontData;
import org.eclipse.swt.graphics.FontMetrics;
import org.eclipse.swt.graphics.GC;
import org.eclipse.swt.graphics.TextLayout;
import org.eclipse.swt.graphics.TextStyle;
import org.eclipse.swt.layout.FormAttachment;
import org.eclipse.swt.layout.FormData;
import org.eclipse.swt.layout.FormLayout;
import org.eclipse.swt.layout.GridData;
import org.eclipse.swt.layout.GridLayout;
import org.eclipse.swt.widgets.Button;
import org.eclipse.swt.widgets.Canvas;
import org.eclipse.swt.widgets.Combo;
import org.eclipse.swt.widgets.Composite;
import org.eclipse.swt.widgets.Display;
import org.eclipse.swt.widgets.Event;
import org.eclipse.swt.widgets.Group;
import org.eclipse.swt.widgets.Label;
import org.eclipse.swt.widgets.Listener;
import org.eclipse.swt.widgets.MessageBox;
import org.eclipse.swt.widgets.Shell;
import org.eclipse.swt.widgets.Table;
import org.eclipse.swt.widgets.TableColumn;
import org.eclipse.swt.widgets.TableItem;
import org.eclipse.swt.widgets.Text;
import org.jcryptool.core.util.colors.ColorService;
import org.jcryptool.core.util.fonts.FontService;
import org.jcryptool.crypto.ui.textblockloader.NumberblocksAndTextViewer;
import org.jcryptool.crypto.ui.textblockloader.Repr;
import org.jcryptool.crypto.ui.textblockloader.conversion.ConversionStringToBlocks;
import org.jcryptool.visual.library.Constants;
import org.jcryptool.visual.library.Lib;
import org.jcryptool.visual.rsa.Action;
import org.jcryptool.visual.rsa.Messages;
import org.jcryptool.visual.rsa.RSAData;
import org.jcryptool.visual.rsa.ui.wizards.KeySelectionWizard;
import org.jcryptool.visual.rsa.ui.wizards.NewTextEntryWizard;

/**
 * composite, display of everything this visual shows, that is not contained
 * within wizards.
 *
 * @author Michael Gaber
 */
public class RSAComposite extends Composite {

	private static final String VER_RESULT_DISPLAY_DEFAULT = "?"; //$NON-NLS-1$

	private static ConversionStringToBlocks lastEnteredEncryptConversion;

	/** whether dialogs are wanted TODO: default to true. */
	public boolean dialog = false;

	/** buttons for running the wizards and finishing up. */
	private Button keysel, textEnter, runCalc, reset;

	/** shared data object. */
	private RSAData data;

	/** field for public exponent. */
	private Text eText;

	/** field for private exponent. */
	private Text dText;

	/** field for the rsa-modul. */
	private Text nText;

	/** field for the text entered in the wizard. */
	// private Text textText;

	/** field for the signature or the text translated to numbers. */
	// private Text numberText;

	/** the table to show the fast exponentiation. */
	private Table fastExpTable;

	/** field for displaying the result of the current step of the calculation. */
	private Text stepResult;

	/** buttons for starting and stepping through the fast exponentiation. */
	private Button stepButton, stepbackButton;

	/** field for displaying the result. */
	private NumberblocksAndTextViewer resultDisplay;

	/** button to copy the result to the clipboard. */
	private Button copyButton;

	/** array containing the split up numbertext. */
	private List<Integer> numbers;

	/** current index for the stepping through the fast exponentiation. */
	private int numberIndex = 0;

	/** Textlayout for the base^2^k in the Table. */
	private final TextLayout fastExpText = new TextLayout(getDisplay());

	/** Textstyle constant for superscript. */
	private TextStyle superScript;

	/** Textstyle constant for double superscript. */
	private TextStyle superSuperScript;

	/** Textstyle constant for subscript. */
	private TextStyle subscript;

	/**
	 * Composite for displaying the first line of the Fast Exponentiation hints.
	 */
	private Composite styledFastExtText;

	/** Textlayout for the first Fast Exponentiation hint. */
	private final TextLayout stylor = new TextLayout(getDisplay());

	/**
	 * Composite for displaying the second line of the Fast Exponentiation
	 * hints.
	 */
	private Composite styledFastExpMulText;

	/** Textlayout for the second Fast Exponentiation hint. */
	private final TextLayout styl0r = new TextLayout(getDisplay());

	/** List of the other tabs */
	private HashMap<Action, RSAData> datas;

	/** selector for inheritance of data from other tabs */
	private Combo inheritCombo;

	/** label showing the currect step if we calculate stepwise */
	private Text stepLabel;

	private boolean started = false;

	Repr[] reprWOString = new Repr[] { Repr.HEX, Repr.DECIMAL, Repr.BINARY };
	Repr[] reprWithString = new Repr[] { Repr.STRING, Repr.HEX, Repr.DECIMAL,
			Repr.BINARY };

	/** Selectionlistener for the start/step button when in step-state */
	private SelectionAdapter stepSelectionListener = new SelectionAdapter() {

		@Override
		public void widgetSelected(final SelectionEvent e) {
			++numberIndex;
			stepbackButton.setEnabled(true);
			updateTable();
			updateLabel();
			if (numberIndex == numbers.size() - 1) {
				stepButton.setEnabled(false);
				runCalc.setEnabled(false);
				runCalc.setBackground(ColorService.GREEN);
				finish();
				viewHex();
			}
			finish();
			viewHex();
			// stepButton.pack();
		}
	};

	/** Selectionlistener for the start/step button when in start-state */
	private SelectionAdapter startSelectionListener = new SelectionAdapter() {

		@Override
		public void widgetSelected(final SelectionEvent e) {
			data.setTempAsNumbers(new LinkedList<Integer>());
			viewHex();
			textEnter.setEnabled(false);
			numbers = data.getAction() != Action.SignAction ? textText
					.getContent() : Collections.singletonList(signHash);
			numberIndex = 0;
			stepButton.setEnabled(numberIndex != numbers.size() - 1);
			initTable();
			updateTable();
			updateLabel();
			started = true;
			if (numberIndex == numbers.size() - 1) {
				runCalc.setEnabled(false);
				runCalc.setBackground(ColorService.GREEN);
				finish();
			}
			// Switch from start- to step-state
			stepButton.removeSelectionListener(startSelectionListener);
			stepButton.addSelectionListener(stepSelectionListener);
			stepButton.setText(Messages.RSAComposite_step);
			// stepButton.pack();
			finish();
		}
	};

	private NumberblocksAndTextViewer textText;

	private NumberblocksAndTextViewer text2;

	private Button textEnter2;

	private Integer signHash;

	private NumberblocksAndTextViewer hashText;

	private Group resultDisplayVerification;

	private Label lblVerResult;

	private Text txtSigT;

	private Text txtHashT;

	private Label lblEqSign;

	private Label lblVerResultDisplay;

	/**
	 * constructor calls super and saves a reference to the view.
	 *
	 * @param parent
	 *            the parent composite
	 * @param style
	 *            style of the Widget to construct
	 * @param action
	 *            the action this Tab performs
	 * @param view
	 *            the parent view
	 * @see Composite#Composite(Composite, int)
	 */
	public RSAComposite(final Composite parent, final int style, Action action,
			HashMap<Action, RSAData> datas) {
		super(parent, style);
		data = new RSAData(action);
		datas.put(action, data);
		this.datas = datas;
		initialize();
	}

	/**
	 * initializes the startup situation of this view.
	 */
	private void initialize() {
		// basic layout is a Gridlayout
		setLayout(new GridLayout());
		createHead();
		// createActionChoice();
		createMainArea();
		createOptionsArea();
	}

	/**
	 * creates the description head of the window to display informations about
	 * the Algorithm itself.
	 */
	private void createHead() {
		final Composite head = new Composite(this, SWT.NONE);
		head.setBackground(ColorService.WHITE);
		head.setLayoutData(new GridData(SWT.LEFT, SWT.FILL, false, false));
		head.setLayout(new GridLayout());

		final Label label = new Label(head, SWT.NONE); // head
		label.setFont(FontService.getHeaderFont());
		label.setBackground(ColorService.WHITE);
		label.setText(Messages.RSAComposite_title);

		StyledText stDescription = new StyledText(head, SWT.MULTI | SWT.WRAP
				| SWT.READ_ONLY);
		// final Label stDescription = new Label(head, SWT.WRAP); // head
		// stDescription.setBackground(ColorService.WHITE);

		switch (data.getAction()) {
		case EncryptAction: {
			stDescription.setText(Messages.RSAComposite_description_enc);
			break;
		}
		case DecryptAction: {
			stDescription.setText(Messages.RSAComposite_description_dec);
			break;
		}
		case SignAction: {
			stDescription.setText(Messages.RSAComposite_description_sig);
			break;
		}
		case VerifyAction: {
			stDescription.setText(Messages.RSAComposite_description_ver);
			break;
		}
		}
		// stDescription.setSize(500, SWT.DEFAULT);

		// stDescription.setSize(1000,1000);
		// stDescription.redraw();
		// stDescription.setRedraw(true);
		stDescription.setLayoutData(new GridData(SWT.FILL, SWT.CENTER, true,
				false));

		// stDescription.setSize(, height)
		// RowLayout row = new RowLayout();
		// row.wrap = true;
		// stDescription.setLayoutData(new RowLayout(SWT.WRAP));
	}

	/**
	 * creates the main area where everything except head and options is
	 * contained.
	 */
	private void createMainArea() {
		final Group g = new Group(this, SWT.NONE);
		g.setText(Messages.RSAComposite_algo_header);
		final GridLayout gl = new GridLayout(2, false);
		// Space between left side and the three buttons
		// gl.marginWidth = MARGIN_WIDTH;
		// Space between three buttons and 2nd field
		// gl.horizontalSpacing = HORIZONTAL_SPACING;
		g.setLayout(gl);
		g.setLayoutData(new GridData(SWT.FILL, SWT.FILL, true, true));
		createButtonArea(g);
		createAlgoArea(g);
	}

	/**
	 * create the vertical area for the three main buttons.
	 *
	 * @param parent
	 *            the parent composite
	 */
	private void createButtonArea(final Composite parent) {
		// Set up the canvas for the Buttons
		final Canvas canvas = new Canvas(parent, SWT.NONE);
		canvas.setLayout(new FormLayout());
		canvas.setLayoutData(new GridData(SWT.LEFT, SWT.FILL, false, true));

		// Form data to place Key selection Button
		final FormData fDkeysel = new FormData(BIGBUTTONWIDTH, BIGBUTTONHEIGHT);
		fDkeysel.left = new FormAttachment(4);
		fDkeysel.top = new FormAttachment(2);

		// Key selection Button
		keysel = new Button(canvas, SWT.PUSH);
		keysel.setBackground(ColorService.RED);
		keysel.setText(Messages.RSAComposite_key_selection);
		keysel.setLayoutData(fDkeysel);
		keysel.addSelectionListener(new SelectionAdapter() {

			@Override
			public void widgetSelected(final SelectionEvent e) {
				if (dialog) {
					final MessageBox messageBox = new MessageBox(new Shell(
							Display.getCurrent()), SWT.ICON_INFORMATION
							| SWT.OK);
					messageBox.setText(Messages.RSAComposite_key_selection);
					messageBox
							.setMessage(Messages.RSAComposite_keysel_messagebox_text);
					messageBox.open();
				}
				if (new WizardDialog(getShell(), new KeySelectionWizard(data,
						false)).open() == Window.OK) {
					keySelected();
				}
			}

		});

		// Form data to place Text enter button
		final FormData fDtextEnter = new FormData(BIGBUTTONWIDTH,
				BIGBUTTONHEIGHT);
		fDtextEnter.left = new FormAttachment(4);
		fDtextEnter.top = new FormAttachment(keysel, BIGBUTTONVERTICALSPACE,
				SWT.BOTTOM);

		Composite compLoadTextBtns = new Composite(canvas, SWT.NONE);
		compLoadTextBtns.setLayout(new GridLayout());
		compLoadTextBtns.setLayoutData(fDtextEnter);

		// Text enter Button
		textEnter = new Button(compLoadTextBtns, SWT.PUSH);
		textEnter.setBackground(ColorService.RED);
		textEnter.setEnabled(false);
		if (data.getAction() != Action.VerifyAction) {
			textEnter.setText(Messages.RSAComposite_enter_text);
		} else {
			textEnter.setText(Messages.RSAComposite_2);
		}
		textEnter.setLayoutData(new GridData(SWT.FILL, SWT.FILL, true, true));
		textEnter.addSelectionListener(new SelectionAdapter() {

			@Override
			public void widgetSelected(final SelectionEvent e) {
				if (dialog) {
					final MessageBox messageBox = new MessageBox(new Shell(
							Display.getCurrent()), SWT.ICON_INFORMATION
							| SWT.OK);
					messageBox.setText(Messages.EnterCiphertextPage_textentry);
					messageBox
							.setMessage(Messages.RSAComposite_textentry_messagebox_text);
					messageBox.open();
				}
				buttonLoadTextClicked();
			}

		});

		if (data.getAction() == Action.VerifyAction) {
			// Text enter Button #2
			textEnter2 = new Button(compLoadTextBtns, SWT.PUSH);
			// textEnter2.setBackground(ColorService.RED);
			textEnter2.setEnabled(false);
			textEnter2.setText(Messages.RSAComposite_1);
			textEnter2.setLayoutData(new GridData(SWT.FILL, SWT.FILL, true,
					true));
			textEnter2.addSelectionListener(new SelectionAdapter() {

				@Override
				public void widgetSelected(final SelectionEvent e) {
					// if (dialog) {
					// final MessageBox messageBox =
					// new MessageBox(new Shell(Display.getCurrent()),
					// SWT.ICON_INFORMATION | SWT.OK);
					// messageBox.setText(Messages.EnterCiphertextPage_textentry);
					// messageBox.setMessage(Messages.RSAComposite_textentry_messagebox_text);
					// messageBox.open();
					// }
					buttonLoadText2Clicked();
				}

			});

		}

		// Form Data to place Calculate Button
		final FormData fDcalc = new FormData(BIGBUTTONWIDTH, BIGBUTTONHEIGHT);
		fDcalc.left = new FormAttachment(4);
		fDcalc.top = new FormAttachment(compLoadTextBtns,
				2 * BIGBUTTONVERTICALSPACE, SWT.BOTTOM);

		// Run Calculations Button
		runCalc = new Button(canvas, SWT.PUSH);
		runCalc.setBackground(ColorService.RED);
		runCalc.setEnabled(false);

		switch (data.getAction()) {
		case EncryptAction: {
			runCalc.setEnabled(true);
			runCalc.setText(Messages.RSAComposite_Calculate_enc);
			break;
		}
		case DecryptAction: {
			runCalc.setText(Messages.RSAComposite_Calculate_dec);
			break;
		}
		case SignAction: {
			runCalc.setEnabled(true);
			runCalc.setText(Messages.RSAComposite_Calculate_sig);
			break;
		}
		case VerifyAction: {
			runCalc.setText(Messages.RSAComposite_Calculate_ver);
			break;
		}
		}
		runCalc.setLayoutData(fDcalc);
		runCalc.addSelectionListener(new SelectionAdapter() {

			@Override
			public void widgetSelected(final SelectionEvent e) {
				textEnter.setEnabled(false);
				// if(data.getAction() == Action.VerifyAction)
				// textEnter2.setEnabled(false);
				// runCalc.setEnabled(false);
				runCalc.setBackground(ColorService.GREEN);
				// startButton.setEnabled(false);
				if (numberIndex != 0 || started == true) {
					stepButton.setEnabled(false);
					runCalc.setEnabled(false);
				}
				stepbackButton.setEnabled(false);
				if (dialog) {
					final MessageBox message = new MessageBox(new Shell(Display
							.getCurrent()), SWT.ICON_INFORMATION | SWT.OK);
					message.setText(Messages.RSAComposite_finish_calc_messagebox_title);
					message.setMessage(Messages.RSAComposite_finish_calc_messagebox_text);
					message.open();
				}

				List<Integer> input = textText.getContent();
				if (data.getAction() == Action.SignAction) {
					LinkedList<Integer> hashList = new LinkedList<Integer>();
					hashList.add(signHash);
					input = hashList;
				}

				// If needed fill with random values
				switch (data.getAction()) {
				case EncryptAction:
				case SignAction: {
					if (data.randomNeeded()) {
						data.setrandomKey(true);
						data.setrandomPlaintext(true);
						FillRandom();
					}
					if (data.plainNeeded()) {
						data.setrandomPlaintext(true);
						FillPlain();
					}
					break;
				}
				case DecryptAction:
				case VerifyAction: {
					break;
				}
				}
				data.setTempAsNumbers(data.getAction().run(input,
						getExponent(), data.getN()));
				// resultText.setText(data.getAction().run(numberText.getText().split(" "), getExponent(), //$NON-NLS-1$
				// data.getN()));
				viewHex();
				finish();

			}
		});

		// Form Data to place Reset Button
		final FormData fDreset = new FormData(BIGBUTTONWIDTH, BIGBUTTONHEIGHT);
		fDreset.left = new FormAttachment(4);
		fDreset.top = new FormAttachment(runCalc, 2 * BIGBUTTONVERTICALSPACE,
				SWT.BOTTOM);

<<<<<<< HEAD
		// Initialize reset button
		reset = new Button(canvas, SWT.PUSH);
		reset.setLayoutData(fDreset);
		reset.setText(Messages.RSAComposite_reset);
		reset.addSelectionListener(new SelectionAdapter() {
			@Override
			public void widgetSelected(final SelectionEvent e) {
				boolean keyWasSelected = keysel.getBackground().equals(ColorService.GREEN);
				boolean fullReset = !keyWasSelected;
				reset(fullReset);
			}
		});
=======
>>>>>>> 942d9d46
	}

	private void buttonLoadTextClicked() {
		RSAData dataForWizard = data;

		NewTextEntryWizard wizard = makeWizardLoadInput(dataForWizard, 1);

		WizardDialog wizardDialog = new WizardDialog(getShell(), wizard);
		int open = wizardDialog.open();

		if (open == Window.OK) {
			List<Integer> loadedData;
			switch (data.getAction()) {
			case EncryptAction:
			case SignAction:
				loadedData = wizard.getDataBlocks();
				ConversionStringToBlocks blockConversion = wizard
						.getSTBConversionUsed();
				data.setPlainTextConversion(blockConversion);
				data.setPlainTextAsNumbers(loadedData);
				break;
			case DecryptAction:
				loadedData = wizard.getDataBlocks();
				data.setCipherTextAsNumbers(loadedData);
				break;
			case VerifyAction:
				loadedData = wizard.getDataBlocks();
				data.setSignatureAsNumbers(loadedData);
			default:
				break;
			}

			textEntered();
		}
	}

	private void buttonLoadText2Clicked() {
		RSAData dataForWizard = data;

		NewTextEntryWizard wizard = makeWizardLoadInput(dataForWizard, 2);

		WizardDialog wizardDialog = new WizardDialog(getShell(), wizard);
		int open = wizardDialog.open();

		List<Integer> loadedData;

		loadedData = wizard.getDataBlocks();
		ConversionStringToBlocks conversion = wizard.getSTBConversionUsed();

		data.setPlainTextAsNumbers(loadedData);
		data.setPlainTextConversion(conversion);

		if (open == Window.OK) {
			keysel.setEnabled(false);
			textEnter.setBackground(ColorService.GREEN);
			runCalc.setEnabled(true);
			stepButton.setEnabled(true);
			setTextfield2BlockContent(data.getPlainTextAsNumbers());
			setSignHash(Lib.hash(data.getPlainTextAsNumbers(),
					data.getSimpleHash(), data.getN()), false);
		}
	}

	/**
	 * verification step 1: signature verification step 2: plaintext (optional)
	 *
	 * @param dataForWizard
	 * @param verificationStep
	 * @return
	 */
	private NewTextEntryWizard makeWizardLoadInput(RSAData dataForWizard,
			int verificationStep) {
		NewTextEntryWizard wizard = new NewTextEntryWizard(dataForWizard,
				verificationStep);
		return wizard;
	}

	/**
	 * create the main algorithm view.
	 *
	 * @param parent
	 *            the parent
	 */
	private void createAlgoArea(final Composite parent) {
		final Composite g = new Composite(parent, SWT.SHADOW_NONE);
		GridLayout layout = new GridLayout();
		layout.verticalSpacing = 20;
		g.setLayout(layout);
		g.setLayoutData(new GridData(SWT.FILL, SWT.FILL, true, true));
		createKeyGroup(g);
		createTextGroup(g);
		createCalcGroup(g);
		createResultGroup(g);
	}

	/**
	 * create the keygroup there e, d and n are displayed.
	 *
	 * @param parent
	 *            the parent
	 */
	private void createKeyGroup(final Composite parent) {
		final GridLayout gl = new GridLayout(8, false);
		final Group g = new Group(parent, SWT.SHADOW_NONE);
		g.setText(Messages.RSAComposite_key);
		g.setLayout(gl);
		GridData gL = new GridData(SWT.FILL, SWT.CENTER, true, false);
		gL.verticalIndent = 3;
		g.setLayoutData(gL);

		Label l = new Label(g, SWT.NONE);
		l.setText("e :"); //$NON-NLS-1$
		l.setLayoutData(new GridData(SWT.RIGHT, SWT.CENTER, false, false));
		eText = new Text(g, SWT.READ_ONLY | SWT.BORDER);
		eText.setEnabled(false);
		eText.setLayoutData(new GridData(SWT.FILL, SWT.CENTER, true, false));

		// Spacer
		l = new Label(g, SWT.NONE);
		l.setText("  "); //$NON-NLS-1$
		l.setLayoutData(new GridData(SWT.RIGHT, SWT.CENTER, false, false));

		l = new Label(g, SWT.NONE);
		l.setText("d :"); //$NON-NLS-1$
		l.setLayoutData(new GridData(SWT.RIGHT, SWT.CENTER, false, false));
		dText = new Text(g, SWT.READ_ONLY | SWT.BORDER);
		dText.setEnabled(false);
		dText.setLayoutData(new GridData(SWT.FILL, SWT.CENTER, true, false));

		// Spacer
		l = new Label(g, SWT.NONE);
		l.setText("  "); //$NON-NLS-1$
		l.setLayoutData(new GridData(SWT.RIGHT, SWT.CENTER, false, false));

		l = new Label(g, SWT.NONE);
		l.setText("N :"); //$NON-NLS-1$
		l.setLayoutData(new GridData(SWT.RIGHT, SWT.CENTER, false, false));
		nText = new Text(g, SWT.READ_ONLY | SWT.BORDER);
		nText.setEnabled(false);
		nText.setLayoutData(new GridData(SWT.FILL, SWT.CENTER, true, false));
	}

	/**
	 * create the group where text and "translated" text are displayed.
	 *
	 * @param parent
	 *            the parent
	 */
	private void createTextGroup(final Composite parent) {
		final Group g = new Group(parent, SWT.NONE);
		GridLayout layoutG = new GridLayout();
		layoutG.marginTop = -4;
		g.setLayout(layoutG);
		GridData layoutData = new GridData(SWT.FILL, SWT.CENTER, true, false);
		layoutData.verticalIndent = 25;
		g.setLayoutData(layoutData);
//		Composite textDisplaysC = new Composite(g, SWT.NONE);
//		GridLayout layout = new GridLayout(2, true);
//		layout.marginWidth = 0;
//		layout.marginHeight = 0;
//		textDisplaysC.setLayout(layout);
//		textDisplaysC.setLayoutData(new GridData(SWT.FILL, SWT.CENTER, true,
//				false));
		switch (data.getAction()) {
		case EncryptAction: {
			g.setText(Messages.RSAComposite_text_enc);
			break;
		}
		case DecryptAction: {
			g.setText(Messages.RSAComposite_text_dec);
			break;
		}
		case SignAction: {
//			Label textLabel = new Label(textDisplaysC, SWT.NONE);
//			Label label2;
//			label2 = new Label(textDisplaysC, SWT.NONE);
//			label2.setLayoutData(new GridData(SWT.FILL, SWT.CENTER, true, false));
			g.setText(Messages.RSAComposite_text_sig);
//			label2.setText(Messages.RSAComposite_3);
			break;
		}
		case VerifyAction: {
			g.setText(Messages.RSAComposite_numbertext_header_ver);
			break;
		}
		}

		makeTextfield1(g);

		Composite textDisplaysC2 = new Composite(g, SWT.NONE);
		textDisplaysC2.setLayoutData(new GridData(SWT.FILL, SWT.CENTER, true,
				false));
		GridLayout layout2 = new GridLayout(2, true);
		layout2.marginWidth = 0;
		layout2.marginHeight = 0;
		textDisplaysC2.setLayout(layout2);
		switch (data.getAction()) {
		case EncryptAction: {
			// new Label(g,
			// SWT.NONE).setText(Messages.RSAComposite_numbertext_header_enc);
			break;
		}
		case DecryptAction: {
			// new Label(g,
			// SWT.NONE).setText(Messages.RSAComposite_numbertext_header_dec);
			break;
		}
		case SignAction: {
			break;
		}
		case VerifyAction: {
			Label label2;
			label2 = new Label(textDisplaysC2, SWT.NONE);
			label2.setLayoutData(new GridData(SWT.FILL, SWT.CENTER, true, false));
			label2.setText(Messages.RSAComposite_text_ver);

			Label label3;
			label3 = new Label(textDisplaysC2, SWT.NONE);
			label3.setLayoutData(new GridData(SWT.FILL, SWT.CENTER, true, false));
			label3.setText(Messages.RSAComposite_4);

			break;
		}
		}

		if (data.getAction() == Action.VerifyAction) {
			makeTextfield2(g);
		}

		// numberText = new Text(g, SWT.BORDER | SWT.MULTI | SWT.READ_ONLY |
		// SWT.WRAP | SWT.V_SCROLL);
		//        numberText.setText("\n\n\n"); //$NON-NLS-1$
		// numberText.setLayoutData(new GridData(SWT.FILL, SWT.FILL, true,
		// false, 1, 3));
	}

	private void makeHashDisplay(Composite g) {
		hashText = new NumberblocksAndTextViewer(g, SWT.NONE, Repr.ALLNUM);
		hashText.setLayoutData(new GridData(SWT.FILL, SWT.CENTER, true, false));
	}

	private void makeTextfield2(Composite g) {
		Composite localC = new Composite(g, SWT.NONE);

		boolean withHashDisplay = data.getAction() == Action.VerifyAction;
		GridLayout layout = new GridLayout(withHashDisplay ? 2 : 1, true);
		layout.marginWidth = 0;
		layout.marginHeight = 0;
		localC.setLayout(layout);
		GridData layoutData = new GridData(SWT.FILL, SWT.CENTER, true, false);
		localC.setLayoutData(layoutData);

		text2 = new NumberblocksAndTextViewer(localC, SWT.NONE, Repr.ALL);
		text2.setLayoutData(new GridData(SWT.FILL, SWT.FILL, true, false, 1, 1));

		if (withHashDisplay) {
			makeHashDisplay(localC);
		}
	}

	private void makeTextfield1(final Composite g) {
		Composite localC = new Composite(g, SWT.NONE);

		boolean withHashDisplay = data.getAction() == Action.SignAction;
		GridLayout layout = new GridLayout(withHashDisplay ? 3 : 1, false);
		layout.marginWidth = 0;
		layout.marginHeight = 0;
		localC.setLayout(layout);
		GridData layoutData = new GridData(SWT.FILL, SWT.CENTER, true, false);
		localC.setLayoutData(layoutData);

		Repr[] reprOptions;
		if (data.getAction().usesTextualInput()) {
			reprOptions = Repr.ALL;
		} else {
			reprOptions = Repr.ALLNUM;
		}

		textText = new NumberblocksAndTextViewer(localC, SWT.NONE, reprOptions);
		textText.setLayoutData(new GridData(SWT.FILL, SWT.FILL, true, false, 1,
				1));

		if (withHashDisplay) {
			Label labelHashD = new Label(localC, SWT.NONE);
			GridData layoutData2 = new GridData(SWT.FILL, SWT.CENTER, false, false);
			layoutData2.verticalIndent = 13;
			labelHashD.setLayoutData(layoutData2);
			labelHashD.setText(Messages.RSAComposite_0);
			makeHashDisplay(localC);
		}
	}

	/**
	 * create the calculations group where the fast exponentiation table and the
	 * step result are displayed.
	 *
	 * @param parent
	 *            the parent
	 */
	private void createCalcGroup(final Composite parent) {
		final Group g = new Group(parent, SWT.NONE);
		int numColumns = 3;
		g.setLayout(new GridLayout(3, false));
		g.setLayoutData(new GridData(SWT.FILL, SWT.FILL, true, true));
		g.setText(Messages.RSAComposite_Calculations);
		final GridData gd2 = new GridData(SWT.FILL, SWT.CENTER, true, false,
				numColumns, 1);
		final GridData gd3 = new GridData(SWT.FILL, SWT.CENTER, true, false,
				numColumns, 1);
		gd2.heightHint = 25;
		gd3.heightHint = 25;

		// Add Previous Step Button
		stepbackButton = new Button(g, SWT.PUSH);
		stepbackButton.setText(Messages.RSAComposite_stepback);
		stepbackButton.setEnabled(false);
		stepbackButton.setToolTipText(Messages.RSAComposite_stepback_text);
		stepbackButton.setLayoutData(new GridData(SWT.FILL, SWT.CENTER, true,
				false, 1, 1));
		stepbackButton.addSelectionListener(new SelectionAdapter() {

			@Override
			public void widgetSelected(SelectionEvent e) {
				--numberIndex;
				if (numberIndex == 0) {

					// initTable();
					stepbackButton.setEnabled(false);
				}
				updateTable();
				updateLabel();
				if (numberIndex == numbers.size() - 2) {
					stepButton.setEnabled(true);
					runCalc.setEnabled(true);
					runCalc.setBackground(ColorService.GREEN);
					finish();
					viewHex();
				}

				data.setTempAsNumbers(data.getTempAsNumbers().subList(0,
						data.getTempAsNumbers().size() - 2));
				viewHex();
				// switch (data.getAction()) {
				// case EncryptAction:
				// stepBArray = data.getTempAsNumbers();
				// data.setTempAsNumbers(data.getTempAsNumbers().subList(
				// 0,
				// data.getTempAsNumbers().size()-2));
				// viewHex();
				// break;
				//
				// case DecryptAction:
				// data.setTempAsNumbers(data.getTempAsNumbers().subList(0,
				// data.getTempAsNumbers().size() - 1));
				// viewHex();
				// break;
				// }
			}
		});

		// Add Start / Next Step Button
		stepButton = new Button(g, SWT.PUSH);
		stepButton.setText(Messages.RSAComposite_start);
		stepButton.setEnabled(false);
		stepButton.setToolTipText(Messages.RSAComposite_step_text);
		stepButton.setLayoutData(new GridData(SWT.FILL, SWT.CENTER, true,
				false, 1, 1));
		stepButton.addSelectionListener(startSelectionListener);

		// Add Step Status
		stepLabel = new Text(g, SWT.LEAD | SWT.BORDER);
		GridData layoutData = new GridData(SWT.FILL, SWT.CENTER, false, false);
		layoutData.widthHint = 100;
		stepLabel
				.setLayoutData(layoutData);
		stepLabel.setEditable(false);

		// Set up a composite to draw the fast exp on
		styledFastExtText = new Composite(g, SWT.NONE);
		styledFastExtText.setLayoutData(gd2);

		styledFastExpMulText = new Composite(g, SWT.NONE);
		styledFastExpMulText.setLayoutData(gd3);

		fastExpTable = new Table(g, SWT.NO_SCROLL);
		fastExpTable.setLayout(new TableLayout());
		fastExpTable.setLayoutData(new GridData(SWT.FILL, SWT.FILL, true, true,
				numColumns, 1));
		fastExpTable.setLinesVisible(true);
		fastExpTable.setHeaderVisible(true);
		fastExpTable.setVisible(false);
		fastExpTable.addListener(SWT.MeasureItem, new Listener() {
			@Override
			public void handleEvent(final Event event) {
				event.width = fastExpTable.getSize().x
						/ (fastExpTable.getColumnCount() + 1);
				event.height = fastExpTable.getSize().y / 3;
			}
		});

		fastExpTable.addSelectionListener(new SelectionAdapter() {

			@Override
			public void widgetSelected(SelectionEvent e) {
				((Table) e.widget).deselectAll();
			}
		});

		final Label l = new Label(g, SWT.NONE);
		l.setText(Messages.RSAComposite_step_result);
		stepResult = new Text(g, SWT.BORDER | SWT.READ_ONLY);
		stepResult.setLayoutData(new GridData(SWT.FILL, SWT.CENTER, true,
				false, 2, 1));
	}

	/**
	 * updates the label that shows the current calculated step
	 */
	private void updateLabel() {
		stepLabel.setText(NLS.bind(Messages.RSAComposite_step1, new Object[] {
				numberIndex + 1, numbers.size() }));
	}

	/**
	 * initializes the fast exponentiation table.
	 */
	private void initTable() {
		final BigInteger exponent = getExponent();
		fastExpTable.setData(exponent);
		final int columncount = exponent.bitLength();
		TableColumn column;
		for (int i = 0; i < columncount + 1; i++) {
			column = new TableColumn(fastExpTable, SWT.CENTER);
			if (i == 0) {
				column.setText("k"); //$NON-NLS-1$
			} else {
				column.setText("" + (i - 1)); //$NON-NLS-1$
			}
		}

		new TableItem(fastExpTable, SWT.NONE);
		new TableItem(fastExpTable, SWT.NONE).setText(getNeeded(exponent));
		// last thing: pack
		for (final TableColumn c : fastExpTable.getColumns()) {
			c.pack();
		}
		fastExpTable.setVisible(true);
		// get the graphics context
		final GC gc = new GC(fastExpTable);
		// get the standard font we're using everywhere
		final Font normalFont = getDisplay().getSystemFont();
		// get the associated fontData
		final FontData normalData = normalFont.getFontData()[0];
		// set the new font height to 12
		normalData.setHeight(12);
		// create small and very small data from the normal data and create
		// matching fonts with each 2pt less height
		final FontData smallData = new FontData(normalData.getName(),
				normalData.getHeight() - 2, normalData.getStyle());
		final Font smallFont = new Font(getDisplay(), smallData);
		final FontData verySmallData = new FontData(smallData.getName(),
				smallData.getHeight() - 2, smallData.getStyle());
		final Font verySmallFont = new Font(getDisplay(), verySmallData);
		// some metrics, whatever they are
		final FontMetrics metrics = gc.getFontMetrics();
		// something to calculate the actual place of the superscripts
		final int baseline = metrics.getAscent() + metrics.getLeading();
		// set the font to standard
		fastExpText.setFont(normalFont);
		// small and very small textstyles for the super- and subscripts
		superScript = new TextStyle(smallFont, null, null);
		superSuperScript = new TextStyle(verySmallFont, null, null);
		subscript = new TextStyle(verySmallFont, null, null);
		// rises, values found by experiment
		superScript.rise = baseline / 2 - 1;
		superSuperScript.rise = baseline - 2;
		subscript.rise = -baseline / 2 + 2;
		// add a paint listener which paints the text everytime it's needed
		fastExpTable.addListener(SWT.Paint, new Listener() {

			@Override
			public void handleEvent(final Event event) {
				fastExpText.draw(event.gc, 10, 40);
			}
		});

		stylor.setFont(normalFont);
		final String number = getExponent().toString(Constants.HEXBASE);
		final String binaryNumber = getExponent().toString(2);
		stylor.setText((data.getAction() == Action.EncryptAction
				|| data.getAction() == Action.VerifyAction ? "e=" : "d=") + number + "16=" + binaryNumber + "2"); //$NON-NLS-1$ //$NON-NLS-2$ //$NON-NLS-3$ //$NON-NLS-4$
		stylor.setStyle(subscript, 2 + number.length(), number.length() + 3);
		final int fullLength = number.length() + 5 + binaryNumber.length();
		stylor.setStyle(subscript, fullLength, fullLength);
		styledFastExtText.addListener(SWT.Paint, new Listener() {

			@Override
			public void handleEvent(final Event event) {
				stylor.draw(event.gc, 0, 0);
			}
		});
		styledFastExtText.redraw();

		styl0r.setFont(normalFont);
		styledFastExpMulText.addListener(SWT.Paint, new Listener() {

			@Override
			public void handleEvent(final Event event) {
				styl0r.draw(event.gc, 0, 0);
			}
		});
	}

	/**
	 * calculates the yes/no values for the table based on the exponent.
	 *
	 * @param b
	 *            the number
	 * @return a string[] containing yes or no for every tablefield
	 */
	private String[] getNeeded(final BigInteger b) {
		final String[] rv = new String[b.bitLength() + 1];
		rv[0] = Messages.RSAComposite_needed;
		for (int i = 1; i < rv.length; i++) {
			if (b.testBit(i - 1)) {
				rv[i] = Messages.RSAComposite_yes;
			} else {
				rv[i] = Messages.RSAComposite_no;
			}
		}
		return rv;
	}

	/**
	 * getter for the right exponent based on the action.
	 *
	 * @return the exponent
	 */
	private BigInteger getExponent() {
		if (data.getAction() == Action.EncryptAction
				|| data.getAction() == Action.VerifyAction) {
			return data.getE();
		} else {
			return data.getD();
		}
	}

	private static double logb(double a, double b) {
		return Math.log(a) / Math.log(b);
	}

	/**
	 * updates the fast exponentiation table i.e. displays the next step
	 */
	private void updateTable() {

		if (fastExpTable == null || fastExpTable.getItemCount() == 0)
			return;
		final TableItem item = fastExpTable.getItem(0);
		final BigInteger exponent = getExponent();
		// add 2k to the text
		final Integer base2 = numbers.get(numberIndex);
		// final String base = numbers[numberIndex];
		// final String basis = new BigInteger(base, HEXBASE).toString();
		fastExpText.setText(Integer.toHexString(base2) + "2k"); //$NON-NLS-1$
		int count = (int) Math.ceil(logb(base2, 16));
		final int stellenzahl = (int) Math.ceil(logb(base2, 16));
		// set single superscript style for the "2"
		fastExpText.setStyle(superScript, count, count++);
		// set double superscript style for the k
		fastExpText.setStyle(superSuperScript, count, count);
		BigInteger value;
		BigInteger result = BigInteger.ONE;
		final BigInteger modul = data.getN();
		String res = Integer.toHexString(base2) + Messages.RSAComposite_caret
				+ exponent.toString(Constants.HEXBASE) + " = "; //$NON-NLS-1$
		String text = Integer.toHexString(base2)
				+ exponent.toString(Constants.HEXBASE) + " = "; //$NON-NLS-1$
		for (int i = 0; i < fastExpTable.getColumnCount() - 1; i++) {
			value = new BigInteger(Integer.toHexString(base2),
					Constants.HEXBASE).modPow(Constants.TWO.pow(i), modul);
			item.setText(i + 1, value.toString(Constants.HEXBASE));
			if (exponent.testBit(i)) {
				// calculate the result
				result = result.multiply(value).mod(modul);
				if (!res.endsWith(" = ")) { //$NON-NLS-1$
					res += Messages.RSAComposite_mult;
				}
				res += value.toString(Constants.HEXBASE);
				// update the styledtext to display the calculations
				if (!text.endsWith(" = ")) { //$NON-NLS-1$
					text += Messages.RSAComposite_mult;
				}
				text += Integer.toHexString(base2) + "2" + i; //$NON-NLS-1$
			}
		}
		final StringBuilder stringBuilder = new StringBuilder();
		stringBuilder.append(" mod "); //$NON-NLS-1$
		stringBuilder.append(data.getN().toString(Constants.HEXBASE));
		stringBuilder.append(" = "); //$NON-NLS-1$
		// stringBuilder.append(result.toString());
		//		stringBuilder.append(" = 0x"); //$NON-NLS-1$
		stringBuilder.append(result.toString(Constants.HEXBASE));
		res += stringBuilder.toString();

		styl0r.setText(text);
		styl0r.setStyle(superScript, stellenzahl, stellenzahl
				+ exponent.toString(Constants.HEXBASE).length());
		int start = stellenzahl * 2
				+ exponent.toString(Constants.HEXBASE).length() + 3, end;
		for (int i = 0; i < fastExpTable.getColumnCount() - 1; i++) {
			if (exponent.testBit(i)) {
				styl0r.setStyle(superScript, start, start);
				end = start + ("" + i).length(); //$NON-NLS-1$
				styl0r.setStyle(superSuperScript, start + 1, end);
				start = end + 4 + stellenzahl;
			}
		}

		stepResult.setText(res);
		if (data.getTempAsNumbers().size() == 0) {
			viewHex();
		}
		if (data.getAction() == Action.DecryptAction) {
			LinkedList<Integer> newList = new LinkedList<Integer>(
					data.getTempAsNumbers());
			newList.add(result.intValue());
			data.setTempAsNumbers(newList);
			viewHex();
		} else {
			LinkedList<Integer> newList = new LinkedList<Integer>(
					data.getTempAsNumbers());
			newList.add(result.intValue());
			// String text1 = data.getTemp();
			//            if (!data.getTemp().equals("")) { //$NON-NLS-1$
			//                text1 += " "; //$NON-NLS-1$
			// }
			// text1 += result.toString(Constants.HEXBASE);
			data.setTempAsNumbers(newList);
			viewHex();
		}
		// last thing: pack
		for (final TableColumn c : fastExpTable.getColumns()) {
			c.pack();
		}
		// redraw so a paint event is issued and the old numbers are cleared
		fastExpTable.redraw();
		styledFastExpMulText.redraw();
	}

	/**
	 * create the resultgroup where the result and the copy button are
	 * displayed.
	 *
	 * @param parent
	 *            the parent
	 */
	private void createResultGroup(final Composite parent) {
		final Group group = new Group(parent, SWT.NONE);
		group.setLayoutData(new GridData(SWT.FILL, SWT.FILL, true, false));
		GridLayout layout = new GridLayout(3, false);
		group.setLayout(layout);
		group.setText(Messages.RSAComposite_result);

		Composite verSuccessDisplay = new Composite(group, SWT.NONE);
		GridLayout layout5 = new GridLayout();
		layout5.marginWidth = 0;
		layout5.marginHeight = 0;
		verSuccessDisplay.setLayout(layout5);
		GridData layoutData = new GridData(SWT.FILL, SWT.CENTER, false, false);
		layoutData.exclude = true;
		verSuccessDisplay.setLayoutData(layoutData);

		Label verSuccessLbl = new Label(verSuccessDisplay, SWT.NONE);
		verSuccessLbl.setLayoutData(new GridData(SWT.FILL, SWT.CENTER, true,
				false));

		// TODO: dynamic change of repr options
		Repr[] reprForResultDisplay = Repr.ALLNUM;
		switch (data.getAction()) {
		case EncryptAction:
		case SignAction:
		case VerifyAction:
			reprForResultDisplay = Repr.ALLNUM;
			break;
		case DecryptAction:
			reprForResultDisplay = Repr.ALL;
			break;
		}
		resultDisplay = new NumberblocksAndTextViewer(group, SWT.NONE,
				reprForResultDisplay);
		resultDisplay.setLayoutData(new GridData(SWT.FILL, SWT.CENTER, true,
				false));
		// resultText = new Text(group, SWT.V_SCROLL | SWT.READ_ONLY |
		// SWT.BORDER | SWT.MULTI | SWT.WRAP);
		// data.setTemp("\n\n");
		data.setTempAsNumbers(new LinkedList<Integer>());
		//        resultText.setText("\n\n"); //$NON-NLS-1$
		// resultText.setLayoutData(new GridData(SWT.FILL, SWT.FILL, true,
		// false));
		// resultText.addModifyListener(new ModifyListener() {
		//
		// public void modifyText(final ModifyEvent e) {
		// copyButton.setEnabled(true);
		// TODO: reenable verification result display
		//                if (data.getAction() == Action.VerifyAction && !textText.getText().equals("")) { //$NON-NLS-1$
		// String text;
		// if (Lib.hash(textText.getText(), data.getSimpleHash(),
		// data.getN()).equals(data.getTemp().trim())) {
		// text = Messages.RSAComposite_valid;
		// verifiedText.setForeground(ColorService.GREEN);
		// } else {
		// text = Messages.RSAComposite_invalid;
		// verifiedText.setForeground(ColorService.RED);
		// }
		// verifiedText.setText(text);
		// }
		// }
		// });

		copyButton = new Button(group, SWT.PUSH);
		copyButton.setEnabled(false);
		copyButton.setText(Messages.RSAComposite_copy);
		copyButton.setToolTipText(Messages.RSAComposite_copy_to_clipboard);
		GridData layoutData2 = new GridData(SWT.RIGHT, SWT.CENTER, false, false);
		layoutData2.exclude = true;
		copyButton.setVisible(false);
		copyButton.setLayoutData(layoutData2);
		copyButton.addSelectionListener(new SelectionAdapter() {

			@Override
			public void widgetSelected(final SelectionEvent e) {
				// TODO: reenable clipboard
				// final Clipboard cb = new Clipboard(Display.getCurrent());
				// cb.setContents(new Object[] {data.getTemp()}, new Transfer[]
				// {TextTransfer.getInstance()});
			}
		});

		if (data.getAction() == Action.VerifyAction) {
			int width = 270;

			resultDisplayVerification = new Group(group, SWT.NONE);
			resultDisplayVerification.setLayout(new GridLayout());
			GridData layoutData3 = new GridData(SWT.FILL, SWT.CENTER, false,
					false);
			layoutData3.widthHint = width;
			resultDisplayVerification.setLayoutData(layoutData3);
			resultDisplayVerification.setText(Messages.RSAComposite_6);

			lblVerResult = new Label(resultDisplayVerification, SWT.WRAP);
			GridData layoutData4 = new GridData(SWT.FILL, SWT.CENTER, true,
					false);
			layoutData4.widthHint = width - 10;
			lblVerResult.setLayoutData(layoutData4);
			lblVerResult.setText(Messages.RSAComposite_7);

			Composite compCompare = new Composite(resultDisplayVerification,
					SWT.NONE);
			compCompare.setLayout(new GridLayout(3, false));
			compCompare.setLayoutData(new GridData(SWT.FILL, SWT.CENTER, true,
					false));

			Label lblSigT = new Label(compCompare, SWT.NONE);
			lblSigT.setText(Messages.RSAComposite_8);

			new Label(compCompare, SWT.NONE);

			Label lblHashT = new Label(compCompare, SWT.NONE);
			lblHashT.setText(Messages.RSAComposite_9);

			txtSigT = new Text(compCompare, SWT.CENTER);
			GridData layoutData6 = new GridData(SWT.CENTER, SWT.CENTER, true,
					false);
			layoutData6.widthHint = width / 3;
			txtSigT.setLayoutData(layoutData6);
			txtSigT.setText(VER_RESULT_DISPLAY_DEFAULT);
			txtSigT.setBackground(ColorService.WHITE);
			txtSigT.setEditable(false);

			lblEqSign = new Label(compCompare, SWT.NONE);
			lblEqSign.setLayoutData(new GridData(SWT.CENTER, SWT.CENTER, true,
					false));
			lblEqSign.setText("="); //$NON-NLS-1$

			txtHashT = new Text(compCompare, SWT.CENTER);
			GridData layoutData7 = new GridData(SWT.CENTER, SWT.CENTER, true,
					false);
			layoutData7.widthHint = width / 3;
			txtHashT.setLayoutData(layoutData7);
			txtHashT.setText(VER_RESULT_DISPLAY_DEFAULT);
			txtHashT.setBackground(ColorService.WHITE);
			txtHashT.setEditable(false);

			lblVerResultDisplay = new Label(resultDisplayVerification, SWT.WRAP
					| SWT.CENTER);
			GridData layoutData5 = new GridData(SWT.FILL, SWT.CENTER, true,
					false);
			lblVerResultDisplay.setLayoutData(layoutData5);
			layoutData5.widthHint = width - 10;
			layoutData5.heightHint = 16 * 2;

			updateVerificationResult();

		}
	}

	private void setVerSig(Integer sig) {
		if (data.getAction() == Action.VerifyAction) {
			this.txtSigT.setText(sig == null ? VER_RESULT_DISPLAY_DEFAULT : sig
					.toString());
		}
	}

	private void setVerHash(Integer hash) {
		if (data.getAction() == Action.VerifyAction) {
			this.txtHashT.setText(hash == null ? VER_RESULT_DISPLAY_DEFAULT
					: hash.toString());
		}
	}

	private void updateVerificationResult() {
		if (data.getAction() == Action.VerifyAction) {
			String hash = this.txtHashT.getText();
			String sig = this.txtSigT.getText();
			boolean hashIsSet = !hash.equals(VER_RESULT_DISPLAY_DEFAULT);
			boolean sigIsSet = !sig.equals(VER_RESULT_DISPLAY_DEFAULT);

			if (hashIsSet && sigIsSet) {
				if (hash.equals(sig)) {
					lblVerResultDisplay.setText(Messages.RSAComposite_11);
					lblVerResultDisplay.setForeground(ColorService.GREEN);
				} else {
					lblVerResultDisplay.setText(Messages.RSAComposite_12);
					lblVerResultDisplay.setForeground(ColorService.RED);
				}
			} else {
				if (!hashIsSet && !sigIsSet) {
					lblVerResultDisplay.setText(Messages.RSAComposite_13);
				} else if (!hashIsSet) {
					lblVerResultDisplay.setText(Messages.RSAComposite_14);
				} else {
					lblVerResultDisplay.setText(Messages.RSAComposite_15);
				}
				lblVerResultDisplay.setForeground(ColorService.GRAY);
			}
		}
	}

	/**
	 * creates the bottom options area.
	 */
	private void createOptionsArea() {

		// setup the main layout for this group
		final Group optionsGroup = new Group(this, SWT.NONE);
		optionsGroup
				.setLayoutData(new GridData(SWT.FILL, SWT.FILL, true, false));
		optionsGroup.setLayout(new GridLayout(4, false));
		optionsGroup.setText(Messages.RSAComposite_options);

		// Change View
		// final Label viewText = new Label(optionsGroup, SWT.NONE);
		// switch (data.getAction()) {
		// case EncryptAction:
		// case SignAction:
		// case VerifyAction:
		// viewText.setText(Messages.RSAComposite_view);
		// break;
		// case DecryptAction:
		// viewText.setText(Messages.RSAComposite_view_decr);
		// break;
		// }
		//
		// viewText.setLayoutData(new GridData(SWT.LEFT, SWT.CENTER, false,
		// false));
		// // Dec
		// dec = new Button(optionsGroup, SWT.RADIO);
		// dec.setText(Messages.RSAComposite_view_dec);
		// dec.setSelection(true);
		// // dec.setToolTipText(Messages.RSAComposite_view);
		// dec.setLayoutData(new GridData(SWT.LEFT, SWT.CENTER, false, false));
		// dec.addSelectionListener(view);
		// // Hex
		// hex = new Button(optionsGroup, SWT.RADIO);
		// hex.setText(Messages.RSAComposite_view_hex);
		// //
		// hex.setToolTipText(Messages.DecryptSignPage_existing_keypair_popup);
		// // hex.setLayoutData(new GridData(GridData.FILL_HORIZONTAL |
		// GridData.VERTICAL_ALIGN_CENTER));
		// hex.setLayoutData(new GridData(SWT.LEFT, SWT.CENTER, false, false));
		// hex.addSelectionListener(view);
		//
		// // initialize dialog checkbox
		// final Button dialogButton = new Button(optionsGroup, SWT.CHECK);
		// dialogButton.setLayoutData(new GridData(SWT.RIGHT, SWT.CENTER, true,
		// false));
		// dialogButton.setText(Messages.RSAComposite_show_dialogs);
		// dialogButton.setSelection(dialog);
		// dialogButton.addSelectionListener(new SelectionAdapter() {
		// @Override
		// public void widgetSelected(final SelectionEvent e) {
		// dialog = ((Button) e.widget).getSelection();
		// }
		//
		// });

		// initialize copy data selector
		final Label l = new Label(optionsGroup, SWT.NONE);
		l.setText(Messages.RSAComposite_inherit_from);
		inheritCombo = new Combo(optionsGroup, SWT.DROP_DOWN | SWT.READ_ONLY);
		inheritCombo.add(""); //$NON-NLS-1$
		switch (data.getAction()) {
		case EncryptAction: {
			inheritCombo.add(Messages.RSAComposite_decrypt);
			inheritCombo.setData("1", Action.DecryptAction); //$NON-NLS-1$
			inheritCombo.add(Messages.RSAComposite_sign);
			inheritCombo.setData("2", Action.SignAction); //$NON-NLS-1$
			inheritCombo.add(Messages.RSAComposite_verify);
			inheritCombo.setData("3", Action.VerifyAction); //$NON-NLS-1$
			break;
		}
		case SignAction: {
			inheritCombo.add(Messages.RSAComposite_encrypt);
			inheritCombo.setData("1", Action.EncryptAction); //$NON-NLS-1$
			inheritCombo.add(Messages.RSAComposite_decrypt);
			inheritCombo.setData("2", Action.DecryptAction); //$NON-NLS-1$
			inheritCombo.add(Messages.RSAComposite_verify);
			inheritCombo.setData("3", Action.VerifyAction); //$NON-NLS-1$
			break;
		}
		case DecryptAction: {
			inheritCombo.add(Messages.RSAComposite_encrypt);
			inheritCombo.setData("1", Action.EncryptAction); //$NON-NLS-1$
			inheritCombo.add(Messages.RSAComposite_sign);
			inheritCombo.setData("2", Action.SignAction); //$NON-NLS-1$
			inheritCombo.add(Messages.RSAComposite_verify);
			inheritCombo.setData("3", Action.VerifyAction); //$NON-NLS-1$
			break;
		}
		case VerifyAction: {
			inheritCombo.add(Messages.RSAComposite_encrypt);
			inheritCombo.setData("1", Action.EncryptAction); //$NON-NLS-1$
			inheritCombo.add(Messages.RSAComposite_decrypt);
			inheritCombo.setData("2", Action.DecryptAction); //$NON-NLS-1$
			inheritCombo.add(Messages.RSAComposite_sign);
			inheritCombo.setData("3", Action.SignAction); //$NON-NLS-1$
			break;
		}
		}

		inheritCombo.addSelectionListener(new SelectionAdapter() {

			@Override
			public void widgetSelected(SelectionEvent e) {
				Action newAction = (Action) inheritCombo.getData("" //$NON-NLS-1$
						+ ((Combo) e.widget).getSelectionIndex());
				if (((Combo) e.widget).getSelectionIndex() == 0
						|| newAction == data.getAction())
					return;
				else {
					MessageBox mb = new MessageBox(getShell(),
							SWT.ICON_QUESTION | SWT.OK | SWT.CANCEL);
					mb.setText(Messages.RSAComposite_sure);
					mb.setMessage(Messages.RSAComposite_data_loss);
					if (mb.open() == SWT.OK) {
						RSAData newdata = datas.get(newAction);
						reset(true);
						data.inherit(newdata);
						// if we got any data at all insert the key parameters
						// to
						// their fields
						if (data.getN() != null) {
							keySelected();
							// if we got plaintext/ciphertext/signature, set
							// them up as well
							if ((data.getPlainTextAsNumbers() != null && data
									.getPlainTextAsNumbers().size() != 0)
									|| (data.getCipherTextAsNumbers() != null && data
											.getCipherTextAsNumbers().size() != 0)) {
								textEntered();
							}
						}
					}
				}
			}

		});
		
		// Initialize reset button
				reset = new Button(optionsGroup, SWT.PUSH);
				GridData layoutData = new GridData(SWT.FILL, SWT.CENTER, false, false);
				layoutData.horizontalIndent = 12;
				reset.setLayoutData(layoutData);
				reset.setText(Messages.RSAComposite_reset);
				reset.addSelectionListener(new SelectionAdapter() {
					@Override
					public void widgetSelected(final SelectionEvent e) {
						boolean keyWasSelected = keysel.getBackground().equals(GREEN);
						boolean fullReset = !keyWasSelected;
						reset(fullReset);
					}
				});
		// comb.setLayoutData(leftAlign);
	}

	private void FillRandom() {
		final MessageBox message = new MessageBox(new Shell(
				Display.getCurrent()), SWT.ICON_INFORMATION | SWT.OK);
		message.setText(Messages.RSAComposite_random_title);
		message.setMessage(Messages.RSAComposite_random_text);
		message.open();

		reset(true);
		data = new RSAData(data.getAction());
		datas.put(data.getAction(), data);
		keysel.setEnabled(false);
		keysel.setBackground(ColorService.GREEN);
		textEnter.setEnabled(false);
		if (data.getAction() == Action.VerifyAction)
			textEnter2.setEnabled(false);
		textEnter.setBackground(ColorService.GREEN);
		runCalc.setEnabled(true);
		runCalc.setBackground(ColorService.RED);
		data.randomKey();
		// sets eText, dText, nText
		keySelected();
		// sets textText, numberText
		textEntered();
		stepButton.removeSelectionListener(stepSelectionListener);
	}

	private void FillPlain() {
		final MessageBox message = new MessageBox(new Shell(
				Display.getCurrent()), SWT.ICON_INFORMATION | SWT.OK);
		message.setText(Messages.RSAComposite_randomPlain_title);
		message.setMessage(Messages.RSAComposite_randomPlain_text);
		message.open();

		keysel.setEnabled(false);
		keysel.setBackground(ColorService.GREEN);
		textEnter.setEnabled(false);
		if (data.getAction() == Action.VerifyAction)
			textEnter2.setEnabled(false);
		textEnter.setBackground(ColorService.GREEN);
		runCalc.setEnabled(true);
		runCalc.setBackground(ColorService.RED);
		data.randomPlain();
		// sets eText, dText, nText
		keySelected();
		// sets textText, numberText
		textEntered();
		stepButton.removeSelectionListener(stepSelectionListener);
	}

	private void reset(boolean full) {
		keysel.setEnabled(true);
		keysel.setBackground(ColorService.RED);
		textEnter.setEnabled(false);
		if (data.getAction() == Action.VerifyAction)
			textEnter2.setEnabled(false);
		textEnter.setBackground(ColorService.RED);
		switch (data.getAction()) {
		case EncryptAction:
		case SignAction: {
			runCalc.setEnabled(true);
			break;
		}
		case DecryptAction:
		case VerifyAction: {
			runCalc.setEnabled(false);
			break;
		}
		}
		runCalc.setBackground(ColorService.RED);

		BigInteger oldE = data.getE();
		BigInteger oldD = data.getD();
		BigInteger oldN = data.getN();

		data = new RSAData(data.getAction());

		datas.put(data.getAction(), data);
		eText.setText(""); //$NON-NLS-1$
		dText.setText(""); //$NON-NLS-1$
		nText.setText(""); //$NON-NLS-1$
		setTextfield1BlockContent(new LinkedList<Integer>());
		setSignHash(0, true);
		// TODO: reset also verification plain text field
		//        numberText.setText(""); //$NON-NLS-1$
		fastExpTable.removeAll();
		for (final TableColumn column : fastExpTable.getColumns()) {
			column.dispose();
		}
		fastExpTable.setVisible(false);
		stepResult.setText(""); //$NON-NLS-1$
		stepButton.setEnabled(false);
		stepbackButton.setEnabled(false);
		numberIndex = 0;
		started = false;
		data.setTemp(""); //$NON-NLS-1$
		setTextfieldResultBlockContent(new LinkedList<Integer>());
		if (data.getAction() == Action.VerifyAction)
			setTextfield2BlockContent(new LinkedList<Integer>());
		setSignHash(0, true);
		copyButton.setEnabled(false);
		styl0r.setText(""); //$NON-NLS-1$
		stylor.setText(""); //$NON-NLS-1$
		styledFastExtText.redraw();
		styledFastExpMulText.redraw();
		inheritCombo.select(0);
		stepLabel.setText(""); //$NON-NLS-1$
		stepButton.removeSelectionListener(stepSelectionListener);
		stepButton.removeSelectionListener(startSelectionListener);
		stepButton.addSelectionListener(startSelectionListener);
		stepButton.setText(Messages.RSAComposite_start);
		// stepButton.pack();

		if (!full) {
			data.setE(oldE);
			data.setD(oldD);
			data.setN(oldN);
			keySelected();
		}

		setVerHash(null);
		setVerSig(null);
		updateVerificationResult();
	}

	private void setTextfield1BlockContent(List<Integer> content) {
		ConversionStringToBlocks stb = calcSTBForTextfield1Data(this.data);
		textText.setContent(content, stb);
	}

	private void setTextfield2BlockContent(List<Integer> content) {
		ConversionStringToBlocks stb = data.getPlainTextConversion();
		text2.setContent(content, stb);
	}

	private ConversionStringToBlocks calcSTBForTextfield1Data(RSAData data2) {
		if (data2.getAction() == Action.EncryptAction) {
			return data.getPlainTextConversion();
		} else if (data2.getAction() == Action.DecryptAction) {
			return null;
		} else if (data2.getAction() == Action.SignAction) {
			return data2.getPlainTextConversion();
		} else if (data2.getAction() == Action.VerifyAction) {
			return null;
		}
		return null;
	}

	private void setTextfieldResultBlockContent(List<Integer> content) {
		ConversionStringToBlocks stb = calcSTBForTextfieldResultData(this.data);
		resultDisplay.setContent(content, stb);
		setVerSig((content == null || content.size() == 0) ? null : content
				.get(0));
		updateVerificationResult();
	}

	private ConversionStringToBlocks calcSTBForTextfieldResultData(RSAData data2) {
		if (data2.getAction() == Action.EncryptAction) {
			return null;
		} else if (data2.getAction() == Action.DecryptAction) {
			return getConversionFromFirstTab();
		} else if (data2.getAction() == Action.SignAction) {
			return null;
		} else if (data2.getAction() == Action.VerifyAction) {
			return null;
		}
		return null;
	}

	private ConversionStringToBlocks getConversionFromFirstTab() {
		return RSAComposite.lastEnteredEncryptConversion;
	}

	/**
	 * called to set the values of the key selection to their fields.
	 */
	private void keySelected() {
		keysel.setBackground(ColorService.GREEN);
		textEnter.setEnabled(true);
		if (data.getAction() == Action.VerifyAction)
			textEnter2.setEnabled(true);
		if (data.getE() != null) {
			eText.setText(data.getE().toString(Constants.HEXBASE));
		}
		if (data.getD() != null) {
			dText.setText(data.getD().toString(Constants.HEXBASE));
		}
		if (data.getN() != null) {
			nText.setText(data.getN().toString(Constants.HEXBASE));
		}
		viewHex();
	}

	/**
	 * called to set the plaintext / ciphertext / signature to their fields
	 */
	private void textEntered() {
		if (data.getAction() == Action.EncryptAction) {
			RSAComposite.lastEnteredEncryptConversion = data
					.getPlainTextConversion();
		}
		keysel.setEnabled(false);
		textEnter.setBackground(ColorService.GREEN);
		runCalc.setEnabled(true);
		stepButton.setEnabled(true);
		switch (data.getAction()) {
		case EncryptAction:
		case SignAction:
			setTextfield1BlockContent(data.getPlainTextAsNumbers());
			setSignHash(Lib.hash(data.getPlainTextAsNumbers(),
					data.getSimpleHash(), data.getN()), false);
			break;
		case DecryptAction:
			setTextfield1BlockContent(data.getCipherTextAsNumbers());
			break;
		case VerifyAction:
			// according action for verification plain text field
			// textText.setText(data.getPlainText());
			setTextfield1BlockContent(data.getSignatureAsNumbers());
			break;
		default:
			break;
		}
	}

	private void setSignHash(Integer hash, boolean reset) {
		if (data.getAction() == Action.SignAction
				|| data.getAction() == Action.VerifyAction) {
			this.signHash = hash;
			LinkedList<Integer> content = new LinkedList<Integer>();
			if (!reset)
				content.add(hash);
			hashText.setContent(content, null);

			setVerHash((hash == null || reset) ? null : hash);
			updateVerificationResult();
		}
	}

	/**
	 * finishes after the cryptographic operation is done by saving the
	 * plaintext, ciphertext or signature into the data object
	 */
	@SuppressWarnings("incomplete-switch")
	private void finish() {
		switch (data.getAction()) {
		case EncryptAction:
			data.setCipherTextAsNumbers(data.getTempAsNumbers());
			break;
		case DecryptAction:
			data.setPlainTextAsNumbers(data.getTempAsNumbers());
			break;
		case SignAction:
			data.setSignatureAsNumbers(data.getTempAsNumbers());
			break;
		}
	}

	/** Returns true for hex, false for dec */
	private boolean viewHex() {
		if (getLegacyDecSelection()) {
			if (data.getE() != null) {
				eText.setText(data.getE().toString());
			}
			if (data.getD() != null) {
				dText.setText(data.getD().toString());
			}
			if (data.getN() != null) {
				nText.setText(data.getN().toString());
			}
			if (data.getTempAsNumbers() != null
					&& data.getTempAsNumbers().size() != 0) {
				switch (data.getAction()) {
				case DecryptAction:
					// resultText.setText(data.getTemp());
					// TODO: disable string repr
					setTextfieldResultBlockContent(data.getTempAsNumbers());
					break;
				default:
					// StringBuilder sb = new StringBuilder();
					// String[] words = data.getTemp().split(" ");
					// for (String word : words) {
					// sb.append(Integer.valueOf(word, Constants.HEXBASE));
					// sb.append(" ");
					// }
					// resultText.setText(sb.toString());
					setTextfieldResultBlockContent(data.getTempAsNumbers());
					break;
				}

			}
			return false;
		} else if (getLegacyHexSelection()) {
			if (data.getE() != null) {
				eText.setText(data.getE().toString(Constants.HEXBASE));
			}
			if (data.getD() != null) {
				dText.setText(data.getD().toString(Constants.HEXBASE));
			}
			if (data.getN() != null) {
				nText.setText(data.getN().toString(Constants.HEXBASE));
			}
			if (data.getTempAsNumbers() != null) {

				switch (data.getAction()) {
				case DecryptAction:
					// TODO: disable string repr;
					setTextfieldResultBlockContent(data.getTempAsNumbers());
					break;
				default:
					setTextfieldResultBlockContent(data.getTempAsNumbers());
					break;
				}
			}
			return true;
		}
		return true;
	}

	private boolean getLegacyDecSelection() {
		return true;
	}

	private boolean getLegacyHexSelection() {
		return false;
	}
}
<|MERGE_RESOLUTION|>--- conflicted
+++ resolved
@@ -1,1901 +1,1886 @@
-// -----BEGIN DISCLAIMER-----
-/*******************************************************************************
- * Copyright (c) 2011 JCrypTool Team and Contributors
- *
- * All rights reserved. This program and the accompanying materials are made available under the terms of the Eclipse
- * Public License v1.0 which accompanies this distribution, and is available at
- * http://www.eclipse.org/legal/epl-v10.html
- *******************************************************************************/
-// -----END DISCLAIMER-----
-package org.jcryptool.visual.rsa.ui;
-
-import static org.jcryptool.visual.library.Constants.BIGBUTTONHEIGHT;
-import static org.jcryptool.visual.library.Constants.BIGBUTTONVERTICALSPACE;
-import static org.jcryptool.visual.library.Constants.BIGBUTTONWIDTH;
-
-import java.math.BigInteger;
-import java.util.Collections;
-import java.util.HashMap;
-import java.util.LinkedList;
-import java.util.List;
-
-import org.eclipse.jface.viewers.TableLayout;
-import org.eclipse.jface.window.Window;
-import org.eclipse.jface.wizard.WizardDialog;
-import org.eclipse.osgi.util.NLS;
-import org.eclipse.swt.SWT;
-import org.eclipse.swt.custom.StyledText;
-import org.eclipse.swt.events.SelectionAdapter;
-import org.eclipse.swt.events.SelectionEvent;
-import org.eclipse.swt.graphics.Font;
-import org.eclipse.swt.graphics.FontData;
-import org.eclipse.swt.graphics.FontMetrics;
-import org.eclipse.swt.graphics.GC;
-import org.eclipse.swt.graphics.TextLayout;
-import org.eclipse.swt.graphics.TextStyle;
-import org.eclipse.swt.layout.FormAttachment;
-import org.eclipse.swt.layout.FormData;
-import org.eclipse.swt.layout.FormLayout;
-import org.eclipse.swt.layout.GridData;
-import org.eclipse.swt.layout.GridLayout;
-import org.eclipse.swt.widgets.Button;
-import org.eclipse.swt.widgets.Canvas;
-import org.eclipse.swt.widgets.Combo;
-import org.eclipse.swt.widgets.Composite;
-import org.eclipse.swt.widgets.Display;
-import org.eclipse.swt.widgets.Event;
-import org.eclipse.swt.widgets.Group;
-import org.eclipse.swt.widgets.Label;
-import org.eclipse.swt.widgets.Listener;
-import org.eclipse.swt.widgets.MessageBox;
-import org.eclipse.swt.widgets.Shell;
-import org.eclipse.swt.widgets.Table;
-import org.eclipse.swt.widgets.TableColumn;
-import org.eclipse.swt.widgets.TableItem;
-import org.eclipse.swt.widgets.Text;
-import org.jcryptool.core.util.colors.ColorService;
-import org.jcryptool.core.util.fonts.FontService;
-import org.jcryptool.crypto.ui.textblockloader.NumberblocksAndTextViewer;
-import org.jcryptool.crypto.ui.textblockloader.Repr;
-import org.jcryptool.crypto.ui.textblockloader.conversion.ConversionStringToBlocks;
-import org.jcryptool.visual.library.Constants;
-import org.jcryptool.visual.library.Lib;
-import org.jcryptool.visual.rsa.Action;
-import org.jcryptool.visual.rsa.Messages;
-import org.jcryptool.visual.rsa.RSAData;
-import org.jcryptool.visual.rsa.ui.wizards.KeySelectionWizard;
-import org.jcryptool.visual.rsa.ui.wizards.NewTextEntryWizard;
-
-/**
- * composite, display of everything this visual shows, that is not contained
- * within wizards.
- *
- * @author Michael Gaber
- */
-public class RSAComposite extends Composite {
-
-	private static final String VER_RESULT_DISPLAY_DEFAULT = "?"; //$NON-NLS-1$
-
-	private static ConversionStringToBlocks lastEnteredEncryptConversion;
-
-	/** whether dialogs are wanted TODO: default to true. */
-	public boolean dialog = false;
-
-	/** buttons for running the wizards and finishing up. */
-	private Button keysel, textEnter, runCalc, reset;
-
-	/** shared data object. */
-	private RSAData data;
-
-	/** field for public exponent. */
-	private Text eText;
-
-	/** field for private exponent. */
-	private Text dText;
-
-	/** field for the rsa-modul. */
-	private Text nText;
-
-	/** field for the text entered in the wizard. */
-	// private Text textText;
-
-	/** field for the signature or the text translated to numbers. */
-	// private Text numberText;
-
-	/** the table to show the fast exponentiation. */
-	private Table fastExpTable;
-
-	/** field for displaying the result of the current step of the calculation. */
-	private Text stepResult;
-
-	/** buttons for starting and stepping through the fast exponentiation. */
-	private Button stepButton, stepbackButton;
-
-	/** field for displaying the result. */
-	private NumberblocksAndTextViewer resultDisplay;
-
-	/** button to copy the result to the clipboard. */
-	private Button copyButton;
-
-	/** array containing the split up numbertext. */
-	private List<Integer> numbers;
-
-	/** current index for the stepping through the fast exponentiation. */
-	private int numberIndex = 0;
-
-	/** Textlayout for the base^2^k in the Table. */
-	private final TextLayout fastExpText = new TextLayout(getDisplay());
-
-	/** Textstyle constant for superscript. */
-	private TextStyle superScript;
-
-	/** Textstyle constant for double superscript. */
-	private TextStyle superSuperScript;
-
-	/** Textstyle constant for subscript. */
-	private TextStyle subscript;
-
-	/**
-	 * Composite for displaying the first line of the Fast Exponentiation hints.
-	 */
-	private Composite styledFastExtText;
-
-	/** Textlayout for the first Fast Exponentiation hint. */
-	private final TextLayout stylor = new TextLayout(getDisplay());
-
-	/**
-	 * Composite for displaying the second line of the Fast Exponentiation
-	 * hints.
-	 */
-	private Composite styledFastExpMulText;
-
-	/** Textlayout for the second Fast Exponentiation hint. */
-	private final TextLayout styl0r = new TextLayout(getDisplay());
-
-	/** List of the other tabs */
-	private HashMap<Action, RSAData> datas;
-
-	/** selector for inheritance of data from other tabs */
-	private Combo inheritCombo;
-
-	/** label showing the currect step if we calculate stepwise */
-	private Text stepLabel;
-
-	private boolean started = false;
-
-	Repr[] reprWOString = new Repr[] { Repr.HEX, Repr.DECIMAL, Repr.BINARY };
-	Repr[] reprWithString = new Repr[] { Repr.STRING, Repr.HEX, Repr.DECIMAL,
-			Repr.BINARY };
-
-	/** Selectionlistener for the start/step button when in step-state */
-	private SelectionAdapter stepSelectionListener = new SelectionAdapter() {
-
-		@Override
-		public void widgetSelected(final SelectionEvent e) {
-			++numberIndex;
-			stepbackButton.setEnabled(true);
-			updateTable();
-			updateLabel();
-			if (numberIndex == numbers.size() - 1) {
-				stepButton.setEnabled(false);
-				runCalc.setEnabled(false);
-				runCalc.setBackground(ColorService.GREEN);
-				finish();
-				viewHex();
-			}
-			finish();
-			viewHex();
-			// stepButton.pack();
-		}
-	};
-
-	/** Selectionlistener for the start/step button when in start-state */
-	private SelectionAdapter startSelectionListener = new SelectionAdapter() {
-
-		@Override
-		public void widgetSelected(final SelectionEvent e) {
-			data.setTempAsNumbers(new LinkedList<Integer>());
-			viewHex();
-			textEnter.setEnabled(false);
-			numbers = data.getAction() != Action.SignAction ? textText
-					.getContent() : Collections.singletonList(signHash);
-			numberIndex = 0;
-			stepButton.setEnabled(numberIndex != numbers.size() - 1);
-			initTable();
-			updateTable();
-			updateLabel();
-			started = true;
-			if (numberIndex == numbers.size() - 1) {
-				runCalc.setEnabled(false);
-				runCalc.setBackground(ColorService.GREEN);
-				finish();
-			}
-			// Switch from start- to step-state
-			stepButton.removeSelectionListener(startSelectionListener);
-			stepButton.addSelectionListener(stepSelectionListener);
-			stepButton.setText(Messages.RSAComposite_step);
-			// stepButton.pack();
-			finish();
-		}
-	};
-
-	private NumberblocksAndTextViewer textText;
-
-	private NumberblocksAndTextViewer text2;
-
-	private Button textEnter2;
-
-	private Integer signHash;
-
-	private NumberblocksAndTextViewer hashText;
-
-	private Group resultDisplayVerification;
-
-	private Label lblVerResult;
-
-	private Text txtSigT;
-
-	private Text txtHashT;
-
-	private Label lblEqSign;
-
-	private Label lblVerResultDisplay;
-
-	/**
-	 * constructor calls super and saves a reference to the view.
-	 *
-	 * @param parent
-	 *            the parent composite
-	 * @param style
-	 *            style of the Widget to construct
-	 * @param action
-	 *            the action this Tab performs
-	 * @param view
-	 *            the parent view
-	 * @see Composite#Composite(Composite, int)
-	 */
-	public RSAComposite(final Composite parent, final int style, Action action,
-			HashMap<Action, RSAData> datas) {
-		super(parent, style);
-		data = new RSAData(action);
-		datas.put(action, data);
-		this.datas = datas;
-		initialize();
-	}
-
-	/**
-	 * initializes the startup situation of this view.
-	 */
-	private void initialize() {
-		// basic layout is a Gridlayout
-		setLayout(new GridLayout());
-		createHead();
-		// createActionChoice();
-		createMainArea();
-		createOptionsArea();
-	}
-
-	/**
-	 * creates the description head of the window to display informations about
-	 * the Algorithm itself.
-	 */
-	private void createHead() {
-		final Composite head = new Composite(this, SWT.NONE);
-		head.setBackground(ColorService.WHITE);
-		head.setLayoutData(new GridData(SWT.LEFT, SWT.FILL, false, false));
-		head.setLayout(new GridLayout());
-
-		final Label label = new Label(head, SWT.NONE); // head
-		label.setFont(FontService.getHeaderFont());
-		label.setBackground(ColorService.WHITE);
-		label.setText(Messages.RSAComposite_title);
-
-		StyledText stDescription = new StyledText(head, SWT.MULTI | SWT.WRAP
-				| SWT.READ_ONLY);
-		// final Label stDescription = new Label(head, SWT.WRAP); // head
-		// stDescription.setBackground(ColorService.WHITE);
-
-		switch (data.getAction()) {
-		case EncryptAction: {
-			stDescription.setText(Messages.RSAComposite_description_enc);
-			break;
-		}
-		case DecryptAction: {
-			stDescription.setText(Messages.RSAComposite_description_dec);
-			break;
-		}
-		case SignAction: {
-			stDescription.setText(Messages.RSAComposite_description_sig);
-			break;
-		}
-		case VerifyAction: {
-			stDescription.setText(Messages.RSAComposite_description_ver);
-			break;
-		}
-		}
-		// stDescription.setSize(500, SWT.DEFAULT);
-
-		// stDescription.setSize(1000,1000);
-		// stDescription.redraw();
-		// stDescription.setRedraw(true);
-		stDescription.setLayoutData(new GridData(SWT.FILL, SWT.CENTER, true,
-				false));
-
-		// stDescription.setSize(, height)
-		// RowLayout row = new RowLayout();
-		// row.wrap = true;
-		// stDescription.setLayoutData(new RowLayout(SWT.WRAP));
-	}
-
-	/**
-	 * creates the main area where everything except head and options is
-	 * contained.
-	 */
-	private void createMainArea() {
-		final Group g = new Group(this, SWT.NONE);
-		g.setText(Messages.RSAComposite_algo_header);
-		final GridLayout gl = new GridLayout(2, false);
-		// Space between left side and the three buttons
-		// gl.marginWidth = MARGIN_WIDTH;
-		// Space between three buttons and 2nd field
-		// gl.horizontalSpacing = HORIZONTAL_SPACING;
-		g.setLayout(gl);
-		g.setLayoutData(new GridData(SWT.FILL, SWT.FILL, true, true));
-		createButtonArea(g);
-		createAlgoArea(g);
-	}
-
-	/**
-	 * create the vertical area for the three main buttons.
-	 *
-	 * @param parent
-	 *            the parent composite
-	 */
-	private void createButtonArea(final Composite parent) {
-		// Set up the canvas for the Buttons
-		final Canvas canvas = new Canvas(parent, SWT.NONE);
-		canvas.setLayout(new FormLayout());
-		canvas.setLayoutData(new GridData(SWT.LEFT, SWT.FILL, false, true));
-
-		// Form data to place Key selection Button
-		final FormData fDkeysel = new FormData(BIGBUTTONWIDTH, BIGBUTTONHEIGHT);
-		fDkeysel.left = new FormAttachment(4);
-		fDkeysel.top = new FormAttachment(2);
-
-		// Key selection Button
-		keysel = new Button(canvas, SWT.PUSH);
-		keysel.setBackground(ColorService.RED);
-		keysel.setText(Messages.RSAComposite_key_selection);
-		keysel.setLayoutData(fDkeysel);
-		keysel.addSelectionListener(new SelectionAdapter() {
-
-			@Override
-			public void widgetSelected(final SelectionEvent e) {
-				if (dialog) {
-					final MessageBox messageBox = new MessageBox(new Shell(
-							Display.getCurrent()), SWT.ICON_INFORMATION
-							| SWT.OK);
-					messageBox.setText(Messages.RSAComposite_key_selection);
-					messageBox
-							.setMessage(Messages.RSAComposite_keysel_messagebox_text);
-					messageBox.open();
-				}
-				if (new WizardDialog(getShell(), new KeySelectionWizard(data,
-						false)).open() == Window.OK) {
-					keySelected();
-				}
-			}
-
-		});
-
-		// Form data to place Text enter button
-		final FormData fDtextEnter = new FormData(BIGBUTTONWIDTH,
-				BIGBUTTONHEIGHT);
-		fDtextEnter.left = new FormAttachment(4);
-		fDtextEnter.top = new FormAttachment(keysel, BIGBUTTONVERTICALSPACE,
-				SWT.BOTTOM);
-
-		Composite compLoadTextBtns = new Composite(canvas, SWT.NONE);
-		compLoadTextBtns.setLayout(new GridLayout());
-		compLoadTextBtns.setLayoutData(fDtextEnter);
-
-		// Text enter Button
-		textEnter = new Button(compLoadTextBtns, SWT.PUSH);
-		textEnter.setBackground(ColorService.RED);
-		textEnter.setEnabled(false);
-		if (data.getAction() != Action.VerifyAction) {
-			textEnter.setText(Messages.RSAComposite_enter_text);
-		} else {
-			textEnter.setText(Messages.RSAComposite_2);
-		}
-		textEnter.setLayoutData(new GridData(SWT.FILL, SWT.FILL, true, true));
-		textEnter.addSelectionListener(new SelectionAdapter() {
-
-			@Override
-			public void widgetSelected(final SelectionEvent e) {
-				if (dialog) {
-					final MessageBox messageBox = new MessageBox(new Shell(
-							Display.getCurrent()), SWT.ICON_INFORMATION
-							| SWT.OK);
-					messageBox.setText(Messages.EnterCiphertextPage_textentry);
-					messageBox
-							.setMessage(Messages.RSAComposite_textentry_messagebox_text);
-					messageBox.open();
-				}
-				buttonLoadTextClicked();
-			}
-
-		});
-
-		if (data.getAction() == Action.VerifyAction) {
-			// Text enter Button #2
-			textEnter2 = new Button(compLoadTextBtns, SWT.PUSH);
-			// textEnter2.setBackground(ColorService.RED);
-			textEnter2.setEnabled(false);
-			textEnter2.setText(Messages.RSAComposite_1);
-			textEnter2.setLayoutData(new GridData(SWT.FILL, SWT.FILL, true,
-					true));
-			textEnter2.addSelectionListener(new SelectionAdapter() {
-
-				@Override
-				public void widgetSelected(final SelectionEvent e) {
-					// if (dialog) {
-					// final MessageBox messageBox =
-					// new MessageBox(new Shell(Display.getCurrent()),
-					// SWT.ICON_INFORMATION | SWT.OK);
-					// messageBox.setText(Messages.EnterCiphertextPage_textentry);
-					// messageBox.setMessage(Messages.RSAComposite_textentry_messagebox_text);
-					// messageBox.open();
-					// }
-					buttonLoadText2Clicked();
-				}
-
-			});
-
-		}
-
-		// Form Data to place Calculate Button
-		final FormData fDcalc = new FormData(BIGBUTTONWIDTH, BIGBUTTONHEIGHT);
-		fDcalc.left = new FormAttachment(4);
-		fDcalc.top = new FormAttachment(compLoadTextBtns,
-				2 * BIGBUTTONVERTICALSPACE, SWT.BOTTOM);
-
-		// Run Calculations Button
-		runCalc = new Button(canvas, SWT.PUSH);
-		runCalc.setBackground(ColorService.RED);
-		runCalc.setEnabled(false);
-
-		switch (data.getAction()) {
-		case EncryptAction: {
-			runCalc.setEnabled(true);
-			runCalc.setText(Messages.RSAComposite_Calculate_enc);
-			break;
-		}
-		case DecryptAction: {
-			runCalc.setText(Messages.RSAComposite_Calculate_dec);
-			break;
-		}
-		case SignAction: {
-			runCalc.setEnabled(true);
-			runCalc.setText(Messages.RSAComposite_Calculate_sig);
-			break;
-		}
-		case VerifyAction: {
-			runCalc.setText(Messages.RSAComposite_Calculate_ver);
-			break;
-		}
-		}
-		runCalc.setLayoutData(fDcalc);
-		runCalc.addSelectionListener(new SelectionAdapter() {
-
-			@Override
-			public void widgetSelected(final SelectionEvent e) {
-				textEnter.setEnabled(false);
-				// if(data.getAction() == Action.VerifyAction)
-				// textEnter2.setEnabled(false);
-				// runCalc.setEnabled(false);
-				runCalc.setBackground(ColorService.GREEN);
-				// startButton.setEnabled(false);
-				if (numberIndex != 0 || started == true) {
-					stepButton.setEnabled(false);
-					runCalc.setEnabled(false);
-				}
-				stepbackButton.setEnabled(false);
-				if (dialog) {
-					final MessageBox message = new MessageBox(new Shell(Display
-							.getCurrent()), SWT.ICON_INFORMATION | SWT.OK);
-					message.setText(Messages.RSAComposite_finish_calc_messagebox_title);
-					message.setMessage(Messages.RSAComposite_finish_calc_messagebox_text);
-					message.open();
-				}
-
-				List<Integer> input = textText.getContent();
-				if (data.getAction() == Action.SignAction) {
-					LinkedList<Integer> hashList = new LinkedList<Integer>();
-					hashList.add(signHash);
-					input = hashList;
-				}
-
-				// If needed fill with random values
-				switch (data.getAction()) {
-				case EncryptAction:
-				case SignAction: {
-					if (data.randomNeeded()) {
-						data.setrandomKey(true);
-						data.setrandomPlaintext(true);
-						FillRandom();
-					}
-					if (data.plainNeeded()) {
-						data.setrandomPlaintext(true);
-						FillPlain();
-					}
-					break;
-				}
-				case DecryptAction:
-				case VerifyAction: {
-					break;
-				}
-				}
-				data.setTempAsNumbers(data.getAction().run(input,
-						getExponent(), data.getN()));
-				// resultText.setText(data.getAction().run(numberText.getText().split(" "), getExponent(), //$NON-NLS-1$
-				// data.getN()));
-				viewHex();
-				finish();
-
-			}
-		});
-
-		// Form Data to place Reset Button
-		final FormData fDreset = new FormData(BIGBUTTONWIDTH, BIGBUTTONHEIGHT);
-		fDreset.left = new FormAttachment(4);
-		fDreset.top = new FormAttachment(runCalc, 2 * BIGBUTTONVERTICALSPACE,
-				SWT.BOTTOM);
-
-<<<<<<< HEAD
-		// Initialize reset button
-		reset = new Button(canvas, SWT.PUSH);
-		reset.setLayoutData(fDreset);
-		reset.setText(Messages.RSAComposite_reset);
-		reset.addSelectionListener(new SelectionAdapter() {
-			@Override
-			public void widgetSelected(final SelectionEvent e) {
-				boolean keyWasSelected = keysel.getBackground().equals(ColorService.GREEN);
-				boolean fullReset = !keyWasSelected;
-				reset(fullReset);
-			}
-		});
-=======
->>>>>>> 942d9d46
-	}
-
-	private void buttonLoadTextClicked() {
-		RSAData dataForWizard = data;
-
-		NewTextEntryWizard wizard = makeWizardLoadInput(dataForWizard, 1);
-
-		WizardDialog wizardDialog = new WizardDialog(getShell(), wizard);
-		int open = wizardDialog.open();
-
-		if (open == Window.OK) {
-			List<Integer> loadedData;
-			switch (data.getAction()) {
-			case EncryptAction:
-			case SignAction:
-				loadedData = wizard.getDataBlocks();
-				ConversionStringToBlocks blockConversion = wizard
-						.getSTBConversionUsed();
-				data.setPlainTextConversion(blockConversion);
-				data.setPlainTextAsNumbers(loadedData);
-				break;
-			case DecryptAction:
-				loadedData = wizard.getDataBlocks();
-				data.setCipherTextAsNumbers(loadedData);
-				break;
-			case VerifyAction:
-				loadedData = wizard.getDataBlocks();
-				data.setSignatureAsNumbers(loadedData);
-			default:
-				break;
-			}
-
-			textEntered();
-		}
-	}
-
-	private void buttonLoadText2Clicked() {
-		RSAData dataForWizard = data;
-
-		NewTextEntryWizard wizard = makeWizardLoadInput(dataForWizard, 2);
-
-		WizardDialog wizardDialog = new WizardDialog(getShell(), wizard);
-		int open = wizardDialog.open();
-
-		List<Integer> loadedData;
-
-		loadedData = wizard.getDataBlocks();
-		ConversionStringToBlocks conversion = wizard.getSTBConversionUsed();
-
-		data.setPlainTextAsNumbers(loadedData);
-		data.setPlainTextConversion(conversion);
-
-		if (open == Window.OK) {
-			keysel.setEnabled(false);
-			textEnter.setBackground(ColorService.GREEN);
-			runCalc.setEnabled(true);
-			stepButton.setEnabled(true);
-			setTextfield2BlockContent(data.getPlainTextAsNumbers());
-			setSignHash(Lib.hash(data.getPlainTextAsNumbers(),
-					data.getSimpleHash(), data.getN()), false);
-		}
-	}
-
-	/**
-	 * verification step 1: signature verification step 2: plaintext (optional)
-	 *
-	 * @param dataForWizard
-	 * @param verificationStep
-	 * @return
-	 */
-	private NewTextEntryWizard makeWizardLoadInput(RSAData dataForWizard,
-			int verificationStep) {
-		NewTextEntryWizard wizard = new NewTextEntryWizard(dataForWizard,
-				verificationStep);
-		return wizard;
-	}
-
-	/**
-	 * create the main algorithm view.
-	 *
-	 * @param parent
-	 *            the parent
-	 */
-	private void createAlgoArea(final Composite parent) {
-		final Composite g = new Composite(parent, SWT.SHADOW_NONE);
-		GridLayout layout = new GridLayout();
-		layout.verticalSpacing = 20;
-		g.setLayout(layout);
-		g.setLayoutData(new GridData(SWT.FILL, SWT.FILL, true, true));
-		createKeyGroup(g);
-		createTextGroup(g);
-		createCalcGroup(g);
-		createResultGroup(g);
-	}
-
-	/**
-	 * create the keygroup there e, d and n are displayed.
-	 *
-	 * @param parent
-	 *            the parent
-	 */
-	private void createKeyGroup(final Composite parent) {
-		final GridLayout gl = new GridLayout(8, false);
-		final Group g = new Group(parent, SWT.SHADOW_NONE);
-		g.setText(Messages.RSAComposite_key);
-		g.setLayout(gl);
-		GridData gL = new GridData(SWT.FILL, SWT.CENTER, true, false);
-		gL.verticalIndent = 3;
-		g.setLayoutData(gL);
-
-		Label l = new Label(g, SWT.NONE);
-		l.setText("e :"); //$NON-NLS-1$
-		l.setLayoutData(new GridData(SWT.RIGHT, SWT.CENTER, false, false));
-		eText = new Text(g, SWT.READ_ONLY | SWT.BORDER);
-		eText.setEnabled(false);
-		eText.setLayoutData(new GridData(SWT.FILL, SWT.CENTER, true, false));
-
-		// Spacer
-		l = new Label(g, SWT.NONE);
-		l.setText("  "); //$NON-NLS-1$
-		l.setLayoutData(new GridData(SWT.RIGHT, SWT.CENTER, false, false));
-
-		l = new Label(g, SWT.NONE);
-		l.setText("d :"); //$NON-NLS-1$
-		l.setLayoutData(new GridData(SWT.RIGHT, SWT.CENTER, false, false));
-		dText = new Text(g, SWT.READ_ONLY | SWT.BORDER);
-		dText.setEnabled(false);
-		dText.setLayoutData(new GridData(SWT.FILL, SWT.CENTER, true, false));
-
-		// Spacer
-		l = new Label(g, SWT.NONE);
-		l.setText("  "); //$NON-NLS-1$
-		l.setLayoutData(new GridData(SWT.RIGHT, SWT.CENTER, false, false));
-
-		l = new Label(g, SWT.NONE);
-		l.setText("N :"); //$NON-NLS-1$
-		l.setLayoutData(new GridData(SWT.RIGHT, SWT.CENTER, false, false));
-		nText = new Text(g, SWT.READ_ONLY | SWT.BORDER);
-		nText.setEnabled(false);
-		nText.setLayoutData(new GridData(SWT.FILL, SWT.CENTER, true, false));
-	}
-
-	/**
-	 * create the group where text and "translated" text are displayed.
-	 *
-	 * @param parent
-	 *            the parent
-	 */
-	private void createTextGroup(final Composite parent) {
-		final Group g = new Group(parent, SWT.NONE);
-		GridLayout layoutG = new GridLayout();
-		layoutG.marginTop = -4;
-		g.setLayout(layoutG);
-		GridData layoutData = new GridData(SWT.FILL, SWT.CENTER, true, false);
-		layoutData.verticalIndent = 25;
-		g.setLayoutData(layoutData);
-//		Composite textDisplaysC = new Composite(g, SWT.NONE);
-//		GridLayout layout = new GridLayout(2, true);
-//		layout.marginWidth = 0;
-//		layout.marginHeight = 0;
-//		textDisplaysC.setLayout(layout);
-//		textDisplaysC.setLayoutData(new GridData(SWT.FILL, SWT.CENTER, true,
-//				false));
-		switch (data.getAction()) {
-		case EncryptAction: {
-			g.setText(Messages.RSAComposite_text_enc);
-			break;
-		}
-		case DecryptAction: {
-			g.setText(Messages.RSAComposite_text_dec);
-			break;
-		}
-		case SignAction: {
-//			Label textLabel = new Label(textDisplaysC, SWT.NONE);
-//			Label label2;
-//			label2 = new Label(textDisplaysC, SWT.NONE);
-//			label2.setLayoutData(new GridData(SWT.FILL, SWT.CENTER, true, false));
-			g.setText(Messages.RSAComposite_text_sig);
-//			label2.setText(Messages.RSAComposite_3);
-			break;
-		}
-		case VerifyAction: {
-			g.setText(Messages.RSAComposite_numbertext_header_ver);
-			break;
-		}
-		}
-
-		makeTextfield1(g);
-
-		Composite textDisplaysC2 = new Composite(g, SWT.NONE);
-		textDisplaysC2.setLayoutData(new GridData(SWT.FILL, SWT.CENTER, true,
-				false));
-		GridLayout layout2 = new GridLayout(2, true);
-		layout2.marginWidth = 0;
-		layout2.marginHeight = 0;
-		textDisplaysC2.setLayout(layout2);
-		switch (data.getAction()) {
-		case EncryptAction: {
-			// new Label(g,
-			// SWT.NONE).setText(Messages.RSAComposite_numbertext_header_enc);
-			break;
-		}
-		case DecryptAction: {
-			// new Label(g,
-			// SWT.NONE).setText(Messages.RSAComposite_numbertext_header_dec);
-			break;
-		}
-		case SignAction: {
-			break;
-		}
-		case VerifyAction: {
-			Label label2;
-			label2 = new Label(textDisplaysC2, SWT.NONE);
-			label2.setLayoutData(new GridData(SWT.FILL, SWT.CENTER, true, false));
-			label2.setText(Messages.RSAComposite_text_ver);
-
-			Label label3;
-			label3 = new Label(textDisplaysC2, SWT.NONE);
-			label3.setLayoutData(new GridData(SWT.FILL, SWT.CENTER, true, false));
-			label3.setText(Messages.RSAComposite_4);
-
-			break;
-		}
-		}
-
-		if (data.getAction() == Action.VerifyAction) {
-			makeTextfield2(g);
-		}
-
-		// numberText = new Text(g, SWT.BORDER | SWT.MULTI | SWT.READ_ONLY |
-		// SWT.WRAP | SWT.V_SCROLL);
-		//        numberText.setText("\n\n\n"); //$NON-NLS-1$
-		// numberText.setLayoutData(new GridData(SWT.FILL, SWT.FILL, true,
-		// false, 1, 3));
-	}
-
-	private void makeHashDisplay(Composite g) {
-		hashText = new NumberblocksAndTextViewer(g, SWT.NONE, Repr.ALLNUM);
-		hashText.setLayoutData(new GridData(SWT.FILL, SWT.CENTER, true, false));
-	}
-
-	private void makeTextfield2(Composite g) {
-		Composite localC = new Composite(g, SWT.NONE);
-
-		boolean withHashDisplay = data.getAction() == Action.VerifyAction;
-		GridLayout layout = new GridLayout(withHashDisplay ? 2 : 1, true);
-		layout.marginWidth = 0;
-		layout.marginHeight = 0;
-		localC.setLayout(layout);
-		GridData layoutData = new GridData(SWT.FILL, SWT.CENTER, true, false);
-		localC.setLayoutData(layoutData);
-
-		text2 = new NumberblocksAndTextViewer(localC, SWT.NONE, Repr.ALL);
-		text2.setLayoutData(new GridData(SWT.FILL, SWT.FILL, true, false, 1, 1));
-
-		if (withHashDisplay) {
-			makeHashDisplay(localC);
-		}
-	}
-
-	private void makeTextfield1(final Composite g) {
-		Composite localC = new Composite(g, SWT.NONE);
-
-		boolean withHashDisplay = data.getAction() == Action.SignAction;
-		GridLayout layout = new GridLayout(withHashDisplay ? 3 : 1, false);
-		layout.marginWidth = 0;
-		layout.marginHeight = 0;
-		localC.setLayout(layout);
-		GridData layoutData = new GridData(SWT.FILL, SWT.CENTER, true, false);
-		localC.setLayoutData(layoutData);
-
-		Repr[] reprOptions;
-		if (data.getAction().usesTextualInput()) {
-			reprOptions = Repr.ALL;
-		} else {
-			reprOptions = Repr.ALLNUM;
-		}
-
-		textText = new NumberblocksAndTextViewer(localC, SWT.NONE, reprOptions);
-		textText.setLayoutData(new GridData(SWT.FILL, SWT.FILL, true, false, 1,
-				1));
-
-		if (withHashDisplay) {
-			Label labelHashD = new Label(localC, SWT.NONE);
-			GridData layoutData2 = new GridData(SWT.FILL, SWT.CENTER, false, false);
-			layoutData2.verticalIndent = 13;
-			labelHashD.setLayoutData(layoutData2);
-			labelHashD.setText(Messages.RSAComposite_0);
-			makeHashDisplay(localC);
-		}
-	}
-
-	/**
-	 * create the calculations group where the fast exponentiation table and the
-	 * step result are displayed.
-	 *
-	 * @param parent
-	 *            the parent
-	 */
-	private void createCalcGroup(final Composite parent) {
-		final Group g = new Group(parent, SWT.NONE);
-		int numColumns = 3;
-		g.setLayout(new GridLayout(3, false));
-		g.setLayoutData(new GridData(SWT.FILL, SWT.FILL, true, true));
-		g.setText(Messages.RSAComposite_Calculations);
-		final GridData gd2 = new GridData(SWT.FILL, SWT.CENTER, true, false,
-				numColumns, 1);
-		final GridData gd3 = new GridData(SWT.FILL, SWT.CENTER, true, false,
-				numColumns, 1);
-		gd2.heightHint = 25;
-		gd3.heightHint = 25;
-
-		// Add Previous Step Button
-		stepbackButton = new Button(g, SWT.PUSH);
-		stepbackButton.setText(Messages.RSAComposite_stepback);
-		stepbackButton.setEnabled(false);
-		stepbackButton.setToolTipText(Messages.RSAComposite_stepback_text);
-		stepbackButton.setLayoutData(new GridData(SWT.FILL, SWT.CENTER, true,
-				false, 1, 1));
-		stepbackButton.addSelectionListener(new SelectionAdapter() {
-
-			@Override
-			public void widgetSelected(SelectionEvent e) {
-				--numberIndex;
-				if (numberIndex == 0) {
-
-					// initTable();
-					stepbackButton.setEnabled(false);
-				}
-				updateTable();
-				updateLabel();
-				if (numberIndex == numbers.size() - 2) {
-					stepButton.setEnabled(true);
-					runCalc.setEnabled(true);
-					runCalc.setBackground(ColorService.GREEN);
-					finish();
-					viewHex();
-				}
-
-				data.setTempAsNumbers(data.getTempAsNumbers().subList(0,
-						data.getTempAsNumbers().size() - 2));
-				viewHex();
-				// switch (data.getAction()) {
-				// case EncryptAction:
-				// stepBArray = data.getTempAsNumbers();
-				// data.setTempAsNumbers(data.getTempAsNumbers().subList(
-				// 0,
-				// data.getTempAsNumbers().size()-2));
-				// viewHex();
-				// break;
-				//
-				// case DecryptAction:
-				// data.setTempAsNumbers(data.getTempAsNumbers().subList(0,
-				// data.getTempAsNumbers().size() - 1));
-				// viewHex();
-				// break;
-				// }
-			}
-		});
-
-		// Add Start / Next Step Button
-		stepButton = new Button(g, SWT.PUSH);
-		stepButton.setText(Messages.RSAComposite_start);
-		stepButton.setEnabled(false);
-		stepButton.setToolTipText(Messages.RSAComposite_step_text);
-		stepButton.setLayoutData(new GridData(SWT.FILL, SWT.CENTER, true,
-				false, 1, 1));
-		stepButton.addSelectionListener(startSelectionListener);
-
-		// Add Step Status
-		stepLabel = new Text(g, SWT.LEAD | SWT.BORDER);
-		GridData layoutData = new GridData(SWT.FILL, SWT.CENTER, false, false);
-		layoutData.widthHint = 100;
-		stepLabel
-				.setLayoutData(layoutData);
-		stepLabel.setEditable(false);
-
-		// Set up a composite to draw the fast exp on
-		styledFastExtText = new Composite(g, SWT.NONE);
-		styledFastExtText.setLayoutData(gd2);
-
-		styledFastExpMulText = new Composite(g, SWT.NONE);
-		styledFastExpMulText.setLayoutData(gd3);
-
-		fastExpTable = new Table(g, SWT.NO_SCROLL);
-		fastExpTable.setLayout(new TableLayout());
-		fastExpTable.setLayoutData(new GridData(SWT.FILL, SWT.FILL, true, true,
-				numColumns, 1));
-		fastExpTable.setLinesVisible(true);
-		fastExpTable.setHeaderVisible(true);
-		fastExpTable.setVisible(false);
-		fastExpTable.addListener(SWT.MeasureItem, new Listener() {
-			@Override
-			public void handleEvent(final Event event) {
-				event.width = fastExpTable.getSize().x
-						/ (fastExpTable.getColumnCount() + 1);
-				event.height = fastExpTable.getSize().y / 3;
-			}
-		});
-
-		fastExpTable.addSelectionListener(new SelectionAdapter() {
-
-			@Override
-			public void widgetSelected(SelectionEvent e) {
-				((Table) e.widget).deselectAll();
-			}
-		});
-
-		final Label l = new Label(g, SWT.NONE);
-		l.setText(Messages.RSAComposite_step_result);
-		stepResult = new Text(g, SWT.BORDER | SWT.READ_ONLY);
-		stepResult.setLayoutData(new GridData(SWT.FILL, SWT.CENTER, true,
-				false, 2, 1));
-	}
-
-	/**
-	 * updates the label that shows the current calculated step
-	 */
-	private void updateLabel() {
-		stepLabel.setText(NLS.bind(Messages.RSAComposite_step1, new Object[] {
-				numberIndex + 1, numbers.size() }));
-	}
-
-	/**
-	 * initializes the fast exponentiation table.
-	 */
-	private void initTable() {
-		final BigInteger exponent = getExponent();
-		fastExpTable.setData(exponent);
-		final int columncount = exponent.bitLength();
-		TableColumn column;
-		for (int i = 0; i < columncount + 1; i++) {
-			column = new TableColumn(fastExpTable, SWT.CENTER);
-			if (i == 0) {
-				column.setText("k"); //$NON-NLS-1$
-			} else {
-				column.setText("" + (i - 1)); //$NON-NLS-1$
-			}
-		}
-
-		new TableItem(fastExpTable, SWT.NONE);
-		new TableItem(fastExpTable, SWT.NONE).setText(getNeeded(exponent));
-		// last thing: pack
-		for (final TableColumn c : fastExpTable.getColumns()) {
-			c.pack();
-		}
-		fastExpTable.setVisible(true);
-		// get the graphics context
-		final GC gc = new GC(fastExpTable);
-		// get the standard font we're using everywhere
-		final Font normalFont = getDisplay().getSystemFont();
-		// get the associated fontData
-		final FontData normalData = normalFont.getFontData()[0];
-		// set the new font height to 12
-		normalData.setHeight(12);
-		// create small and very small data from the normal data and create
-		// matching fonts with each 2pt less height
-		final FontData smallData = new FontData(normalData.getName(),
-				normalData.getHeight() - 2, normalData.getStyle());
-		final Font smallFont = new Font(getDisplay(), smallData);
-		final FontData verySmallData = new FontData(smallData.getName(),
-				smallData.getHeight() - 2, smallData.getStyle());
-		final Font verySmallFont = new Font(getDisplay(), verySmallData);
-		// some metrics, whatever they are
-		final FontMetrics metrics = gc.getFontMetrics();
-		// something to calculate the actual place of the superscripts
-		final int baseline = metrics.getAscent() + metrics.getLeading();
-		// set the font to standard
-		fastExpText.setFont(normalFont);
-		// small and very small textstyles for the super- and subscripts
-		superScript = new TextStyle(smallFont, null, null);
-		superSuperScript = new TextStyle(verySmallFont, null, null);
-		subscript = new TextStyle(verySmallFont, null, null);
-		// rises, values found by experiment
-		superScript.rise = baseline / 2 - 1;
-		superSuperScript.rise = baseline - 2;
-		subscript.rise = -baseline / 2 + 2;
-		// add a paint listener which paints the text everytime it's needed
-		fastExpTable.addListener(SWT.Paint, new Listener() {
-
-			@Override
-			public void handleEvent(final Event event) {
-				fastExpText.draw(event.gc, 10, 40);
-			}
-		});
-
-		stylor.setFont(normalFont);
-		final String number = getExponent().toString(Constants.HEXBASE);
-		final String binaryNumber = getExponent().toString(2);
-		stylor.setText((data.getAction() == Action.EncryptAction
-				|| data.getAction() == Action.VerifyAction ? "e=" : "d=") + number + "16=" + binaryNumber + "2"); //$NON-NLS-1$ //$NON-NLS-2$ //$NON-NLS-3$ //$NON-NLS-4$
-		stylor.setStyle(subscript, 2 + number.length(), number.length() + 3);
-		final int fullLength = number.length() + 5 + binaryNumber.length();
-		stylor.setStyle(subscript, fullLength, fullLength);
-		styledFastExtText.addListener(SWT.Paint, new Listener() {
-
-			@Override
-			public void handleEvent(final Event event) {
-				stylor.draw(event.gc, 0, 0);
-			}
-		});
-		styledFastExtText.redraw();
-
-		styl0r.setFont(normalFont);
-		styledFastExpMulText.addListener(SWT.Paint, new Listener() {
-
-			@Override
-			public void handleEvent(final Event event) {
-				styl0r.draw(event.gc, 0, 0);
-			}
-		});
-	}
-
-	/**
-	 * calculates the yes/no values for the table based on the exponent.
-	 *
-	 * @param b
-	 *            the number
-	 * @return a string[] containing yes or no for every tablefield
-	 */
-	private String[] getNeeded(final BigInteger b) {
-		final String[] rv = new String[b.bitLength() + 1];
-		rv[0] = Messages.RSAComposite_needed;
-		for (int i = 1; i < rv.length; i++) {
-			if (b.testBit(i - 1)) {
-				rv[i] = Messages.RSAComposite_yes;
-			} else {
-				rv[i] = Messages.RSAComposite_no;
-			}
-		}
-		return rv;
-	}
-
-	/**
-	 * getter for the right exponent based on the action.
-	 *
-	 * @return the exponent
-	 */
-	private BigInteger getExponent() {
-		if (data.getAction() == Action.EncryptAction
-				|| data.getAction() == Action.VerifyAction) {
-			return data.getE();
-		} else {
-			return data.getD();
-		}
-	}
-
-	private static double logb(double a, double b) {
-		return Math.log(a) / Math.log(b);
-	}
-
-	/**
-	 * updates the fast exponentiation table i.e. displays the next step
-	 */
-	private void updateTable() {
-
-		if (fastExpTable == null || fastExpTable.getItemCount() == 0)
-			return;
-		final TableItem item = fastExpTable.getItem(0);
-		final BigInteger exponent = getExponent();
-		// add 2k to the text
-		final Integer base2 = numbers.get(numberIndex);
-		// final String base = numbers[numberIndex];
-		// final String basis = new BigInteger(base, HEXBASE).toString();
-		fastExpText.setText(Integer.toHexString(base2) + "2k"); //$NON-NLS-1$
-		int count = (int) Math.ceil(logb(base2, 16));
-		final int stellenzahl = (int) Math.ceil(logb(base2, 16));
-		// set single superscript style for the "2"
-		fastExpText.setStyle(superScript, count, count++);
-		// set double superscript style for the k
-		fastExpText.setStyle(superSuperScript, count, count);
-		BigInteger value;
-		BigInteger result = BigInteger.ONE;
-		final BigInteger modul = data.getN();
-		String res = Integer.toHexString(base2) + Messages.RSAComposite_caret
-				+ exponent.toString(Constants.HEXBASE) + " = "; //$NON-NLS-1$
-		String text = Integer.toHexString(base2)
-				+ exponent.toString(Constants.HEXBASE) + " = "; //$NON-NLS-1$
-		for (int i = 0; i < fastExpTable.getColumnCount() - 1; i++) {
-			value = new BigInteger(Integer.toHexString(base2),
-					Constants.HEXBASE).modPow(Constants.TWO.pow(i), modul);
-			item.setText(i + 1, value.toString(Constants.HEXBASE));
-			if (exponent.testBit(i)) {
-				// calculate the result
-				result = result.multiply(value).mod(modul);
-				if (!res.endsWith(" = ")) { //$NON-NLS-1$
-					res += Messages.RSAComposite_mult;
-				}
-				res += value.toString(Constants.HEXBASE);
-				// update the styledtext to display the calculations
-				if (!text.endsWith(" = ")) { //$NON-NLS-1$
-					text += Messages.RSAComposite_mult;
-				}
-				text += Integer.toHexString(base2) + "2" + i; //$NON-NLS-1$
-			}
-		}
-		final StringBuilder stringBuilder = new StringBuilder();
-		stringBuilder.append(" mod "); //$NON-NLS-1$
-		stringBuilder.append(data.getN().toString(Constants.HEXBASE));
-		stringBuilder.append(" = "); //$NON-NLS-1$
-		// stringBuilder.append(result.toString());
-		//		stringBuilder.append(" = 0x"); //$NON-NLS-1$
-		stringBuilder.append(result.toString(Constants.HEXBASE));
-		res += stringBuilder.toString();
-
-		styl0r.setText(text);
-		styl0r.setStyle(superScript, stellenzahl, stellenzahl
-				+ exponent.toString(Constants.HEXBASE).length());
-		int start = stellenzahl * 2
-				+ exponent.toString(Constants.HEXBASE).length() + 3, end;
-		for (int i = 0; i < fastExpTable.getColumnCount() - 1; i++) {
-			if (exponent.testBit(i)) {
-				styl0r.setStyle(superScript, start, start);
-				end = start + ("" + i).length(); //$NON-NLS-1$
-				styl0r.setStyle(superSuperScript, start + 1, end);
-				start = end + 4 + stellenzahl;
-			}
-		}
-
-		stepResult.setText(res);
-		if (data.getTempAsNumbers().size() == 0) {
-			viewHex();
-		}
-		if (data.getAction() == Action.DecryptAction) {
-			LinkedList<Integer> newList = new LinkedList<Integer>(
-					data.getTempAsNumbers());
-			newList.add(result.intValue());
-			data.setTempAsNumbers(newList);
-			viewHex();
-		} else {
-			LinkedList<Integer> newList = new LinkedList<Integer>(
-					data.getTempAsNumbers());
-			newList.add(result.intValue());
-			// String text1 = data.getTemp();
-			//            if (!data.getTemp().equals("")) { //$NON-NLS-1$
-			//                text1 += " "; //$NON-NLS-1$
-			// }
-			// text1 += result.toString(Constants.HEXBASE);
-			data.setTempAsNumbers(newList);
-			viewHex();
-		}
-		// last thing: pack
-		for (final TableColumn c : fastExpTable.getColumns()) {
-			c.pack();
-		}
-		// redraw so a paint event is issued and the old numbers are cleared
-		fastExpTable.redraw();
-		styledFastExpMulText.redraw();
-	}
-
-	/**
-	 * create the resultgroup where the result and the copy button are
-	 * displayed.
-	 *
-	 * @param parent
-	 *            the parent
-	 */
-	private void createResultGroup(final Composite parent) {
-		final Group group = new Group(parent, SWT.NONE);
-		group.setLayoutData(new GridData(SWT.FILL, SWT.FILL, true, false));
-		GridLayout layout = new GridLayout(3, false);
-		group.setLayout(layout);
-		group.setText(Messages.RSAComposite_result);
-
-		Composite verSuccessDisplay = new Composite(group, SWT.NONE);
-		GridLayout layout5 = new GridLayout();
-		layout5.marginWidth = 0;
-		layout5.marginHeight = 0;
-		verSuccessDisplay.setLayout(layout5);
-		GridData layoutData = new GridData(SWT.FILL, SWT.CENTER, false, false);
-		layoutData.exclude = true;
-		verSuccessDisplay.setLayoutData(layoutData);
-
-		Label verSuccessLbl = new Label(verSuccessDisplay, SWT.NONE);
-		verSuccessLbl.setLayoutData(new GridData(SWT.FILL, SWT.CENTER, true,
-				false));
-
-		// TODO: dynamic change of repr options
-		Repr[] reprForResultDisplay = Repr.ALLNUM;
-		switch (data.getAction()) {
-		case EncryptAction:
-		case SignAction:
-		case VerifyAction:
-			reprForResultDisplay = Repr.ALLNUM;
-			break;
-		case DecryptAction:
-			reprForResultDisplay = Repr.ALL;
-			break;
-		}
-		resultDisplay = new NumberblocksAndTextViewer(group, SWT.NONE,
-				reprForResultDisplay);
-		resultDisplay.setLayoutData(new GridData(SWT.FILL, SWT.CENTER, true,
-				false));
-		// resultText = new Text(group, SWT.V_SCROLL | SWT.READ_ONLY |
-		// SWT.BORDER | SWT.MULTI | SWT.WRAP);
-		// data.setTemp("\n\n");
-		data.setTempAsNumbers(new LinkedList<Integer>());
-		//        resultText.setText("\n\n"); //$NON-NLS-1$
-		// resultText.setLayoutData(new GridData(SWT.FILL, SWT.FILL, true,
-		// false));
-		// resultText.addModifyListener(new ModifyListener() {
-		//
-		// public void modifyText(final ModifyEvent e) {
-		// copyButton.setEnabled(true);
-		// TODO: reenable verification result display
-		//                if (data.getAction() == Action.VerifyAction && !textText.getText().equals("")) { //$NON-NLS-1$
-		// String text;
-		// if (Lib.hash(textText.getText(), data.getSimpleHash(),
-		// data.getN()).equals(data.getTemp().trim())) {
-		// text = Messages.RSAComposite_valid;
-		// verifiedText.setForeground(ColorService.GREEN);
-		// } else {
-		// text = Messages.RSAComposite_invalid;
-		// verifiedText.setForeground(ColorService.RED);
-		// }
-		// verifiedText.setText(text);
-		// }
-		// }
-		// });
-
-		copyButton = new Button(group, SWT.PUSH);
-		copyButton.setEnabled(false);
-		copyButton.setText(Messages.RSAComposite_copy);
-		copyButton.setToolTipText(Messages.RSAComposite_copy_to_clipboard);
-		GridData layoutData2 = new GridData(SWT.RIGHT, SWT.CENTER, false, false);
-		layoutData2.exclude = true;
-		copyButton.setVisible(false);
-		copyButton.setLayoutData(layoutData2);
-		copyButton.addSelectionListener(new SelectionAdapter() {
-
-			@Override
-			public void widgetSelected(final SelectionEvent e) {
-				// TODO: reenable clipboard
-				// final Clipboard cb = new Clipboard(Display.getCurrent());
-				// cb.setContents(new Object[] {data.getTemp()}, new Transfer[]
-				// {TextTransfer.getInstance()});
-			}
-		});
-
-		if (data.getAction() == Action.VerifyAction) {
-			int width = 270;
-
-			resultDisplayVerification = new Group(group, SWT.NONE);
-			resultDisplayVerification.setLayout(new GridLayout());
-			GridData layoutData3 = new GridData(SWT.FILL, SWT.CENTER, false,
-					false);
-			layoutData3.widthHint = width;
-			resultDisplayVerification.setLayoutData(layoutData3);
-			resultDisplayVerification.setText(Messages.RSAComposite_6);
-
-			lblVerResult = new Label(resultDisplayVerification, SWT.WRAP);
-			GridData layoutData4 = new GridData(SWT.FILL, SWT.CENTER, true,
-					false);
-			layoutData4.widthHint = width - 10;
-			lblVerResult.setLayoutData(layoutData4);
-			lblVerResult.setText(Messages.RSAComposite_7);
-
-			Composite compCompare = new Composite(resultDisplayVerification,
-					SWT.NONE);
-			compCompare.setLayout(new GridLayout(3, false));
-			compCompare.setLayoutData(new GridData(SWT.FILL, SWT.CENTER, true,
-					false));
-
-			Label lblSigT = new Label(compCompare, SWT.NONE);
-			lblSigT.setText(Messages.RSAComposite_8);
-
-			new Label(compCompare, SWT.NONE);
-
-			Label lblHashT = new Label(compCompare, SWT.NONE);
-			lblHashT.setText(Messages.RSAComposite_9);
-
-			txtSigT = new Text(compCompare, SWT.CENTER);
-			GridData layoutData6 = new GridData(SWT.CENTER, SWT.CENTER, true,
-					false);
-			layoutData6.widthHint = width / 3;
-			txtSigT.setLayoutData(layoutData6);
-			txtSigT.setText(VER_RESULT_DISPLAY_DEFAULT);
-			txtSigT.setBackground(ColorService.WHITE);
-			txtSigT.setEditable(false);
-
-			lblEqSign = new Label(compCompare, SWT.NONE);
-			lblEqSign.setLayoutData(new GridData(SWT.CENTER, SWT.CENTER, true,
-					false));
-			lblEqSign.setText("="); //$NON-NLS-1$
-
-			txtHashT = new Text(compCompare, SWT.CENTER);
-			GridData layoutData7 = new GridData(SWT.CENTER, SWT.CENTER, true,
-					false);
-			layoutData7.widthHint = width / 3;
-			txtHashT.setLayoutData(layoutData7);
-			txtHashT.setText(VER_RESULT_DISPLAY_DEFAULT);
-			txtHashT.setBackground(ColorService.WHITE);
-			txtHashT.setEditable(false);
-
-			lblVerResultDisplay = new Label(resultDisplayVerification, SWT.WRAP
-					| SWT.CENTER);
-			GridData layoutData5 = new GridData(SWT.FILL, SWT.CENTER, true,
-					false);
-			lblVerResultDisplay.setLayoutData(layoutData5);
-			layoutData5.widthHint = width - 10;
-			layoutData5.heightHint = 16 * 2;
-
-			updateVerificationResult();
-
-		}
-	}
-
-	private void setVerSig(Integer sig) {
-		if (data.getAction() == Action.VerifyAction) {
-			this.txtSigT.setText(sig == null ? VER_RESULT_DISPLAY_DEFAULT : sig
-					.toString());
-		}
-	}
-
-	private void setVerHash(Integer hash) {
-		if (data.getAction() == Action.VerifyAction) {
-			this.txtHashT.setText(hash == null ? VER_RESULT_DISPLAY_DEFAULT
-					: hash.toString());
-		}
-	}
-
-	private void updateVerificationResult() {
-		if (data.getAction() == Action.VerifyAction) {
-			String hash = this.txtHashT.getText();
-			String sig = this.txtSigT.getText();
-			boolean hashIsSet = !hash.equals(VER_RESULT_DISPLAY_DEFAULT);
-			boolean sigIsSet = !sig.equals(VER_RESULT_DISPLAY_DEFAULT);
-
-			if (hashIsSet && sigIsSet) {
-				if (hash.equals(sig)) {
-					lblVerResultDisplay.setText(Messages.RSAComposite_11);
-					lblVerResultDisplay.setForeground(ColorService.GREEN);
-				} else {
-					lblVerResultDisplay.setText(Messages.RSAComposite_12);
-					lblVerResultDisplay.setForeground(ColorService.RED);
-				}
-			} else {
-				if (!hashIsSet && !sigIsSet) {
-					lblVerResultDisplay.setText(Messages.RSAComposite_13);
-				} else if (!hashIsSet) {
-					lblVerResultDisplay.setText(Messages.RSAComposite_14);
-				} else {
-					lblVerResultDisplay.setText(Messages.RSAComposite_15);
-				}
-				lblVerResultDisplay.setForeground(ColorService.GRAY);
-			}
-		}
-	}
-
-	/**
-	 * creates the bottom options area.
-	 */
-	private void createOptionsArea() {
-
-		// setup the main layout for this group
-		final Group optionsGroup = new Group(this, SWT.NONE);
-		optionsGroup
-				.setLayoutData(new GridData(SWT.FILL, SWT.FILL, true, false));
-		optionsGroup.setLayout(new GridLayout(4, false));
-		optionsGroup.setText(Messages.RSAComposite_options);
-
-		// Change View
-		// final Label viewText = new Label(optionsGroup, SWT.NONE);
-		// switch (data.getAction()) {
-		// case EncryptAction:
-		// case SignAction:
-		// case VerifyAction:
-		// viewText.setText(Messages.RSAComposite_view);
-		// break;
-		// case DecryptAction:
-		// viewText.setText(Messages.RSAComposite_view_decr);
-		// break;
-		// }
-		//
-		// viewText.setLayoutData(new GridData(SWT.LEFT, SWT.CENTER, false,
-		// false));
-		// // Dec
-		// dec = new Button(optionsGroup, SWT.RADIO);
-		// dec.setText(Messages.RSAComposite_view_dec);
-		// dec.setSelection(true);
-		// // dec.setToolTipText(Messages.RSAComposite_view);
-		// dec.setLayoutData(new GridData(SWT.LEFT, SWT.CENTER, false, false));
-		// dec.addSelectionListener(view);
-		// // Hex
-		// hex = new Button(optionsGroup, SWT.RADIO);
-		// hex.setText(Messages.RSAComposite_view_hex);
-		// //
-		// hex.setToolTipText(Messages.DecryptSignPage_existing_keypair_popup);
-		// // hex.setLayoutData(new GridData(GridData.FILL_HORIZONTAL |
-		// GridData.VERTICAL_ALIGN_CENTER));
-		// hex.setLayoutData(new GridData(SWT.LEFT, SWT.CENTER, false, false));
-		// hex.addSelectionListener(view);
-		//
-		// // initialize dialog checkbox
-		// final Button dialogButton = new Button(optionsGroup, SWT.CHECK);
-		// dialogButton.setLayoutData(new GridData(SWT.RIGHT, SWT.CENTER, true,
-		// false));
-		// dialogButton.setText(Messages.RSAComposite_show_dialogs);
-		// dialogButton.setSelection(dialog);
-		// dialogButton.addSelectionListener(new SelectionAdapter() {
-		// @Override
-		// public void widgetSelected(final SelectionEvent e) {
-		// dialog = ((Button) e.widget).getSelection();
-		// }
-		//
-		// });
-
-		// initialize copy data selector
-		final Label l = new Label(optionsGroup, SWT.NONE);
-		l.setText(Messages.RSAComposite_inherit_from);
-		inheritCombo = new Combo(optionsGroup, SWT.DROP_DOWN | SWT.READ_ONLY);
-		inheritCombo.add(""); //$NON-NLS-1$
-		switch (data.getAction()) {
-		case EncryptAction: {
-			inheritCombo.add(Messages.RSAComposite_decrypt);
-			inheritCombo.setData("1", Action.DecryptAction); //$NON-NLS-1$
-			inheritCombo.add(Messages.RSAComposite_sign);
-			inheritCombo.setData("2", Action.SignAction); //$NON-NLS-1$
-			inheritCombo.add(Messages.RSAComposite_verify);
-			inheritCombo.setData("3", Action.VerifyAction); //$NON-NLS-1$
-			break;
-		}
-		case SignAction: {
-			inheritCombo.add(Messages.RSAComposite_encrypt);
-			inheritCombo.setData("1", Action.EncryptAction); //$NON-NLS-1$
-			inheritCombo.add(Messages.RSAComposite_decrypt);
-			inheritCombo.setData("2", Action.DecryptAction); //$NON-NLS-1$
-			inheritCombo.add(Messages.RSAComposite_verify);
-			inheritCombo.setData("3", Action.VerifyAction); //$NON-NLS-1$
-			break;
-		}
-		case DecryptAction: {
-			inheritCombo.add(Messages.RSAComposite_encrypt);
-			inheritCombo.setData("1", Action.EncryptAction); //$NON-NLS-1$
-			inheritCombo.add(Messages.RSAComposite_sign);
-			inheritCombo.setData("2", Action.SignAction); //$NON-NLS-1$
-			inheritCombo.add(Messages.RSAComposite_verify);
-			inheritCombo.setData("3", Action.VerifyAction); //$NON-NLS-1$
-			break;
-		}
-		case VerifyAction: {
-			inheritCombo.add(Messages.RSAComposite_encrypt);
-			inheritCombo.setData("1", Action.EncryptAction); //$NON-NLS-1$
-			inheritCombo.add(Messages.RSAComposite_decrypt);
-			inheritCombo.setData("2", Action.DecryptAction); //$NON-NLS-1$
-			inheritCombo.add(Messages.RSAComposite_sign);
-			inheritCombo.setData("3", Action.SignAction); //$NON-NLS-1$
-			break;
-		}
-		}
-
-		inheritCombo.addSelectionListener(new SelectionAdapter() {
-
-			@Override
-			public void widgetSelected(SelectionEvent e) {
-				Action newAction = (Action) inheritCombo.getData("" //$NON-NLS-1$
-						+ ((Combo) e.widget).getSelectionIndex());
-				if (((Combo) e.widget).getSelectionIndex() == 0
-						|| newAction == data.getAction())
-					return;
-				else {
-					MessageBox mb = new MessageBox(getShell(),
-							SWT.ICON_QUESTION | SWT.OK | SWT.CANCEL);
-					mb.setText(Messages.RSAComposite_sure);
-					mb.setMessage(Messages.RSAComposite_data_loss);
-					if (mb.open() == SWT.OK) {
-						RSAData newdata = datas.get(newAction);
-						reset(true);
-						data.inherit(newdata);
-						// if we got any data at all insert the key parameters
-						// to
-						// their fields
-						if (data.getN() != null) {
-							keySelected();
-							// if we got plaintext/ciphertext/signature, set
-							// them up as well
-							if ((data.getPlainTextAsNumbers() != null && data
-									.getPlainTextAsNumbers().size() != 0)
-									|| (data.getCipherTextAsNumbers() != null && data
-											.getCipherTextAsNumbers().size() != 0)) {
-								textEntered();
-							}
-						}
-					}
-				}
-			}
-
-		});
-		
-		// Initialize reset button
-				reset = new Button(optionsGroup, SWT.PUSH);
-				GridData layoutData = new GridData(SWT.FILL, SWT.CENTER, false, false);
-				layoutData.horizontalIndent = 12;
-				reset.setLayoutData(layoutData);
-				reset.setText(Messages.RSAComposite_reset);
-				reset.addSelectionListener(new SelectionAdapter() {
-					@Override
-					public void widgetSelected(final SelectionEvent e) {
-						boolean keyWasSelected = keysel.getBackground().equals(GREEN);
-						boolean fullReset = !keyWasSelected;
-						reset(fullReset);
-					}
-				});
-		// comb.setLayoutData(leftAlign);
-	}
-
-	private void FillRandom() {
-		final MessageBox message = new MessageBox(new Shell(
-				Display.getCurrent()), SWT.ICON_INFORMATION | SWT.OK);
-		message.setText(Messages.RSAComposite_random_title);
-		message.setMessage(Messages.RSAComposite_random_text);
-		message.open();
-
-		reset(true);
-		data = new RSAData(data.getAction());
-		datas.put(data.getAction(), data);
-		keysel.setEnabled(false);
-		keysel.setBackground(ColorService.GREEN);
-		textEnter.setEnabled(false);
-		if (data.getAction() == Action.VerifyAction)
-			textEnter2.setEnabled(false);
-		textEnter.setBackground(ColorService.GREEN);
-		runCalc.setEnabled(true);
-		runCalc.setBackground(ColorService.RED);
-		data.randomKey();
-		// sets eText, dText, nText
-		keySelected();
-		// sets textText, numberText
-		textEntered();
-		stepButton.removeSelectionListener(stepSelectionListener);
-	}
-
-	private void FillPlain() {
-		final MessageBox message = new MessageBox(new Shell(
-				Display.getCurrent()), SWT.ICON_INFORMATION | SWT.OK);
-		message.setText(Messages.RSAComposite_randomPlain_title);
-		message.setMessage(Messages.RSAComposite_randomPlain_text);
-		message.open();
-
-		keysel.setEnabled(false);
-		keysel.setBackground(ColorService.GREEN);
-		textEnter.setEnabled(false);
-		if (data.getAction() == Action.VerifyAction)
-			textEnter2.setEnabled(false);
-		textEnter.setBackground(ColorService.GREEN);
-		runCalc.setEnabled(true);
-		runCalc.setBackground(ColorService.RED);
-		data.randomPlain();
-		// sets eText, dText, nText
-		keySelected();
-		// sets textText, numberText
-		textEntered();
-		stepButton.removeSelectionListener(stepSelectionListener);
-	}
-
-	private void reset(boolean full) {
-		keysel.setEnabled(true);
-		keysel.setBackground(ColorService.RED);
-		textEnter.setEnabled(false);
-		if (data.getAction() == Action.VerifyAction)
-			textEnter2.setEnabled(false);
-		textEnter.setBackground(ColorService.RED);
-		switch (data.getAction()) {
-		case EncryptAction:
-		case SignAction: {
-			runCalc.setEnabled(true);
-			break;
-		}
-		case DecryptAction:
-		case VerifyAction: {
-			runCalc.setEnabled(false);
-			break;
-		}
-		}
-		runCalc.setBackground(ColorService.RED);
-
-		BigInteger oldE = data.getE();
-		BigInteger oldD = data.getD();
-		BigInteger oldN = data.getN();
-
-		data = new RSAData(data.getAction());
-
-		datas.put(data.getAction(), data);
-		eText.setText(""); //$NON-NLS-1$
-		dText.setText(""); //$NON-NLS-1$
-		nText.setText(""); //$NON-NLS-1$
-		setTextfield1BlockContent(new LinkedList<Integer>());
-		setSignHash(0, true);
-		// TODO: reset also verification plain text field
-		//        numberText.setText(""); //$NON-NLS-1$
-		fastExpTable.removeAll();
-		for (final TableColumn column : fastExpTable.getColumns()) {
-			column.dispose();
-		}
-		fastExpTable.setVisible(false);
-		stepResult.setText(""); //$NON-NLS-1$
-		stepButton.setEnabled(false);
-		stepbackButton.setEnabled(false);
-		numberIndex = 0;
-		started = false;
-		data.setTemp(""); //$NON-NLS-1$
-		setTextfieldResultBlockContent(new LinkedList<Integer>());
-		if (data.getAction() == Action.VerifyAction)
-			setTextfield2BlockContent(new LinkedList<Integer>());
-		setSignHash(0, true);
-		copyButton.setEnabled(false);
-		styl0r.setText(""); //$NON-NLS-1$
-		stylor.setText(""); //$NON-NLS-1$
-		styledFastExtText.redraw();
-		styledFastExpMulText.redraw();
-		inheritCombo.select(0);
-		stepLabel.setText(""); //$NON-NLS-1$
-		stepButton.removeSelectionListener(stepSelectionListener);
-		stepButton.removeSelectionListener(startSelectionListener);
-		stepButton.addSelectionListener(startSelectionListener);
-		stepButton.setText(Messages.RSAComposite_start);
-		// stepButton.pack();
-
-		if (!full) {
-			data.setE(oldE);
-			data.setD(oldD);
-			data.setN(oldN);
-			keySelected();
-		}
-
-		setVerHash(null);
-		setVerSig(null);
-		updateVerificationResult();
-	}
-
-	private void setTextfield1BlockContent(List<Integer> content) {
-		ConversionStringToBlocks stb = calcSTBForTextfield1Data(this.data);
-		textText.setContent(content, stb);
-	}
-
-	private void setTextfield2BlockContent(List<Integer> content) {
-		ConversionStringToBlocks stb = data.getPlainTextConversion();
-		text2.setContent(content, stb);
-	}
-
-	private ConversionStringToBlocks calcSTBForTextfield1Data(RSAData data2) {
-		if (data2.getAction() == Action.EncryptAction) {
-			return data.getPlainTextConversion();
-		} else if (data2.getAction() == Action.DecryptAction) {
-			return null;
-		} else if (data2.getAction() == Action.SignAction) {
-			return data2.getPlainTextConversion();
-		} else if (data2.getAction() == Action.VerifyAction) {
-			return null;
-		}
-		return null;
-	}
-
-	private void setTextfieldResultBlockContent(List<Integer> content) {
-		ConversionStringToBlocks stb = calcSTBForTextfieldResultData(this.data);
-		resultDisplay.setContent(content, stb);
-		setVerSig((content == null || content.size() == 0) ? null : content
-				.get(0));
-		updateVerificationResult();
-	}
-
-	private ConversionStringToBlocks calcSTBForTextfieldResultData(RSAData data2) {
-		if (data2.getAction() == Action.EncryptAction) {
-			return null;
-		} else if (data2.getAction() == Action.DecryptAction) {
-			return getConversionFromFirstTab();
-		} else if (data2.getAction() == Action.SignAction) {
-			return null;
-		} else if (data2.getAction() == Action.VerifyAction) {
-			return null;
-		}
-		return null;
-	}
-
-	private ConversionStringToBlocks getConversionFromFirstTab() {
-		return RSAComposite.lastEnteredEncryptConversion;
-	}
-
-	/**
-	 * called to set the values of the key selection to their fields.
-	 */
-	private void keySelected() {
-		keysel.setBackground(ColorService.GREEN);
-		textEnter.setEnabled(true);
-		if (data.getAction() == Action.VerifyAction)
-			textEnter2.setEnabled(true);
-		if (data.getE() != null) {
-			eText.setText(data.getE().toString(Constants.HEXBASE));
-		}
-		if (data.getD() != null) {
-			dText.setText(data.getD().toString(Constants.HEXBASE));
-		}
-		if (data.getN() != null) {
-			nText.setText(data.getN().toString(Constants.HEXBASE));
-		}
-		viewHex();
-	}
-
-	/**
-	 * called to set the plaintext / ciphertext / signature to their fields
-	 */
-	private void textEntered() {
-		if (data.getAction() == Action.EncryptAction) {
-			RSAComposite.lastEnteredEncryptConversion = data
-					.getPlainTextConversion();
-		}
-		keysel.setEnabled(false);
-		textEnter.setBackground(ColorService.GREEN);
-		runCalc.setEnabled(true);
-		stepButton.setEnabled(true);
-		switch (data.getAction()) {
-		case EncryptAction:
-		case SignAction:
-			setTextfield1BlockContent(data.getPlainTextAsNumbers());
-			setSignHash(Lib.hash(data.getPlainTextAsNumbers(),
-					data.getSimpleHash(), data.getN()), false);
-			break;
-		case DecryptAction:
-			setTextfield1BlockContent(data.getCipherTextAsNumbers());
-			break;
-		case VerifyAction:
-			// according action for verification plain text field
-			// textText.setText(data.getPlainText());
-			setTextfield1BlockContent(data.getSignatureAsNumbers());
-			break;
-		default:
-			break;
-		}
-	}
-
-	private void setSignHash(Integer hash, boolean reset) {
-		if (data.getAction() == Action.SignAction
-				|| data.getAction() == Action.VerifyAction) {
-			this.signHash = hash;
-			LinkedList<Integer> content = new LinkedList<Integer>();
-			if (!reset)
-				content.add(hash);
-			hashText.setContent(content, null);
-
-			setVerHash((hash == null || reset) ? null : hash);
-			updateVerificationResult();
-		}
-	}
-
-	/**
-	 * finishes after the cryptographic operation is done by saving the
-	 * plaintext, ciphertext or signature into the data object
-	 */
-	@SuppressWarnings("incomplete-switch")
-	private void finish() {
-		switch (data.getAction()) {
-		case EncryptAction:
-			data.setCipherTextAsNumbers(data.getTempAsNumbers());
-			break;
-		case DecryptAction:
-			data.setPlainTextAsNumbers(data.getTempAsNumbers());
-			break;
-		case SignAction:
-			data.setSignatureAsNumbers(data.getTempAsNumbers());
-			break;
-		}
-	}
-
-	/** Returns true for hex, false for dec */
-	private boolean viewHex() {
-		if (getLegacyDecSelection()) {
-			if (data.getE() != null) {
-				eText.setText(data.getE().toString());
-			}
-			if (data.getD() != null) {
-				dText.setText(data.getD().toString());
-			}
-			if (data.getN() != null) {
-				nText.setText(data.getN().toString());
-			}
-			if (data.getTempAsNumbers() != null
-					&& data.getTempAsNumbers().size() != 0) {
-				switch (data.getAction()) {
-				case DecryptAction:
-					// resultText.setText(data.getTemp());
-					// TODO: disable string repr
-					setTextfieldResultBlockContent(data.getTempAsNumbers());
-					break;
-				default:
-					// StringBuilder sb = new StringBuilder();
-					// String[] words = data.getTemp().split(" ");
-					// for (String word : words) {
-					// sb.append(Integer.valueOf(word, Constants.HEXBASE));
-					// sb.append(" ");
-					// }
-					// resultText.setText(sb.toString());
-					setTextfieldResultBlockContent(data.getTempAsNumbers());
-					break;
-				}
-
-			}
-			return false;
-		} else if (getLegacyHexSelection()) {
-			if (data.getE() != null) {
-				eText.setText(data.getE().toString(Constants.HEXBASE));
-			}
-			if (data.getD() != null) {
-				dText.setText(data.getD().toString(Constants.HEXBASE));
-			}
-			if (data.getN() != null) {
-				nText.setText(data.getN().toString(Constants.HEXBASE));
-			}
-			if (data.getTempAsNumbers() != null) {
-
-				switch (data.getAction()) {
-				case DecryptAction:
-					// TODO: disable string repr;
-					setTextfieldResultBlockContent(data.getTempAsNumbers());
-					break;
-				default:
-					setTextfieldResultBlockContent(data.getTempAsNumbers());
-					break;
-				}
-			}
-			return true;
-		}
-		return true;
-	}
-
-	private boolean getLegacyDecSelection() {
-		return true;
-	}
-
-	private boolean getLegacyHexSelection() {
-		return false;
-	}
-}
+// -----BEGIN DISCLAIMER-----
+/*******************************************************************************
+ * Copyright (c) 2011 JCrypTool Team and Contributors
+ *
+ * All rights reserved. This program and the accompanying materials are made available under the terms of the Eclipse
+ * Public License v1.0 which accompanies this distribution, and is available at
+ * http://www.eclipse.org/legal/epl-v10.html
+ *******************************************************************************/
+// -----END DISCLAIMER-----
+package org.jcryptool.visual.rsa.ui;
+
+import static org.jcryptool.visual.library.Constants.BIGBUTTONHEIGHT;
+import static org.jcryptool.visual.library.Constants.BIGBUTTONVERTICALSPACE;
+import static org.jcryptool.visual.library.Constants.BIGBUTTONWIDTH;
+
+import java.math.BigInteger;
+import java.util.Collections;
+import java.util.HashMap;
+import java.util.LinkedList;
+import java.util.List;
+
+import org.eclipse.jface.viewers.TableLayout;
+import org.eclipse.jface.window.Window;
+import org.eclipse.jface.wizard.WizardDialog;
+import org.eclipse.osgi.util.NLS;
+import org.eclipse.swt.SWT;
+import org.eclipse.swt.custom.StyledText;
+import org.eclipse.swt.events.SelectionAdapter;
+import org.eclipse.swt.events.SelectionEvent;
+import org.eclipse.swt.graphics.Font;
+import org.eclipse.swt.graphics.FontData;
+import org.eclipse.swt.graphics.FontMetrics;
+import org.eclipse.swt.graphics.GC;
+import org.eclipse.swt.graphics.TextLayout;
+import org.eclipse.swt.graphics.TextStyle;
+import org.eclipse.swt.layout.FormAttachment;
+import org.eclipse.swt.layout.FormData;
+import org.eclipse.swt.layout.FormLayout;
+import org.eclipse.swt.layout.GridData;
+import org.eclipse.swt.layout.GridLayout;
+import org.eclipse.swt.widgets.Button;
+import org.eclipse.swt.widgets.Canvas;
+import org.eclipse.swt.widgets.Combo;
+import org.eclipse.swt.widgets.Composite;
+import org.eclipse.swt.widgets.Display;
+import org.eclipse.swt.widgets.Event;
+import org.eclipse.swt.widgets.Group;
+import org.eclipse.swt.widgets.Label;
+import org.eclipse.swt.widgets.Listener;
+import org.eclipse.swt.widgets.MessageBox;
+import org.eclipse.swt.widgets.Shell;
+import org.eclipse.swt.widgets.Table;
+import org.eclipse.swt.widgets.TableColumn;
+import org.eclipse.swt.widgets.TableItem;
+import org.eclipse.swt.widgets.Text;
+import org.jcryptool.core.util.colors.ColorService;
+import org.jcryptool.core.util.fonts.FontService;
+import org.jcryptool.crypto.ui.textblockloader.NumberblocksAndTextViewer;
+import org.jcryptool.crypto.ui.textblockloader.Repr;
+import org.jcryptool.crypto.ui.textblockloader.conversion.ConversionStringToBlocks;
+import org.jcryptool.visual.library.Constants;
+import org.jcryptool.visual.library.Lib;
+import org.jcryptool.visual.rsa.Action;
+import org.jcryptool.visual.rsa.Messages;
+import org.jcryptool.visual.rsa.RSAData;
+import org.jcryptool.visual.rsa.ui.wizards.KeySelectionWizard;
+import org.jcryptool.visual.rsa.ui.wizards.NewTextEntryWizard;
+
+/**
+ * composite, display of everything this visual shows, that is not contained
+ * within wizards.
+ *
+ * @author Michael Gaber
+ */
+public class RSAComposite extends Composite {
+
+	private static final String VER_RESULT_DISPLAY_DEFAULT = "?"; //$NON-NLS-1$
+
+	private static ConversionStringToBlocks lastEnteredEncryptConversion;
+
+	/** whether dialogs are wanted TODO: default to true. */
+	public boolean dialog = false;
+
+	/** buttons for running the wizards and finishing up. */
+	private Button keysel, textEnter, runCalc, reset;
+
+	/** shared data object. */
+	private RSAData data;
+
+	/** field for public exponent. */
+	private Text eText;
+
+	/** field for private exponent. */
+	private Text dText;
+
+	/** field for the rsa-modul. */
+	private Text nText;
+
+	/** field for the text entered in the wizard. */
+	// private Text textText;
+
+	/** field for the signature or the text translated to numbers. */
+	// private Text numberText;
+
+	/** the table to show the fast exponentiation. */
+	private Table fastExpTable;
+
+	/** field for displaying the result of the current step of the calculation. */
+	private Text stepResult;
+
+	/** buttons for starting and stepping through the fast exponentiation. */
+	private Button stepButton, stepbackButton;
+
+	/** field for displaying the result. */
+	private NumberblocksAndTextViewer resultDisplay;
+
+	/** button to copy the result to the clipboard. */
+	private Button copyButton;
+
+	/** array containing the split up numbertext. */
+	private List<Integer> numbers;
+
+	/** current index for the stepping through the fast exponentiation. */
+	private int numberIndex = 0;
+
+	/** Textlayout for the base^2^k in the Table. */
+	private final TextLayout fastExpText = new TextLayout(getDisplay());
+
+	/** Textstyle constant for superscript. */
+	private TextStyle superScript;
+
+	/** Textstyle constant for double superscript. */
+	private TextStyle superSuperScript;
+
+	/** Textstyle constant for subscript. */
+	private TextStyle subscript;
+
+	/**
+	 * Composite for displaying the first line of the Fast Exponentiation hints.
+	 */
+	private Composite styledFastExtText;
+
+	/** Textlayout for the first Fast Exponentiation hint. */
+	private final TextLayout stylor = new TextLayout(getDisplay());
+
+	/**
+	 * Composite for displaying the second line of the Fast Exponentiation
+	 * hints.
+	 */
+	private Composite styledFastExpMulText;
+
+	/** Textlayout for the second Fast Exponentiation hint. */
+	private final TextLayout styl0r = new TextLayout(getDisplay());
+
+	/** List of the other tabs */
+	private HashMap<Action, RSAData> datas;
+
+	/** selector for inheritance of data from other tabs */
+	private Combo inheritCombo;
+
+	/** label showing the currect step if we calculate stepwise */
+	private Text stepLabel;
+
+	private boolean started = false;
+
+	Repr[] reprWOString = new Repr[] { Repr.HEX, Repr.DECIMAL, Repr.BINARY };
+	Repr[] reprWithString = new Repr[] { Repr.STRING, Repr.HEX, Repr.DECIMAL,
+			Repr.BINARY };
+
+	/** Selectionlistener for the start/step button when in step-state */
+	private SelectionAdapter stepSelectionListener = new SelectionAdapter() {
+
+		@Override
+		public void widgetSelected(final SelectionEvent e) {
+			++numberIndex;
+			stepbackButton.setEnabled(true);
+			updateTable();
+			updateLabel();
+			if (numberIndex == numbers.size() - 1) {
+				stepButton.setEnabled(false);
+				runCalc.setEnabled(false);
+				runCalc.setBackground(ColorService.GREEN);
+				finish();
+				viewHex();
+			}
+			finish();
+			viewHex();
+			// stepButton.pack();
+		}
+	};
+
+	/** Selectionlistener for the start/step button when in start-state */
+	private SelectionAdapter startSelectionListener = new SelectionAdapter() {
+
+		@Override
+		public void widgetSelected(final SelectionEvent e) {
+			data.setTempAsNumbers(new LinkedList<Integer>());
+			viewHex();
+			textEnter.setEnabled(false);
+			numbers = data.getAction() != Action.SignAction ? textText
+					.getContent() : Collections.singletonList(signHash);
+			numberIndex = 0;
+			stepButton.setEnabled(numberIndex != numbers.size() - 1);
+			initTable();
+			updateTable();
+			updateLabel();
+			started = true;
+			if (numberIndex == numbers.size() - 1) {
+				runCalc.setEnabled(false);
+				runCalc.setBackground(ColorService.GREEN);
+				finish();
+			}
+			// Switch from start- to step-state
+			stepButton.removeSelectionListener(startSelectionListener);
+			stepButton.addSelectionListener(stepSelectionListener);
+			stepButton.setText(Messages.RSAComposite_step);
+			// stepButton.pack();
+			finish();
+		}
+	};
+
+	private NumberblocksAndTextViewer textText;
+
+	private NumberblocksAndTextViewer text2;
+
+	private Button textEnter2;
+
+	private Integer signHash;
+
+	private NumberblocksAndTextViewer hashText;
+
+	private Group resultDisplayVerification;
+
+	private Label lblVerResult;
+
+	private Text txtSigT;
+
+	private Text txtHashT;
+
+	private Label lblEqSign;
+
+	private Label lblVerResultDisplay;
+
+	/**
+	 * constructor calls super and saves a reference to the view.
+	 *
+	 * @param parent
+	 *            the parent composite
+	 * @param style
+	 *            style of the Widget to construct
+	 * @param action
+	 *            the action this Tab performs
+	 * @param view
+	 *            the parent view
+	 * @see Composite#Composite(Composite, int)
+	 */
+	public RSAComposite(final Composite parent, final int style, Action action,
+			HashMap<Action, RSAData> datas) {
+		super(parent, style);
+		data = new RSAData(action);
+		datas.put(action, data);
+		this.datas = datas;
+		initialize();
+	}
+
+	/**
+	 * initializes the startup situation of this view.
+	 */
+	private void initialize() {
+		// basic layout is a Gridlayout
+		setLayout(new GridLayout());
+		createHead();
+		// createActionChoice();
+		createMainArea();
+		createOptionsArea();
+	}
+
+	/**
+	 * creates the description head of the window to display informations about
+	 * the Algorithm itself.
+	 */
+	private void createHead() {
+		final Composite head = new Composite(this, SWT.NONE);
+		head.setBackground(ColorService.WHITE);
+		head.setLayoutData(new GridData(SWT.LEFT, SWT.FILL, false, false));
+		head.setLayout(new GridLayout());
+
+		final Label label = new Label(head, SWT.NONE); // head
+		label.setFont(FontService.getHeaderFont());
+		label.setBackground(ColorService.WHITE);
+		label.setText(Messages.RSAComposite_title);
+
+		StyledText stDescription = new StyledText(head, SWT.MULTI | SWT.WRAP
+				| SWT.READ_ONLY);
+		// final Label stDescription = new Label(head, SWT.WRAP); // head
+		// stDescription.setBackground(ColorService.WHITE);
+
+		switch (data.getAction()) {
+		case EncryptAction: {
+			stDescription.setText(Messages.RSAComposite_description_enc);
+			break;
+		}
+		case DecryptAction: {
+			stDescription.setText(Messages.RSAComposite_description_dec);
+			break;
+		}
+		case SignAction: {
+			stDescription.setText(Messages.RSAComposite_description_sig);
+			break;
+		}
+		case VerifyAction: {
+			stDescription.setText(Messages.RSAComposite_description_ver);
+			break;
+		}
+		}
+		// stDescription.setSize(500, SWT.DEFAULT);
+
+		// stDescription.setSize(1000,1000);
+		// stDescription.redraw();
+		// stDescription.setRedraw(true);
+		stDescription.setLayoutData(new GridData(SWT.FILL, SWT.CENTER, true,
+				false));
+
+		// stDescription.setSize(, height)
+		// RowLayout row = new RowLayout();
+		// row.wrap = true;
+		// stDescription.setLayoutData(new RowLayout(SWT.WRAP));
+	}
+
+	/**
+	 * creates the main area where everything except head and options is
+	 * contained.
+	 */
+	private void createMainArea() {
+		final Group g = new Group(this, SWT.NONE);
+		g.setText(Messages.RSAComposite_algo_header);
+		final GridLayout gl = new GridLayout(2, false);
+		// Space between left side and the three buttons
+		// gl.marginWidth = MARGIN_WIDTH;
+		// Space between three buttons and 2nd field
+		// gl.horizontalSpacing = HORIZONTAL_SPACING;
+		g.setLayout(gl);
+		g.setLayoutData(new GridData(SWT.FILL, SWT.FILL, true, true));
+		createButtonArea(g);
+		createAlgoArea(g);
+	}
+
+	/**
+	 * create the vertical area for the three main buttons.
+	 *
+	 * @param parent
+	 *            the parent composite
+	 */
+	private void createButtonArea(final Composite parent) {
+		// Set up the canvas for the Buttons
+		final Canvas canvas = new Canvas(parent, SWT.NONE);
+		canvas.setLayout(new FormLayout());
+		canvas.setLayoutData(new GridData(SWT.LEFT, SWT.FILL, false, true));
+
+		// Form data to place Key selection Button
+		final FormData fDkeysel = new FormData(BIGBUTTONWIDTH, BIGBUTTONHEIGHT);
+		fDkeysel.left = new FormAttachment(4);
+		fDkeysel.top = new FormAttachment(2);
+
+		// Key selection Button
+		keysel = new Button(canvas, SWT.PUSH);
+		keysel.setBackground(ColorService.RED);
+		keysel.setText(Messages.RSAComposite_key_selection);
+		keysel.setLayoutData(fDkeysel);
+		keysel.addSelectionListener(new SelectionAdapter() {
+
+			@Override
+			public void widgetSelected(final SelectionEvent e) {
+				if (dialog) {
+					final MessageBox messageBox = new MessageBox(new Shell(
+							Display.getCurrent()), SWT.ICON_INFORMATION
+							| SWT.OK);
+					messageBox.setText(Messages.RSAComposite_key_selection);
+					messageBox
+							.setMessage(Messages.RSAComposite_keysel_messagebox_text);
+					messageBox.open();
+				}
+				if (new WizardDialog(getShell(), new KeySelectionWizard(data,
+						false)).open() == Window.OK) {
+					keySelected();
+				}
+			}
+
+		});
+
+		// Form data to place Text enter button
+		final FormData fDtextEnter = new FormData(BIGBUTTONWIDTH,
+				BIGBUTTONHEIGHT);
+		fDtextEnter.left = new FormAttachment(4);
+		fDtextEnter.top = new FormAttachment(keysel, BIGBUTTONVERTICALSPACE,
+				SWT.BOTTOM);
+
+		Composite compLoadTextBtns = new Composite(canvas, SWT.NONE);
+		compLoadTextBtns.setLayout(new GridLayout());
+		compLoadTextBtns.setLayoutData(fDtextEnter);
+
+		// Text enter Button
+		textEnter = new Button(compLoadTextBtns, SWT.PUSH);
+		textEnter.setBackground(ColorService.RED);
+		textEnter.setEnabled(false);
+		if (data.getAction() != Action.VerifyAction) {
+			textEnter.setText(Messages.RSAComposite_enter_text);
+		} else {
+			textEnter.setText(Messages.RSAComposite_2);
+		}
+		textEnter.setLayoutData(new GridData(SWT.FILL, SWT.FILL, true, true));
+		textEnter.addSelectionListener(new SelectionAdapter() {
+
+			@Override
+			public void widgetSelected(final SelectionEvent e) {
+				if (dialog) {
+					final MessageBox messageBox = new MessageBox(new Shell(
+							Display.getCurrent()), SWT.ICON_INFORMATION
+							| SWT.OK);
+					messageBox.setText(Messages.EnterCiphertextPage_textentry);
+					messageBox
+							.setMessage(Messages.RSAComposite_textentry_messagebox_text);
+					messageBox.open();
+				}
+				buttonLoadTextClicked();
+			}
+
+		});
+
+		if (data.getAction() == Action.VerifyAction) {
+			// Text enter Button #2
+			textEnter2 = new Button(compLoadTextBtns, SWT.PUSH);
+			// textEnter2.setBackground(ColorService.RED);
+			textEnter2.setEnabled(false);
+			textEnter2.setText(Messages.RSAComposite_1);
+			textEnter2.setLayoutData(new GridData(SWT.FILL, SWT.FILL, true,
+					true));
+			textEnter2.addSelectionListener(new SelectionAdapter() {
+
+				@Override
+				public void widgetSelected(final SelectionEvent e) {
+					// if (dialog) {
+					// final MessageBox messageBox =
+					// new MessageBox(new Shell(Display.getCurrent()),
+					// SWT.ICON_INFORMATION | SWT.OK);
+					// messageBox.setText(Messages.EnterCiphertextPage_textentry);
+					// messageBox.setMessage(Messages.RSAComposite_textentry_messagebox_text);
+					// messageBox.open();
+					// }
+					buttonLoadText2Clicked();
+				}
+
+			});
+
+		}
+
+		// Form Data to place Calculate Button
+		final FormData fDcalc = new FormData(BIGBUTTONWIDTH, BIGBUTTONHEIGHT);
+		fDcalc.left = new FormAttachment(4);
+		fDcalc.top = new FormAttachment(compLoadTextBtns,
+				2 * BIGBUTTONVERTICALSPACE, SWT.BOTTOM);
+
+		// Run Calculations Button
+		runCalc = new Button(canvas, SWT.PUSH);
+		runCalc.setBackground(ColorService.RED);
+		runCalc.setEnabled(false);
+
+		switch (data.getAction()) {
+		case EncryptAction: {
+			runCalc.setEnabled(true);
+			runCalc.setText(Messages.RSAComposite_Calculate_enc);
+			break;
+		}
+		case DecryptAction: {
+			runCalc.setText(Messages.RSAComposite_Calculate_dec);
+			break;
+		}
+		case SignAction: {
+			runCalc.setEnabled(true);
+			runCalc.setText(Messages.RSAComposite_Calculate_sig);
+			break;
+		}
+		case VerifyAction: {
+			runCalc.setText(Messages.RSAComposite_Calculate_ver);
+			break;
+		}
+		}
+		runCalc.setLayoutData(fDcalc);
+		runCalc.addSelectionListener(new SelectionAdapter() {
+
+			@Override
+			public void widgetSelected(final SelectionEvent e) {
+				textEnter.setEnabled(false);
+				// if(data.getAction() == Action.VerifyAction)
+				// textEnter2.setEnabled(false);
+				// runCalc.setEnabled(false);
+				runCalc.setBackground(ColorService.GREEN);
+				// startButton.setEnabled(false);
+				if (numberIndex != 0 || started == true) {
+					stepButton.setEnabled(false);
+					runCalc.setEnabled(false);
+				}
+				stepbackButton.setEnabled(false);
+				if (dialog) {
+					final MessageBox message = new MessageBox(new Shell(Display
+							.getCurrent()), SWT.ICON_INFORMATION | SWT.OK);
+					message.setText(Messages.RSAComposite_finish_calc_messagebox_title);
+					message.setMessage(Messages.RSAComposite_finish_calc_messagebox_text);
+					message.open();
+				}
+
+				List<Integer> input = textText.getContent();
+				if (data.getAction() == Action.SignAction) {
+					LinkedList<Integer> hashList = new LinkedList<Integer>();
+					hashList.add(signHash);
+					input = hashList;
+				}
+
+				// If needed fill with random values
+				switch (data.getAction()) {
+				case EncryptAction:
+				case SignAction: {
+					if (data.randomNeeded()) {
+						data.setrandomKey(true);
+						data.setrandomPlaintext(true);
+						FillRandom();
+					}
+					if (data.plainNeeded()) {
+						data.setrandomPlaintext(true);
+						FillPlain();
+					}
+					break;
+				}
+				case DecryptAction:
+				case VerifyAction: {
+					break;
+				}
+				}
+				data.setTempAsNumbers(data.getAction().run(input,
+						getExponent(), data.getN()));
+				// resultText.setText(data.getAction().run(numberText.getText().split(" "), getExponent(), //$NON-NLS-1$
+				// data.getN()));
+				viewHex();
+				finish();
+
+			}
+		});
+
+		// Form Data to place Reset Button
+		final FormData fDreset = new FormData(BIGBUTTONWIDTH, BIGBUTTONHEIGHT);
+		fDreset.left = new FormAttachment(4);
+		fDreset.top = new FormAttachment(runCalc, 2 * BIGBUTTONVERTICALSPACE,
+				SWT.BOTTOM);
+
+	}
+
+	private void buttonLoadTextClicked() {
+		RSAData dataForWizard = data;
+
+		NewTextEntryWizard wizard = makeWizardLoadInput(dataForWizard, 1);
+
+		WizardDialog wizardDialog = new WizardDialog(getShell(), wizard);
+		int open = wizardDialog.open();
+
+		if (open == Window.OK) {
+			List<Integer> loadedData;
+			switch (data.getAction()) {
+			case EncryptAction:
+			case SignAction:
+				loadedData = wizard.getDataBlocks();
+				ConversionStringToBlocks blockConversion = wizard
+						.getSTBConversionUsed();
+				data.setPlainTextConversion(blockConversion);
+				data.setPlainTextAsNumbers(loadedData);
+				break;
+			case DecryptAction:
+				loadedData = wizard.getDataBlocks();
+				data.setCipherTextAsNumbers(loadedData);
+				break;
+			case VerifyAction:
+				loadedData = wizard.getDataBlocks();
+				data.setSignatureAsNumbers(loadedData);
+			default:
+				break;
+			}
+
+			textEntered();
+		}
+	}
+
+	private void buttonLoadText2Clicked() {
+		RSAData dataForWizard = data;
+
+		NewTextEntryWizard wizard = makeWizardLoadInput(dataForWizard, 2);
+
+		WizardDialog wizardDialog = new WizardDialog(getShell(), wizard);
+		int open = wizardDialog.open();
+
+		List<Integer> loadedData;
+
+		loadedData = wizard.getDataBlocks();
+		ConversionStringToBlocks conversion = wizard.getSTBConversionUsed();
+
+		data.setPlainTextAsNumbers(loadedData);
+		data.setPlainTextConversion(conversion);
+
+		if (open == Window.OK) {
+			keysel.setEnabled(false);
+			textEnter.setBackground(ColorService.GREEN);
+			runCalc.setEnabled(true);
+			stepButton.setEnabled(true);
+			setTextfield2BlockContent(data.getPlainTextAsNumbers());
+			setSignHash(Lib.hash(data.getPlainTextAsNumbers(),
+					data.getSimpleHash(), data.getN()), false);
+		}
+	}
+
+	/**
+	 * verification step 1: signature verification step 2: plaintext (optional)
+	 *
+	 * @param dataForWizard
+	 * @param verificationStep
+	 * @return
+	 */
+	private NewTextEntryWizard makeWizardLoadInput(RSAData dataForWizard,
+			int verificationStep) {
+		NewTextEntryWizard wizard = new NewTextEntryWizard(dataForWizard,
+				verificationStep);
+		return wizard;
+	}
+
+	/**
+	 * create the main algorithm view.
+	 *
+	 * @param parent
+	 *            the parent
+	 */
+	private void createAlgoArea(final Composite parent) {
+		final Composite g = new Composite(parent, SWT.SHADOW_NONE);
+		GridLayout layout = new GridLayout();
+		layout.verticalSpacing = 20;
+		g.setLayout(layout);
+		g.setLayoutData(new GridData(SWT.FILL, SWT.FILL, true, true));
+		createKeyGroup(g);
+		createTextGroup(g);
+		createCalcGroup(g);
+		createResultGroup(g);
+	}
+
+	/**
+	 * create the keygroup there e, d and n are displayed.
+	 *
+	 * @param parent
+	 *            the parent
+	 */
+	private void createKeyGroup(final Composite parent) {
+		final GridLayout gl = new GridLayout(8, false);
+		final Group g = new Group(parent, SWT.SHADOW_NONE);
+		g.setText(Messages.RSAComposite_key);
+		g.setLayout(gl);
+		GridData gL = new GridData(SWT.FILL, SWT.CENTER, true, false);
+		gL.verticalIndent = 3;
+		g.setLayoutData(gL);
+
+		Label l = new Label(g, SWT.NONE);
+		l.setText("e :"); //$NON-NLS-1$
+		l.setLayoutData(new GridData(SWT.RIGHT, SWT.CENTER, false, false));
+		eText = new Text(g, SWT.READ_ONLY | SWT.BORDER);
+		eText.setEnabled(false);
+		eText.setLayoutData(new GridData(SWT.FILL, SWT.CENTER, true, false));
+
+		// Spacer
+		l = new Label(g, SWT.NONE);
+		l.setText("  "); //$NON-NLS-1$
+		l.setLayoutData(new GridData(SWT.RIGHT, SWT.CENTER, false, false));
+
+		l = new Label(g, SWT.NONE);
+		l.setText("d :"); //$NON-NLS-1$
+		l.setLayoutData(new GridData(SWT.RIGHT, SWT.CENTER, false, false));
+		dText = new Text(g, SWT.READ_ONLY | SWT.BORDER);
+		dText.setEnabled(false);
+		dText.setLayoutData(new GridData(SWT.FILL, SWT.CENTER, true, false));
+
+		// Spacer
+		l = new Label(g, SWT.NONE);
+		l.setText("  "); //$NON-NLS-1$
+		l.setLayoutData(new GridData(SWT.RIGHT, SWT.CENTER, false, false));
+
+		l = new Label(g, SWT.NONE);
+		l.setText("N :"); //$NON-NLS-1$
+		l.setLayoutData(new GridData(SWT.RIGHT, SWT.CENTER, false, false));
+		nText = new Text(g, SWT.READ_ONLY | SWT.BORDER);
+		nText.setEnabled(false);
+		nText.setLayoutData(new GridData(SWT.FILL, SWT.CENTER, true, false));
+	}
+
+	/**
+	 * create the group where text and "translated" text are displayed.
+	 *
+	 * @param parent
+	 *            the parent
+	 */
+	private void createTextGroup(final Composite parent) {
+		final Group g = new Group(parent, SWT.NONE);
+		GridLayout layoutG = new GridLayout();
+		layoutG.marginTop = -4;
+		g.setLayout(layoutG);
+		GridData layoutData = new GridData(SWT.FILL, SWT.CENTER, true, false);
+		layoutData.verticalIndent = 25;
+		g.setLayoutData(layoutData);
+//		Composite textDisplaysC = new Composite(g, SWT.NONE);
+//		GridLayout layout = new GridLayout(2, true);
+//		layout.marginWidth = 0;
+//		layout.marginHeight = 0;
+//		textDisplaysC.setLayout(layout);
+//		textDisplaysC.setLayoutData(new GridData(SWT.FILL, SWT.CENTER, true,
+//				false));
+		switch (data.getAction()) {
+		case EncryptAction: {
+			g.setText(Messages.RSAComposite_text_enc);
+			break;
+		}
+		case DecryptAction: {
+			g.setText(Messages.RSAComposite_text_dec);
+			break;
+		}
+		case SignAction: {
+//			Label textLabel = new Label(textDisplaysC, SWT.NONE);
+//			Label label2;
+//			label2 = new Label(textDisplaysC, SWT.NONE);
+//			label2.setLayoutData(new GridData(SWT.FILL, SWT.CENTER, true, false));
+			g.setText(Messages.RSAComposite_text_sig);
+//			label2.setText(Messages.RSAComposite_3);
+			break;
+		}
+		case VerifyAction: {
+			g.setText(Messages.RSAComposite_numbertext_header_ver);
+			break;
+		}
+		}
+
+		makeTextfield1(g);
+
+		Composite textDisplaysC2 = new Composite(g, SWT.NONE);
+		textDisplaysC2.setLayoutData(new GridData(SWT.FILL, SWT.CENTER, true,
+				false));
+		GridLayout layout2 = new GridLayout(2, true);
+		layout2.marginWidth = 0;
+		layout2.marginHeight = 0;
+		textDisplaysC2.setLayout(layout2);
+		switch (data.getAction()) {
+		case EncryptAction: {
+			// new Label(g,
+			// SWT.NONE).setText(Messages.RSAComposite_numbertext_header_enc);
+			break;
+		}
+		case DecryptAction: {
+			// new Label(g,
+			// SWT.NONE).setText(Messages.RSAComposite_numbertext_header_dec);
+			break;
+		}
+		case SignAction: {
+			break;
+		}
+		case VerifyAction: {
+			Label label2;
+			label2 = new Label(textDisplaysC2, SWT.NONE);
+			label2.setLayoutData(new GridData(SWT.FILL, SWT.CENTER, true, false));
+			label2.setText(Messages.RSAComposite_text_ver);
+
+			Label label3;
+			label3 = new Label(textDisplaysC2, SWT.NONE);
+			label3.setLayoutData(new GridData(SWT.FILL, SWT.CENTER, true, false));
+			label3.setText(Messages.RSAComposite_4);
+
+			break;
+		}
+		}
+
+		if (data.getAction() == Action.VerifyAction) {
+			makeTextfield2(g);
+		}
+
+		// numberText = new Text(g, SWT.BORDER | SWT.MULTI | SWT.READ_ONLY |
+		// SWT.WRAP | SWT.V_SCROLL);
+		//        numberText.setText("\n\n\n"); //$NON-NLS-1$
+		// numberText.setLayoutData(new GridData(SWT.FILL, SWT.FILL, true,
+		// false, 1, 3));
+	}
+
+	private void makeHashDisplay(Composite g) {
+		hashText = new NumberblocksAndTextViewer(g, SWT.NONE, Repr.ALLNUM);
+		hashText.setLayoutData(new GridData(SWT.FILL, SWT.CENTER, true, false));
+	}
+
+	private void makeTextfield2(Composite g) {
+		Composite localC = new Composite(g, SWT.NONE);
+
+		boolean withHashDisplay = data.getAction() == Action.VerifyAction;
+		GridLayout layout = new GridLayout(withHashDisplay ? 2 : 1, true);
+		layout.marginWidth = 0;
+		layout.marginHeight = 0;
+		localC.setLayout(layout);
+		GridData layoutData = new GridData(SWT.FILL, SWT.CENTER, true, false);
+		localC.setLayoutData(layoutData);
+
+		text2 = new NumberblocksAndTextViewer(localC, SWT.NONE, Repr.ALL);
+		text2.setLayoutData(new GridData(SWT.FILL, SWT.FILL, true, false, 1, 1));
+
+		if (withHashDisplay) {
+			makeHashDisplay(localC);
+		}
+	}
+
+	private void makeTextfield1(final Composite g) {
+		Composite localC = new Composite(g, SWT.NONE);
+
+		boolean withHashDisplay = data.getAction() == Action.SignAction;
+		GridLayout layout = new GridLayout(withHashDisplay ? 3 : 1, false);
+		layout.marginWidth = 0;
+		layout.marginHeight = 0;
+		localC.setLayout(layout);
+		GridData layoutData = new GridData(SWT.FILL, SWT.CENTER, true, false);
+		localC.setLayoutData(layoutData);
+
+		Repr[] reprOptions;
+		if (data.getAction().usesTextualInput()) {
+			reprOptions = Repr.ALL;
+		} else {
+			reprOptions = Repr.ALLNUM;
+		}
+
+		textText = new NumberblocksAndTextViewer(localC, SWT.NONE, reprOptions);
+		textText.setLayoutData(new GridData(SWT.FILL, SWT.FILL, true, false, 1,
+				1));
+
+		if (withHashDisplay) {
+			Label labelHashD = new Label(localC, SWT.NONE);
+			GridData layoutData2 = new GridData(SWT.FILL, SWT.CENTER, false, false);
+			layoutData2.verticalIndent = 13;
+			labelHashD.setLayoutData(layoutData2);
+			labelHashD.setText(Messages.RSAComposite_0);
+			makeHashDisplay(localC);
+		}
+	}
+
+	/**
+	 * create the calculations group where the fast exponentiation table and the
+	 * step result are displayed.
+	 *
+	 * @param parent
+	 *            the parent
+	 */
+	private void createCalcGroup(final Composite parent) {
+		final Group g = new Group(parent, SWT.NONE);
+		int numColumns = 3;
+		g.setLayout(new GridLayout(3, false));
+		g.setLayoutData(new GridData(SWT.FILL, SWT.FILL, true, true));
+		g.setText(Messages.RSAComposite_Calculations);
+		final GridData gd2 = new GridData(SWT.FILL, SWT.CENTER, true, false,
+				numColumns, 1);
+		final GridData gd3 = new GridData(SWT.FILL, SWT.CENTER, true, false,
+				numColumns, 1);
+		gd2.heightHint = 25;
+		gd3.heightHint = 25;
+
+		// Add Previous Step Button
+		stepbackButton = new Button(g, SWT.PUSH);
+		stepbackButton.setText(Messages.RSAComposite_stepback);
+		stepbackButton.setEnabled(false);
+		stepbackButton.setToolTipText(Messages.RSAComposite_stepback_text);
+		stepbackButton.setLayoutData(new GridData(SWT.FILL, SWT.CENTER, true,
+				false, 1, 1));
+		stepbackButton.addSelectionListener(new SelectionAdapter() {
+
+			@Override
+			public void widgetSelected(SelectionEvent e) {
+				--numberIndex;
+				if (numberIndex == 0) {
+
+					// initTable();
+					stepbackButton.setEnabled(false);
+				}
+				updateTable();
+				updateLabel();
+				if (numberIndex == numbers.size() - 2) {
+					stepButton.setEnabled(true);
+					runCalc.setEnabled(true);
+					runCalc.setBackground(ColorService.GREEN);
+					finish();
+					viewHex();
+				}
+
+				data.setTempAsNumbers(data.getTempAsNumbers().subList(0,
+						data.getTempAsNumbers().size() - 2));
+				viewHex();
+				// switch (data.getAction()) {
+				// case EncryptAction:
+				// stepBArray = data.getTempAsNumbers();
+				// data.setTempAsNumbers(data.getTempAsNumbers().subList(
+				// 0,
+				// data.getTempAsNumbers().size()-2));
+				// viewHex();
+				// break;
+				//
+				// case DecryptAction:
+				// data.setTempAsNumbers(data.getTempAsNumbers().subList(0,
+				// data.getTempAsNumbers().size() - 1));
+				// viewHex();
+				// break;
+				// }
+			}
+		});
+
+		// Add Start / Next Step Button
+		stepButton = new Button(g, SWT.PUSH);
+		stepButton.setText(Messages.RSAComposite_start);
+		stepButton.setEnabled(false);
+		stepButton.setToolTipText(Messages.RSAComposite_step_text);
+		stepButton.setLayoutData(new GridData(SWT.FILL, SWT.CENTER, true,
+				false, 1, 1));
+		stepButton.addSelectionListener(startSelectionListener);
+
+		// Add Step Status
+		stepLabel = new Text(g, SWT.LEAD | SWT.BORDER);
+		GridData layoutData = new GridData(SWT.FILL, SWT.CENTER, false, false);
+		layoutData.widthHint = 100;
+		stepLabel
+				.setLayoutData(layoutData);
+		stepLabel.setEditable(false);
+
+		// Set up a composite to draw the fast exp on
+		styledFastExtText = new Composite(g, SWT.NONE);
+		styledFastExtText.setLayoutData(gd2);
+
+		styledFastExpMulText = new Composite(g, SWT.NONE);
+		styledFastExpMulText.setLayoutData(gd3);
+
+		fastExpTable = new Table(g, SWT.NO_SCROLL);
+		fastExpTable.setLayout(new TableLayout());
+		fastExpTable.setLayoutData(new GridData(SWT.FILL, SWT.FILL, true, true,
+				numColumns, 1));
+		fastExpTable.setLinesVisible(true);
+		fastExpTable.setHeaderVisible(true);
+		fastExpTable.setVisible(false);
+		fastExpTable.addListener(SWT.MeasureItem, new Listener() {
+			@Override
+			public void handleEvent(final Event event) {
+				event.width = fastExpTable.getSize().x
+						/ (fastExpTable.getColumnCount() + 1);
+				event.height = fastExpTable.getSize().y / 3;
+			}
+		});
+
+		fastExpTable.addSelectionListener(new SelectionAdapter() {
+
+			@Override
+			public void widgetSelected(SelectionEvent e) {
+				((Table) e.widget).deselectAll();
+			}
+		});
+
+		final Label l = new Label(g, SWT.NONE);
+		l.setText(Messages.RSAComposite_step_result);
+		stepResult = new Text(g, SWT.BORDER | SWT.READ_ONLY);
+		stepResult.setLayoutData(new GridData(SWT.FILL, SWT.CENTER, true,
+				false, 2, 1));
+	}
+
+	/**
+	 * updates the label that shows the current calculated step
+	 */
+	private void updateLabel() {
+		stepLabel.setText(NLS.bind(Messages.RSAComposite_step1, new Object[] {
+				numberIndex + 1, numbers.size() }));
+	}
+
+	/**
+	 * initializes the fast exponentiation table.
+	 */
+	private void initTable() {
+		final BigInteger exponent = getExponent();
+		fastExpTable.setData(exponent);
+		final int columncount = exponent.bitLength();
+		TableColumn column;
+		for (int i = 0; i < columncount + 1; i++) {
+			column = new TableColumn(fastExpTable, SWT.CENTER);
+			if (i == 0) {
+				column.setText("k"); //$NON-NLS-1$
+			} else {
+				column.setText("" + (i - 1)); //$NON-NLS-1$
+			}
+		}
+
+		new TableItem(fastExpTable, SWT.NONE);
+		new TableItem(fastExpTable, SWT.NONE).setText(getNeeded(exponent));
+		// last thing: pack
+		for (final TableColumn c : fastExpTable.getColumns()) {
+			c.pack();
+		}
+		fastExpTable.setVisible(true);
+		// get the graphics context
+		final GC gc = new GC(fastExpTable);
+		// get the standard font we're using everywhere
+		final Font normalFont = getDisplay().getSystemFont();
+		// get the associated fontData
+		final FontData normalData = normalFont.getFontData()[0];
+		// set the new font height to 12
+		normalData.setHeight(12);
+		// create small and very small data from the normal data and create
+		// matching fonts with each 2pt less height
+		final FontData smallData = new FontData(normalData.getName(),
+				normalData.getHeight() - 2, normalData.getStyle());
+		final Font smallFont = new Font(getDisplay(), smallData);
+		final FontData verySmallData = new FontData(smallData.getName(),
+				smallData.getHeight() - 2, smallData.getStyle());
+		final Font verySmallFont = new Font(getDisplay(), verySmallData);
+		// some metrics, whatever they are
+		final FontMetrics metrics = gc.getFontMetrics();
+		// something to calculate the actual place of the superscripts
+		final int baseline = metrics.getAscent() + metrics.getLeading();
+		// set the font to standard
+		fastExpText.setFont(normalFont);
+		// small and very small textstyles for the super- and subscripts
+		superScript = new TextStyle(smallFont, null, null);
+		superSuperScript = new TextStyle(verySmallFont, null, null);
+		subscript = new TextStyle(verySmallFont, null, null);
+		// rises, values found by experiment
+		superScript.rise = baseline / 2 - 1;
+		superSuperScript.rise = baseline - 2;
+		subscript.rise = -baseline / 2 + 2;
+		// add a paint listener which paints the text everytime it's needed
+		fastExpTable.addListener(SWT.Paint, new Listener() {
+
+			@Override
+			public void handleEvent(final Event event) {
+				fastExpText.draw(event.gc, 10, 40);
+			}
+		});
+
+		stylor.setFont(normalFont);
+		final String number = getExponent().toString(Constants.HEXBASE);
+		final String binaryNumber = getExponent().toString(2);
+		stylor.setText((data.getAction() == Action.EncryptAction
+				|| data.getAction() == Action.VerifyAction ? "e=" : "d=") + number + "16=" + binaryNumber + "2"); //$NON-NLS-1$ //$NON-NLS-2$ //$NON-NLS-3$ //$NON-NLS-4$
+		stylor.setStyle(subscript, 2 + number.length(), number.length() + 3);
+		final int fullLength = number.length() + 5 + binaryNumber.length();
+		stylor.setStyle(subscript, fullLength, fullLength);
+		styledFastExtText.addListener(SWT.Paint, new Listener() {
+
+			@Override
+			public void handleEvent(final Event event) {
+				stylor.draw(event.gc, 0, 0);
+			}
+		});
+		styledFastExtText.redraw();
+
+		styl0r.setFont(normalFont);
+		styledFastExpMulText.addListener(SWT.Paint, new Listener() {
+
+			@Override
+			public void handleEvent(final Event event) {
+				styl0r.draw(event.gc, 0, 0);
+			}
+		});
+	}
+
+	/**
+	 * calculates the yes/no values for the table based on the exponent.
+	 *
+	 * @param b
+	 *            the number
+	 * @return a string[] containing yes or no for every tablefield
+	 */
+	private String[] getNeeded(final BigInteger b) {
+		final String[] rv = new String[b.bitLength() + 1];
+		rv[0] = Messages.RSAComposite_needed;
+		for (int i = 1; i < rv.length; i++) {
+			if (b.testBit(i - 1)) {
+				rv[i] = Messages.RSAComposite_yes;
+			} else {
+				rv[i] = Messages.RSAComposite_no;
+			}
+		}
+		return rv;
+	}
+
+	/**
+	 * getter for the right exponent based on the action.
+	 *
+	 * @return the exponent
+	 */
+	private BigInteger getExponent() {
+		if (data.getAction() == Action.EncryptAction
+				|| data.getAction() == Action.VerifyAction) {
+			return data.getE();
+		} else {
+			return data.getD();
+		}
+	}
+
+	private static double logb(double a, double b) {
+		return Math.log(a) / Math.log(b);
+	}
+
+	/**
+	 * updates the fast exponentiation table i.e. displays the next step
+	 */
+	private void updateTable() {
+
+		if (fastExpTable == null || fastExpTable.getItemCount() == 0)
+			return;
+		final TableItem item = fastExpTable.getItem(0);
+		final BigInteger exponent = getExponent();
+		// add 2k to the text
+		final Integer base2 = numbers.get(numberIndex);
+		// final String base = numbers[numberIndex];
+		// final String basis = new BigInteger(base, HEXBASE).toString();
+		fastExpText.setText(Integer.toHexString(base2) + "2k"); //$NON-NLS-1$
+		int count = (int) Math.ceil(logb(base2, 16));
+		final int stellenzahl = (int) Math.ceil(logb(base2, 16));
+		// set single superscript style for the "2"
+		fastExpText.setStyle(superScript, count, count++);
+		// set double superscript style for the k
+		fastExpText.setStyle(superSuperScript, count, count);
+		BigInteger value;
+		BigInteger result = BigInteger.ONE;
+		final BigInteger modul = data.getN();
+		String res = Integer.toHexString(base2) + Messages.RSAComposite_caret
+				+ exponent.toString(Constants.HEXBASE) + " = "; //$NON-NLS-1$
+		String text = Integer.toHexString(base2)
+				+ exponent.toString(Constants.HEXBASE) + " = "; //$NON-NLS-1$
+		for (int i = 0; i < fastExpTable.getColumnCount() - 1; i++) {
+			value = new BigInteger(Integer.toHexString(base2),
+					Constants.HEXBASE).modPow(Constants.TWO.pow(i), modul);
+			item.setText(i + 1, value.toString(Constants.HEXBASE));
+			if (exponent.testBit(i)) {
+				// calculate the result
+				result = result.multiply(value).mod(modul);
+				if (!res.endsWith(" = ")) { //$NON-NLS-1$
+					res += Messages.RSAComposite_mult;
+				}
+				res += value.toString(Constants.HEXBASE);
+				// update the styledtext to display the calculations
+				if (!text.endsWith(" = ")) { //$NON-NLS-1$
+					text += Messages.RSAComposite_mult;
+				}
+				text += Integer.toHexString(base2) + "2" + i; //$NON-NLS-1$
+			}
+		}
+		final StringBuilder stringBuilder = new StringBuilder();
+		stringBuilder.append(" mod "); //$NON-NLS-1$
+		stringBuilder.append(data.getN().toString(Constants.HEXBASE));
+		stringBuilder.append(" = "); //$NON-NLS-1$
+		// stringBuilder.append(result.toString());
+		//		stringBuilder.append(" = 0x"); //$NON-NLS-1$
+		stringBuilder.append(result.toString(Constants.HEXBASE));
+		res += stringBuilder.toString();
+
+		styl0r.setText(text);
+		styl0r.setStyle(superScript, stellenzahl, stellenzahl
+				+ exponent.toString(Constants.HEXBASE).length());
+		int start = stellenzahl * 2
+				+ exponent.toString(Constants.HEXBASE).length() + 3, end;
+		for (int i = 0; i < fastExpTable.getColumnCount() - 1; i++) {
+			if (exponent.testBit(i)) {
+				styl0r.setStyle(superScript, start, start);
+				end = start + ("" + i).length(); //$NON-NLS-1$
+				styl0r.setStyle(superSuperScript, start + 1, end);
+				start = end + 4 + stellenzahl;
+			}
+		}
+
+		stepResult.setText(res);
+		if (data.getTempAsNumbers().size() == 0) {
+			viewHex();
+		}
+		if (data.getAction() == Action.DecryptAction) {
+			LinkedList<Integer> newList = new LinkedList<Integer>(
+					data.getTempAsNumbers());
+			newList.add(result.intValue());
+			data.setTempAsNumbers(newList);
+			viewHex();
+		} else {
+			LinkedList<Integer> newList = new LinkedList<Integer>(
+					data.getTempAsNumbers());
+			newList.add(result.intValue());
+			// String text1 = data.getTemp();
+			//            if (!data.getTemp().equals("")) { //$NON-NLS-1$
+			//                text1 += " "; //$NON-NLS-1$
+			// }
+			// text1 += result.toString(Constants.HEXBASE);
+			data.setTempAsNumbers(newList);
+			viewHex();
+		}
+		// last thing: pack
+		for (final TableColumn c : fastExpTable.getColumns()) {
+			c.pack();
+		}
+		// redraw so a paint event is issued and the old numbers are cleared
+		fastExpTable.redraw();
+		styledFastExpMulText.redraw();
+	}
+
+	/**
+	 * create the resultgroup where the result and the copy button are
+	 * displayed.
+	 *
+	 * @param parent
+	 *            the parent
+	 */
+	private void createResultGroup(final Composite parent) {
+		final Group group = new Group(parent, SWT.NONE);
+		group.setLayoutData(new GridData(SWT.FILL, SWT.FILL, true, false));
+		GridLayout layout = new GridLayout(3, false);
+		group.setLayout(layout);
+		group.setText(Messages.RSAComposite_result);
+
+		Composite verSuccessDisplay = new Composite(group, SWT.NONE);
+		GridLayout layout5 = new GridLayout();
+		layout5.marginWidth = 0;
+		layout5.marginHeight = 0;
+		verSuccessDisplay.setLayout(layout5);
+		GridData layoutData = new GridData(SWT.FILL, SWT.CENTER, false, false);
+		layoutData.exclude = true;
+		verSuccessDisplay.setLayoutData(layoutData);
+
+		Label verSuccessLbl = new Label(verSuccessDisplay, SWT.NONE);
+		verSuccessLbl.setLayoutData(new GridData(SWT.FILL, SWT.CENTER, true,
+				false));
+
+		// TODO: dynamic change of repr options
+		Repr[] reprForResultDisplay = Repr.ALLNUM;
+		switch (data.getAction()) {
+		case EncryptAction:
+		case SignAction:
+		case VerifyAction:
+			reprForResultDisplay = Repr.ALLNUM;
+			break;
+		case DecryptAction:
+			reprForResultDisplay = Repr.ALL;
+			break;
+		}
+		resultDisplay = new NumberblocksAndTextViewer(group, SWT.NONE,
+				reprForResultDisplay);
+		resultDisplay.setLayoutData(new GridData(SWT.FILL, SWT.CENTER, true,
+				false));
+		// resultText = new Text(group, SWT.V_SCROLL | SWT.READ_ONLY |
+		// SWT.BORDER | SWT.MULTI | SWT.WRAP);
+		// data.setTemp("\n\n");
+		data.setTempAsNumbers(new LinkedList<Integer>());
+		//        resultText.setText("\n\n"); //$NON-NLS-1$
+		// resultText.setLayoutData(new GridData(SWT.FILL, SWT.FILL, true,
+		// false));
+		// resultText.addModifyListener(new ModifyListener() {
+		//
+		// public void modifyText(final ModifyEvent e) {
+		// copyButton.setEnabled(true);
+		// TODO: reenable verification result display
+		//                if (data.getAction() == Action.VerifyAction && !textText.getText().equals("")) { //$NON-NLS-1$
+		// String text;
+		// if (Lib.hash(textText.getText(), data.getSimpleHash(),
+		// data.getN()).equals(data.getTemp().trim())) {
+		// text = Messages.RSAComposite_valid;
+		// verifiedText.setForeground(ColorService.GREEN);
+		// } else {
+		// text = Messages.RSAComposite_invalid;
+		// verifiedText.setForeground(ColorService.RED);
+		// }
+		// verifiedText.setText(text);
+		// }
+		// }
+		// });
+
+		copyButton = new Button(group, SWT.PUSH);
+		copyButton.setEnabled(false);
+		copyButton.setText(Messages.RSAComposite_copy);
+		copyButton.setToolTipText(Messages.RSAComposite_copy_to_clipboard);
+		GridData layoutData2 = new GridData(SWT.RIGHT, SWT.CENTER, false, false);
+		layoutData2.exclude = true;
+		copyButton.setVisible(false);
+		copyButton.setLayoutData(layoutData2);
+		copyButton.addSelectionListener(new SelectionAdapter() {
+
+			@Override
+			public void widgetSelected(final SelectionEvent e) {
+				// TODO: reenable clipboard
+				// final Clipboard cb = new Clipboard(Display.getCurrent());
+				// cb.setContents(new Object[] {data.getTemp()}, new Transfer[]
+				// {TextTransfer.getInstance()});
+			}
+		});
+
+		if (data.getAction() == Action.VerifyAction) {
+			int width = 270;
+
+			resultDisplayVerification = new Group(group, SWT.NONE);
+			resultDisplayVerification.setLayout(new GridLayout());
+			GridData layoutData3 = new GridData(SWT.FILL, SWT.CENTER, false,
+					false);
+			layoutData3.widthHint = width;
+			resultDisplayVerification.setLayoutData(layoutData3);
+			resultDisplayVerification.setText(Messages.RSAComposite_6);
+
+			lblVerResult = new Label(resultDisplayVerification, SWT.WRAP);
+			GridData layoutData4 = new GridData(SWT.FILL, SWT.CENTER, true,
+					false);
+			layoutData4.widthHint = width - 10;
+			lblVerResult.setLayoutData(layoutData4);
+			lblVerResult.setText(Messages.RSAComposite_7);
+
+			Composite compCompare = new Composite(resultDisplayVerification,
+					SWT.NONE);
+			compCompare.setLayout(new GridLayout(3, false));
+			compCompare.setLayoutData(new GridData(SWT.FILL, SWT.CENTER, true,
+					false));
+
+			Label lblSigT = new Label(compCompare, SWT.NONE);
+			lblSigT.setText(Messages.RSAComposite_8);
+
+			new Label(compCompare, SWT.NONE);
+
+			Label lblHashT = new Label(compCompare, SWT.NONE);
+			lblHashT.setText(Messages.RSAComposite_9);
+
+			txtSigT = new Text(compCompare, SWT.CENTER);
+			GridData layoutData6 = new GridData(SWT.CENTER, SWT.CENTER, true,
+					false);
+			layoutData6.widthHint = width / 3;
+			txtSigT.setLayoutData(layoutData6);
+			txtSigT.setText(VER_RESULT_DISPLAY_DEFAULT);
+			txtSigT.setBackground(ColorService.WHITE);
+			txtSigT.setEditable(false);
+
+			lblEqSign = new Label(compCompare, SWT.NONE);
+			lblEqSign.setLayoutData(new GridData(SWT.CENTER, SWT.CENTER, true,
+					false));
+			lblEqSign.setText("="); //$NON-NLS-1$
+
+			txtHashT = new Text(compCompare, SWT.CENTER);
+			GridData layoutData7 = new GridData(SWT.CENTER, SWT.CENTER, true,
+					false);
+			layoutData7.widthHint = width / 3;
+			txtHashT.setLayoutData(layoutData7);
+			txtHashT.setText(VER_RESULT_DISPLAY_DEFAULT);
+			txtHashT.setBackground(ColorService.WHITE);
+			txtHashT.setEditable(false);
+
+			lblVerResultDisplay = new Label(resultDisplayVerification, SWT.WRAP
+					| SWT.CENTER);
+			GridData layoutData5 = new GridData(SWT.FILL, SWT.CENTER, true,
+					false);
+			lblVerResultDisplay.setLayoutData(layoutData5);
+			layoutData5.widthHint = width - 10;
+			layoutData5.heightHint = 16 * 2;
+
+			updateVerificationResult();
+
+		}
+	}
+
+	private void setVerSig(Integer sig) {
+		if (data.getAction() == Action.VerifyAction) {
+			this.txtSigT.setText(sig == null ? VER_RESULT_DISPLAY_DEFAULT : sig
+					.toString());
+		}
+	}
+
+	private void setVerHash(Integer hash) {
+		if (data.getAction() == Action.VerifyAction) {
+			this.txtHashT.setText(hash == null ? VER_RESULT_DISPLAY_DEFAULT
+					: hash.toString());
+		}
+	}
+
+	private void updateVerificationResult() {
+		if (data.getAction() == Action.VerifyAction) {
+			String hash = this.txtHashT.getText();
+			String sig = this.txtSigT.getText();
+			boolean hashIsSet = !hash.equals(VER_RESULT_DISPLAY_DEFAULT);
+			boolean sigIsSet = !sig.equals(VER_RESULT_DISPLAY_DEFAULT);
+
+			if (hashIsSet && sigIsSet) {
+				if (hash.equals(sig)) {
+					lblVerResultDisplay.setText(Messages.RSAComposite_11);
+					lblVerResultDisplay.setForeground(ColorService.GREEN);
+				} else {
+					lblVerResultDisplay.setText(Messages.RSAComposite_12);
+					lblVerResultDisplay.setForeground(ColorService.RED);
+				}
+			} else {
+				if (!hashIsSet && !sigIsSet) {
+					lblVerResultDisplay.setText(Messages.RSAComposite_13);
+				} else if (!hashIsSet) {
+					lblVerResultDisplay.setText(Messages.RSAComposite_14);
+				} else {
+					lblVerResultDisplay.setText(Messages.RSAComposite_15);
+				}
+				lblVerResultDisplay.setForeground(ColorService.GRAY);
+			}
+		}
+	}
+
+	/**
+	 * creates the bottom options area.
+	 */
+	private void createOptionsArea() {
+
+		// setup the main layout for this group
+		final Group optionsGroup = new Group(this, SWT.NONE);
+		optionsGroup
+				.setLayoutData(new GridData(SWT.FILL, SWT.FILL, true, false));
+		optionsGroup.setLayout(new GridLayout(4, false));
+		optionsGroup.setText(Messages.RSAComposite_options);
+
+		// Change View
+		// final Label viewText = new Label(optionsGroup, SWT.NONE);
+		// switch (data.getAction()) {
+		// case EncryptAction:
+		// case SignAction:
+		// case VerifyAction:
+		// viewText.setText(Messages.RSAComposite_view);
+		// break;
+		// case DecryptAction:
+		// viewText.setText(Messages.RSAComposite_view_decr);
+		// break;
+		// }
+		//
+		// viewText.setLayoutData(new GridData(SWT.LEFT, SWT.CENTER, false,
+		// false));
+		// // Dec
+		// dec = new Button(optionsGroup, SWT.RADIO);
+		// dec.setText(Messages.RSAComposite_view_dec);
+		// dec.setSelection(true);
+		// // dec.setToolTipText(Messages.RSAComposite_view);
+		// dec.setLayoutData(new GridData(SWT.LEFT, SWT.CENTER, false, false));
+		// dec.addSelectionListener(view);
+		// // Hex
+		// hex = new Button(optionsGroup, SWT.RADIO);
+		// hex.setText(Messages.RSAComposite_view_hex);
+		// //
+		// hex.setToolTipText(Messages.DecryptSignPage_existing_keypair_popup);
+		// // hex.setLayoutData(new GridData(GridData.FILL_HORIZONTAL |
+		// GridData.VERTICAL_ALIGN_CENTER));
+		// hex.setLayoutData(new GridData(SWT.LEFT, SWT.CENTER, false, false));
+		// hex.addSelectionListener(view);
+		//
+		// // initialize dialog checkbox
+		// final Button dialogButton = new Button(optionsGroup, SWT.CHECK);
+		// dialogButton.setLayoutData(new GridData(SWT.RIGHT, SWT.CENTER, true,
+		// false));
+		// dialogButton.setText(Messages.RSAComposite_show_dialogs);
+		// dialogButton.setSelection(dialog);
+		// dialogButton.addSelectionListener(new SelectionAdapter() {
+		// @Override
+		// public void widgetSelected(final SelectionEvent e) {
+		// dialog = ((Button) e.widget).getSelection();
+		// }
+		//
+		// });
+
+		// initialize copy data selector
+		final Label l = new Label(optionsGroup, SWT.NONE);
+		l.setText(Messages.RSAComposite_inherit_from);
+		inheritCombo = new Combo(optionsGroup, SWT.DROP_DOWN | SWT.READ_ONLY);
+		inheritCombo.add(""); //$NON-NLS-1$
+		switch (data.getAction()) {
+		case EncryptAction: {
+			inheritCombo.add(Messages.RSAComposite_decrypt);
+			inheritCombo.setData("1", Action.DecryptAction); //$NON-NLS-1$
+			inheritCombo.add(Messages.RSAComposite_sign);
+			inheritCombo.setData("2", Action.SignAction); //$NON-NLS-1$
+			inheritCombo.add(Messages.RSAComposite_verify);
+			inheritCombo.setData("3", Action.VerifyAction); //$NON-NLS-1$
+			break;
+		}
+		case SignAction: {
+			inheritCombo.add(Messages.RSAComposite_encrypt);
+			inheritCombo.setData("1", Action.EncryptAction); //$NON-NLS-1$
+			inheritCombo.add(Messages.RSAComposite_decrypt);
+			inheritCombo.setData("2", Action.DecryptAction); //$NON-NLS-1$
+			inheritCombo.add(Messages.RSAComposite_verify);
+			inheritCombo.setData("3", Action.VerifyAction); //$NON-NLS-1$
+			break;
+		}
+		case DecryptAction: {
+			inheritCombo.add(Messages.RSAComposite_encrypt);
+			inheritCombo.setData("1", Action.EncryptAction); //$NON-NLS-1$
+			inheritCombo.add(Messages.RSAComposite_sign);
+			inheritCombo.setData("2", Action.SignAction); //$NON-NLS-1$
+			inheritCombo.add(Messages.RSAComposite_verify);
+			inheritCombo.setData("3", Action.VerifyAction); //$NON-NLS-1$
+			break;
+		}
+		case VerifyAction: {
+			inheritCombo.add(Messages.RSAComposite_encrypt);
+			inheritCombo.setData("1", Action.EncryptAction); //$NON-NLS-1$
+			inheritCombo.add(Messages.RSAComposite_decrypt);
+			inheritCombo.setData("2", Action.DecryptAction); //$NON-NLS-1$
+			inheritCombo.add(Messages.RSAComposite_sign);
+			inheritCombo.setData("3", Action.SignAction); //$NON-NLS-1$
+			break;
+		}
+		}
+
+		inheritCombo.addSelectionListener(new SelectionAdapter() {
+
+			@Override
+			public void widgetSelected(SelectionEvent e) {
+				Action newAction = (Action) inheritCombo.getData("" //$NON-NLS-1$
+						+ ((Combo) e.widget).getSelectionIndex());
+				if (((Combo) e.widget).getSelectionIndex() == 0
+						|| newAction == data.getAction())
+					return;
+				else {
+					MessageBox mb = new MessageBox(getShell(),
+							SWT.ICON_QUESTION | SWT.OK | SWT.CANCEL);
+					mb.setText(Messages.RSAComposite_sure);
+					mb.setMessage(Messages.RSAComposite_data_loss);
+					if (mb.open() == SWT.OK) {
+						RSAData newdata = datas.get(newAction);
+						reset(true);
+						data.inherit(newdata);
+						// if we got any data at all insert the key parameters
+						// to
+						// their fields
+						if (data.getN() != null) {
+							keySelected();
+							// if we got plaintext/ciphertext/signature, set
+							// them up as well
+							if ((data.getPlainTextAsNumbers() != null && data
+									.getPlainTextAsNumbers().size() != 0)
+									|| (data.getCipherTextAsNumbers() != null && data
+											.getCipherTextAsNumbers().size() != 0)) {
+								textEntered();
+							}
+						}
+					}
+				}
+			}
+
+		});
+		
+		// Initialize reset button
+				reset = new Button(optionsGroup, SWT.PUSH);
+				GridData layoutData = new GridData(SWT.FILL, SWT.CENTER, false, false);
+				layoutData.horizontalIndent = 12;
+				reset.setLayoutData(layoutData);
+				reset.setText(Messages.RSAComposite_reset);
+				reset.addSelectionListener(new SelectionAdapter() {
+					@Override
+					public void widgetSelected(final SelectionEvent e) {
+						boolean keyWasSelected = keysel.getBackground().equals(ColorService.GREEN);
+						boolean fullReset = !keyWasSelected;
+						reset(fullReset);
+					}
+				});
+		// comb.setLayoutData(leftAlign);
+	}
+
+	private void FillRandom() {
+		final MessageBox message = new MessageBox(new Shell(
+				Display.getCurrent()), SWT.ICON_INFORMATION | SWT.OK);
+		message.setText(Messages.RSAComposite_random_title);
+		message.setMessage(Messages.RSAComposite_random_text);
+		message.open();
+
+		reset(true);
+		data = new RSAData(data.getAction());
+		datas.put(data.getAction(), data);
+		keysel.setEnabled(false);
+		keysel.setBackground(ColorService.GREEN);
+		textEnter.setEnabled(false);
+		if (data.getAction() == Action.VerifyAction)
+			textEnter2.setEnabled(false);
+		textEnter.setBackground(ColorService.GREEN);
+		runCalc.setEnabled(true);
+		runCalc.setBackground(ColorService.RED);
+		data.randomKey();
+		// sets eText, dText, nText
+		keySelected();
+		// sets textText, numberText
+		textEntered();
+		stepButton.removeSelectionListener(stepSelectionListener);
+	}
+
+	private void FillPlain() {
+		final MessageBox message = new MessageBox(new Shell(
+				Display.getCurrent()), SWT.ICON_INFORMATION | SWT.OK);
+		message.setText(Messages.RSAComposite_randomPlain_title);
+		message.setMessage(Messages.RSAComposite_randomPlain_text);
+		message.open();
+
+		keysel.setEnabled(false);
+		keysel.setBackground(ColorService.GREEN);
+		textEnter.setEnabled(false);
+		if (data.getAction() == Action.VerifyAction)
+			textEnter2.setEnabled(false);
+		textEnter.setBackground(ColorService.GREEN);
+		runCalc.setEnabled(true);
+		runCalc.setBackground(ColorService.RED);
+		data.randomPlain();
+		// sets eText, dText, nText
+		keySelected();
+		// sets textText, numberText
+		textEntered();
+		stepButton.removeSelectionListener(stepSelectionListener);
+	}
+
+	private void reset(boolean full) {
+		keysel.setEnabled(true);
+		keysel.setBackground(ColorService.RED);
+		textEnter.setEnabled(false);
+		if (data.getAction() == Action.VerifyAction)
+			textEnter2.setEnabled(false);
+		textEnter.setBackground(ColorService.RED);
+		switch (data.getAction()) {
+		case EncryptAction:
+		case SignAction: {
+			runCalc.setEnabled(true);
+			break;
+		}
+		case DecryptAction:
+		case VerifyAction: {
+			runCalc.setEnabled(false);
+			break;
+		}
+		}
+		runCalc.setBackground(ColorService.RED);
+
+		BigInteger oldE = data.getE();
+		BigInteger oldD = data.getD();
+		BigInteger oldN = data.getN();
+
+		data = new RSAData(data.getAction());
+
+		datas.put(data.getAction(), data);
+		eText.setText(""); //$NON-NLS-1$
+		dText.setText(""); //$NON-NLS-1$
+		nText.setText(""); //$NON-NLS-1$
+		setTextfield1BlockContent(new LinkedList<Integer>());
+		setSignHash(0, true);
+		// TODO: reset also verification plain text field
+		//        numberText.setText(""); //$NON-NLS-1$
+		fastExpTable.removeAll();
+		for (final TableColumn column : fastExpTable.getColumns()) {
+			column.dispose();
+		}
+		fastExpTable.setVisible(false);
+		stepResult.setText(""); //$NON-NLS-1$
+		stepButton.setEnabled(false);
+		stepbackButton.setEnabled(false);
+		numberIndex = 0;
+		started = false;
+		data.setTemp(""); //$NON-NLS-1$
+		setTextfieldResultBlockContent(new LinkedList<Integer>());
+		if (data.getAction() == Action.VerifyAction)
+			setTextfield2BlockContent(new LinkedList<Integer>());
+		setSignHash(0, true);
+		copyButton.setEnabled(false);
+		styl0r.setText(""); //$NON-NLS-1$
+		stylor.setText(""); //$NON-NLS-1$
+		styledFastExtText.redraw();
+		styledFastExpMulText.redraw();
+		inheritCombo.select(0);
+		stepLabel.setText(""); //$NON-NLS-1$
+		stepButton.removeSelectionListener(stepSelectionListener);
+		stepButton.removeSelectionListener(startSelectionListener);
+		stepButton.addSelectionListener(startSelectionListener);
+		stepButton.setText(Messages.RSAComposite_start);
+		// stepButton.pack();
+
+		if (!full) {
+			data.setE(oldE);
+			data.setD(oldD);
+			data.setN(oldN);
+			keySelected();
+		}
+
+		setVerHash(null);
+		setVerSig(null);
+		updateVerificationResult();
+	}
+
+	private void setTextfield1BlockContent(List<Integer> content) {
+		ConversionStringToBlocks stb = calcSTBForTextfield1Data(this.data);
+		textText.setContent(content, stb);
+	}
+
+	private void setTextfield2BlockContent(List<Integer> content) {
+		ConversionStringToBlocks stb = data.getPlainTextConversion();
+		text2.setContent(content, stb);
+	}
+
+	private ConversionStringToBlocks calcSTBForTextfield1Data(RSAData data2) {
+		if (data2.getAction() == Action.EncryptAction) {
+			return data.getPlainTextConversion();
+		} else if (data2.getAction() == Action.DecryptAction) {
+			return null;
+		} else if (data2.getAction() == Action.SignAction) {
+			return data2.getPlainTextConversion();
+		} else if (data2.getAction() == Action.VerifyAction) {
+			return null;
+		}
+		return null;
+	}
+
+	private void setTextfieldResultBlockContent(List<Integer> content) {
+		ConversionStringToBlocks stb = calcSTBForTextfieldResultData(this.data);
+		resultDisplay.setContent(content, stb);
+		setVerSig((content == null || content.size() == 0) ? null : content
+				.get(0));
+		updateVerificationResult();
+	}
+
+	private ConversionStringToBlocks calcSTBForTextfieldResultData(RSAData data2) {
+		if (data2.getAction() == Action.EncryptAction) {
+			return null;
+		} else if (data2.getAction() == Action.DecryptAction) {
+			return getConversionFromFirstTab();
+		} else if (data2.getAction() == Action.SignAction) {
+			return null;
+		} else if (data2.getAction() == Action.VerifyAction) {
+			return null;
+		}
+		return null;
+	}
+
+	private ConversionStringToBlocks getConversionFromFirstTab() {
+		return RSAComposite.lastEnteredEncryptConversion;
+	}
+
+	/**
+	 * called to set the values of the key selection to their fields.
+	 */
+	private void keySelected() {
+		keysel.setBackground(ColorService.GREEN);
+		textEnter.setEnabled(true);
+		if (data.getAction() == Action.VerifyAction)
+			textEnter2.setEnabled(true);
+		if (data.getE() != null) {
+			eText.setText(data.getE().toString(Constants.HEXBASE));
+		}
+		if (data.getD() != null) {
+			dText.setText(data.getD().toString(Constants.HEXBASE));
+		}
+		if (data.getN() != null) {
+			nText.setText(data.getN().toString(Constants.HEXBASE));
+		}
+		viewHex();
+	}
+
+	/**
+	 * called to set the plaintext / ciphertext / signature to their fields
+	 */
+	private void textEntered() {
+		if (data.getAction() == Action.EncryptAction) {
+			RSAComposite.lastEnteredEncryptConversion = data
+					.getPlainTextConversion();
+		}
+		keysel.setEnabled(false);
+		textEnter.setBackground(ColorService.GREEN);
+		runCalc.setEnabled(true);
+		stepButton.setEnabled(true);
+		switch (data.getAction()) {
+		case EncryptAction:
+		case SignAction:
+			setTextfield1BlockContent(data.getPlainTextAsNumbers());
+			setSignHash(Lib.hash(data.getPlainTextAsNumbers(),
+					data.getSimpleHash(), data.getN()), false);
+			break;
+		case DecryptAction:
+			setTextfield1BlockContent(data.getCipherTextAsNumbers());
+			break;
+		case VerifyAction:
+			// according action for verification plain text field
+			// textText.setText(data.getPlainText());
+			setTextfield1BlockContent(data.getSignatureAsNumbers());
+			break;
+		default:
+			break;
+		}
+	}
+
+	private void setSignHash(Integer hash, boolean reset) {
+		if (data.getAction() == Action.SignAction
+				|| data.getAction() == Action.VerifyAction) {
+			this.signHash = hash;
+			LinkedList<Integer> content = new LinkedList<Integer>();
+			if (!reset)
+				content.add(hash);
+			hashText.setContent(content, null);
+
+			setVerHash((hash == null || reset) ? null : hash);
+			updateVerificationResult();
+		}
+	}
+
+	/**
+	 * finishes after the cryptographic operation is done by saving the
+	 * plaintext, ciphertext or signature into the data object
+	 */
+	@SuppressWarnings("incomplete-switch")
+	private void finish() {
+		switch (data.getAction()) {
+		case EncryptAction:
+			data.setCipherTextAsNumbers(data.getTempAsNumbers());
+			break;
+		case DecryptAction:
+			data.setPlainTextAsNumbers(data.getTempAsNumbers());
+			break;
+		case SignAction:
+			data.setSignatureAsNumbers(data.getTempAsNumbers());
+			break;
+		}
+	}
+
+	/** Returns true for hex, false for dec */
+	private boolean viewHex() {
+		if (getLegacyDecSelection()) {
+			if (data.getE() != null) {
+				eText.setText(data.getE().toString());
+			}
+			if (data.getD() != null) {
+				dText.setText(data.getD().toString());
+			}
+			if (data.getN() != null) {
+				nText.setText(data.getN().toString());
+			}
+			if (data.getTempAsNumbers() != null
+					&& data.getTempAsNumbers().size() != 0) {
+				switch (data.getAction()) {
+				case DecryptAction:
+					// resultText.setText(data.getTemp());
+					// TODO: disable string repr
+					setTextfieldResultBlockContent(data.getTempAsNumbers());
+					break;
+				default:
+					// StringBuilder sb = new StringBuilder();
+					// String[] words = data.getTemp().split(" ");
+					// for (String word : words) {
+					// sb.append(Integer.valueOf(word, Constants.HEXBASE));
+					// sb.append(" ");
+					// }
+					// resultText.setText(sb.toString());
+					setTextfieldResultBlockContent(data.getTempAsNumbers());
+					break;
+				}
+
+			}
+			return false;
+		} else if (getLegacyHexSelection()) {
+			if (data.getE() != null) {
+				eText.setText(data.getE().toString(Constants.HEXBASE));
+			}
+			if (data.getD() != null) {
+				dText.setText(data.getD().toString(Constants.HEXBASE));
+			}
+			if (data.getN() != null) {
+				nText.setText(data.getN().toString(Constants.HEXBASE));
+			}
+			if (data.getTempAsNumbers() != null) {
+
+				switch (data.getAction()) {
+				case DecryptAction:
+					// TODO: disable string repr;
+					setTextfieldResultBlockContent(data.getTempAsNumbers());
+					break;
+				default:
+					setTextfieldResultBlockContent(data.getTempAsNumbers());
+					break;
+				}
+			}
+			return true;
+		}
+		return true;
+	}
+
+	private boolean getLegacyDecSelection() {
+		return true;
+	}
+
+	private boolean getLegacyHexSelection() {
+		return false;
+	}
+}