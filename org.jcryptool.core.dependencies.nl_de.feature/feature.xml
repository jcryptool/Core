<?xml version="1.0" encoding="UTF-8"?>
<feature
      id="org.jcryptool.core.dependencies.nl_de.feature"
      label="JCrypTool Core Dependencies Feature (German)"
      version="1.0.0"
      provider-name="jcryptool.org"
      plugin="org.jcryptool.core">

   <description url="https://github.com/jcryptool/core">
      The JCrypTool Core Dependencies Feature (German) contains all German language packs for all dependency
plug-ins required for JCrypTool.
   </description>

   <copyright url="https://github.com/jcryptool/core">
      Copyright (c) 2011 JCrypTool team and contributors
All rights reserved. This program and the accompanying materials
are made available under the terms of the Eclipse Public License
v1.0 which accompanies this distribution, and is available at
http://www.eclipse.org/legal/epl-v10.html
Contributors:
JCrypTool team and contributors - initial API and implementation
   </copyright>

   <license url="http://www.eclipse.org/legal/epl-v10.html">
      Eclipse Public License - v 1.0
THE ACCOMPANYING PROGRAM IS PROVIDED UNDER THE TERMS OF THIS
ECLIPSE PUBLIC LICENSE (&quot;AGREEMENT&quot;). ANY USE, REPRODUCTION OR
DISTRIBUTION OF THE PROGRAM CONSTITUTES RECIPIENT&apos;S ACCEPTANCE
OF THIS AGREEMENT.
1. DEFINITIONS
&quot;Contribution&quot; means:
a) in the case of the initial Contributor, the initial code and
documentation distributed under this Agreement, and
b) in the case of each subsequent Contributor:
i) changes to the Program, and
ii) additions to the Program;
where such changes and/or additions to the Program originate
from and are distributed by that particular Contributor. A Contribution
&apos;originates&apos; from a Contributor if it was added to the Program
by such Contributor itself or anyone acting on such Contributor&apos;s
behalf. Contributions do not include additions to the Program
which: (i) are separate modules of software distributed in conjunction
with the Program under their own license agreement, and (ii)
are not derivative works of the Program.
&quot;Contributor&quot; means any person or entity that distributes the
Program.
&quot;Licensed Patents&quot; mean patent claims licensable by a Contributor
which are necessarily infringed by the use or sale of its Contribution
alone or when combined with the Program.
&quot;Program&quot; means the Contributions distributed in accordance with
this Agreement.
&quot;Recipient&quot; means anyone who receives the Program under this
Agreement, including all Contributors.
2. GRANT OF RIGHTS
a) Subject to the terms of this Agreement, each Contributor hereby
grants Recipient a non-exclusive, worldwide, royalty-free copyright
license to reproduce, prepare derivative works of, publicly display,
publicly perform, distribute and sublicense the Contribution
of such Contributor, if any, and such derivative works, in source
code and object code form.
b) Subject to the terms of this Agreement, each Contributor hereby
grants Recipient a non-exclusive, worldwide, royalty-free patent
license under Licensed Patents to make, use, sell, offer to sell,
import and otherwise transfer the Contribution of such Contributor,
if any, in source code and object code form. This patent license
shall apply to the combination of the Contribution and the Program
if, at the time the Contribution is added by the Contributor,
such addition of the Contribution causes such combination to
be covered by the Licensed Patents. The patent license shall
not apply to any other combinations which include the Contribution.
No hardware per se is licensed hereunder.
c) Recipient understands that although each Contributor grants
the licenses to its Contributions set forth herein, no assurances
are provided by any Contributor that the Program does not infringe
the patent or other intellectual property rights of any other
entity. Each Contributor disclaims any liability to Recipient
for claims brought by any other entity based on infringement
of intellectual property rights or otherwise. As a condition
to exercising the rights and licenses granted hereunder, each
Recipient hereby assumes sole responsibility to secure any other
intellectual property rights needed, if any. For example, if
a third party patent license is required to allow Recipient to
distribute the Program, it is Recipient&apos;s responsibility to acquire
that license before distributing the Program.
d) Each Contributor represents that to its knowledge it has sufficient
copyright rights in its Contribution, if any, to grant the copyright
license set forth in this Agreement.
3. REQUIREMENTS
A Contributor may choose to distribute the Program in object
code form under its own license agreement, provided that:
a) it complies with the terms and conditions of this Agreement;
and
b) its license agreement:
i) effectively disclaims on behalf of all Contributors all warranties
and conditions, express and implied, including warranties or
conditions of title and non-infringement, and implied warranties
or conditions of merchantability and fitness for a particular
purpose;
ii) effectively excludes on behalf of all Contributors all liability
for damages, including direct, indirect, special, incidental
and consequential damages, such as lost profits;
iii) states that any provisions which differ from this Agreement
are offered by that Contributor alone and not by any other party;
and
iv) states that source code for the Program is available from
such Contributor, and informs licensees how to obtain it in a
reasonable manner on or through a medium customarily used for
software exchange.
When the Program is made available in source code form:
a) it must be made available under this Agreement; and
b) a copy of this Agreement must be included with each copy of
the Program.
Contributors may not remove or alter any copyright notices contained
within the Program.
Each Contributor must identify itself as the originator of its
Contribution, if any, in a manner that reasonably allows subsequent
Recipients to identify the originator of the Contribution.
4. COMMERCIAL DISTRIBUTION
Commercial distributors of software may accept certain responsibilities
with respect to end users, business partners and the like. While
this license is intended to facilitate the commercial use of
the Program, the Contributor who includes the Program in a commercial
product offering should do so in a manner which does not create
potential liability for other Contributors. Therefore, if a Contributor
includes the Program in a commercial product offering, such Contributor
(&quot;Commercial Contributor&quot;) hereby agrees to defend and indemnify
every other Contributor (&quot;Indemnified Contributor&quot;) against any
losses, damages and costs (collectively &quot;Losses&quot;) arising from
claims, lawsuits and other legal actions brought by a third party
against the Indemnified Contributor to the extent caused by the
acts or omissions of such Commercial Contributor in connection
with its distribution of the Program in a commercial product
offering. The obligations in this section do not apply to any
claims or Losses relating to any actual or alleged intellectual
property infringement. In order to qualify, an Indemnified Contributor
must: a) promptly notify the Commercial Contributor in writing
of such claim, and b) allow the Commercial Contributor to control,
and cooperate with the Commercial Contributor in, the defense
and any related settlement negotiations. The Indemnified Contributor
may participate in any such claim at its own expense.
For example, a Contributor might include the Program in a commercial
product offering, Product X. That Contributor is then a Commercial
Contributor. If that Commercial Contributor then makes performance
claims, or offers warranties related to Product X, those performance
claims and warranties are such Commercial Contributor&apos;s responsibility
alone. Under this section, the Commercial Contributor would have
to defend claims against the other Contributors related to those
performance claims and warranties, and if a court requires any
other Contributor to pay any damages as a result, the Commercial
Contributor must pay those damages.
5. NO WARRANTY
EXCEPT AS EXPRESSLY SET FORTH IN THIS AGREEMENT, THE PROGRAM
IS PROVIDED ON AN &quot;AS IS&quot; BASIS, WITHOUT WARRANTIES OR CONDITIONS
OF ANY KIND, EITHER EXPRESS OR IMPLIED INCLUDING, WITHOUT LIMITATION,
ANY WARRANTIES OR CONDITIONS OF TITLE, NON-INFRINGEMENT, MERCHANTABILITY
OR FITNESS FOR A PARTICULAR PURPOSE. Each Recipient is solely
responsible for determining the appropriateness of using and
distributing the Program and assumes all risks associated with
its exercise of rights under this Agreement , including but not
limited to the risks and costs of program errors, compliance
with applicable laws, damage to or loss of data, programs or
equipment, and unavailability or interruption of operations.
6. DISCLAIMER OF LIABILITY
EXCEPT AS EXPRESSLY SET FORTH IN THIS AGREEMENT, NEITHER RECIPIENT
NOR ANY CONTRIBUTORS SHALL HAVE ANY LIABILITY FOR ANY DIRECT,
INDIRECT, INCIDENTAL, SPECIAL, EXEMPLARY, OR CONSEQUENTIAL DAMAGES
(INCLUDING WITHOUT LIMITATION LOST PROFITS), HOWEVER CAUSED AND
ON ANY THEORY OF LIABILITY, WHETHER IN CONTRACT, STRICT LIABILITY,
OR TORT (INCLUDING NEGLIGENCE OR OTHERWISE) ARISING IN ANY WAY
OUT OF THE USE OR DISTRIBUTION OF THE PROGRAM OR THE EXERCISE
OF ANY RIGHTS GRANTED HEREUNDER, EVEN IF ADVISED OF THE POSSIBILITY
OF SUCH DAMAGES.
7. GENERAL
If any provision of this Agreement is invalid or unenforceable
under applicable law, it shall not affect the validity or enforceability
of the remainder of the terms of this Agreement, and without
further action by the parties hereto, such provision shall be
reformed to the minimum extent necessary to make such provision
valid and enforceable.
If Recipient institutes patent litigation against any entity
(including a cross-claim or counterclaim in a lawsuit) alleging
that the Program itself (excluding combinations of the Program
with other software or hardware) infringes such Recipient&apos;s patent(s),
then such Recipient&apos;s rights granted under Section 2(b) shall
terminate as of the date such litigation is filed.
All Recipient&apos;s rights under this Agreement shall terminate if
it fails to comply with any of the material terms or conditions
of this Agreement and does not cure such failure in a reasonable
period of time after becoming aware of such noncompliance. If
all Recipient&apos;s rights under this Agreement terminate, Recipient
agrees to cease use and distribution of the Program as soon as
reasonably practicable. However, Recipient&apos;s obligations under
this Agreement and any licenses granted by Recipient relating
to the Program shall continue and survive.
Everyone is permitted to copy and distribute copies of this Agreement,
but in order to avoid inconsistency the Agreement is copyrighted
and may only be modified in the following manner. The Agreement
Steward reserves the right to publish new versions (including
revisions) of this Agreement from time to time. No one other
than the Agreement Steward has the right to modify this Agreement.
The Eclipse Foundation is the initial Agreement Steward. The
Eclipse Foundation may assign the responsibility to serve as
the Agreement Steward to a suitable separate entity. Each new
version of the Agreement will be given a distinguishing version
number. The Program (including Contributions) may always be distributed
subject to the version of the Agreement under which it was received.
In addition, after a new version of the Agreement is published,
Contributor may elect to distribute the Program (including its
Contributions) under the new version. Except as expressly stated
in Sections 2(a) and 2(b) above, Recipient receives no rights
or licenses to the intellectual property of any Contributor under
this Agreement, whether expressly, by implication, estoppel or
otherwise. All rights in the Program not expressly granted under
this Agreement are reserved.
This Agreement is governed by the laws of the State of New York
and the intellectual property laws of the United States of America.
No party to this Agreement will bring a legal action under this
Agreement more than one year after the cause of action arose.
Each party waives its rights to a jury trial in any resulting
<<<<<<< HEAD
litigation.
   </license>

   <url>
      <update label="JCrypTool.org" url="http://www.cryptool.org/jct/update"/>
   </url>

   <requires>
      <import feature="org.eclipse.help" version="1.3.0.v20110327-7i7uFFiFFt6ZqnbOrMXLd1"/>
      <import feature="org.eclipse.rcp" version="3.7.0.v20110216-9DB5Fm1FpBGy_AaVz-mFamgY"/>
      <import feature="org.jcryptool.core.dependencies.feature" version="1.0.0"/>
   </requires>

   <plugin
         id="org.eclipse.core.databinding.beans.nl_de"
         download-size="0"
         install-size="0"
         version="0.0.0"
         fragment="true"
         unpack="false"/>

   <plugin
         id="org.eclipse.core.databinding.nl_de"
         download-size="0"
         install-size="0"
         version="0.0.0"
         fragment="true"
         unpack="false"/>

   <plugin
         id="org.eclipse.core.databinding.observable.nl_de"
         download-size="0"
         install-size="0"
         version="0.0.0"
         fragment="true"
         unpack="false"/>

   <plugin
         id="org.eclipse.core.databinding.property.nl_de"
         download-size="0"
         install-size="0"
         version="0.0.0"
         fragment="true"
         unpack="false"/>

   <plugin
         id="org.eclipse.core.net.nl_de"
         download-size="0"
         install-size="0"
         version="0.0.0"
         fragment="true"
         unpack="false"/>

   <plugin
         id="org.eclipse.equinox.launcher.nl_de"
         download-size="0"
         install-size="0"
         version="0.0.0"
         fragment="true"
         unpack="false"/>

   <plugin
         id="org.eclipse.help.base.nl_de"
         download-size="0"
         install-size="0"
         version="0.0.0"
         fragment="true"
         unpack="false"/>

   <plugin
         id="org.eclipse.help.nl_de"
         download-size="0"
         install-size="0"
         version="0.0.0"
         fragment="true"
         unpack="false"/>

   <plugin
         id="org.eclipse.help.ui.nl_de"
         download-size="0"
         install-size="0"
         version="0.0.0"
         fragment="true"
         unpack="false"/>

   <plugin
         id="org.eclipse.help.webapp.nl_de"
         download-size="0"
         install-size="0"
         version="0.0.0"
         fragment="true"
         unpack="false"/>

   <plugin
         id="org.eclipse.jface.databinding.nl_de"
         download-size="0"
         install-size="0"
         version="0.0.0"
         fragment="true"
         unpack="false"/>

   <plugin
         id="org.eclipse.jface.nl_de"
         download-size="0"
         install-size="0"
         version="0.0.0"
         fragment="true"
         unpack="false"/>

   <plugin
         id="org.eclipse.jface.text.nl_de"
         download-size="0"
         install-size="0"
         version="0.0.0"
         fragment="true"
         unpack="false"/>

   <plugin
         id="org.eclipse.osgi.nl_de"
         download-size="0"
         install-size="0"
         version="0.0.0"
         fragment="true"
         unpack="false"/>

   <plugin
         id="org.eclipse.osgi.services.nl_de"
         download-size="0"
         install-size="0"
         version="0.0.0"
         fragment="true"
         unpack="false"/>

   <plugin
         id="org.eclipse.swt.nl_de"
         download-size="0"
         install-size="0"
         version="0.0.0"
         fragment="true"
         unpack="false"/>

   <plugin
         id="org.eclipse.text.nl_de"
         download-size="0"
         install-size="0"
         version="0.0.0"
         fragment="true"
         unpack="false"/>

   <plugin
         id="org.eclipse.ui.cheatsheets.nl_de"
         download-size="0"
         install-size="0"
         version="0.0.0"
         fragment="true"
         unpack="false"/>

   <plugin
         id="org.eclipse.ui.forms.nl_de"
         download-size="0"
         install-size="0"
         version="0.0.0"
         fragment="true"
         unpack="false"/>

   <plugin
         id="org.eclipse.ui.intro.nl_de"
         download-size="0"
         install-size="0"
         version="0.0.0"
         fragment="true"
         unpack="false"/>

   <plugin
         id="org.eclipse.ui.nl_de"
         download-size="0"
         install-size="0"
         version="0.0.0"
         fragment="true"
         unpack="false"/>

   <plugin
         id="org.eclipse.ui.workbench.nl_de"
         download-size="0"
         install-size="0"
         version="0.0.0"
         fragment="true"
         unpack="false"/>

   <plugin
         id="org.eclipse.ui.workbench.texteditor.nl_de"
         download-size="0"
         install-size="0"
         version="0.0.0"
         fragment="true"
         unpack="false"/>

   <plugin
         id="org.eclipse.ui.net.nl_de"
         download-size="0"
         install-size="0"
         version="0.0.0"
         fragment="true"
         unpack="false"/>

   <plugin
         id="org.eclipse.update.configurator.nl_de"
         download-size="0"
         install-size="0"
         version="0.0.0"
         fragment="true"
         unpack="false"/>

   <plugin
         id="org.eclipse.ui.console.nl_de"
         download-size="0"
         install-size="0"
         version="0.0.0"
         fragment="true"
         unpack="false"/>

   <plugin
         id="org.eclipse.core.variables.nl_de"
         download-size="0"
         install-size="0"
         version="0.0.0"
         fragment="true"
         unpack="false"/>

   <plugin
         id="org.eclipse.compare.core.nl_de"
         download-size="0"
         install-size="0"
         version="0.0.0"
         fragment="true"
         unpack="false"/>

   <plugin
         id="org.eclipse.core.commands.nl_de"
         download-size="0"
         install-size="0"
         version="0.0.0"
         fragment="true"
         unpack="false"/>

   <plugin
         id="org.eclipse.ui.forms"
         download-size="0"
         install-size="0"
         version="0.0.0"
         unpack="false"/>

</feature>
=======
litigation.
   </license>

   <url>
      <update label="JCrypTool.org" url="http://www.cryptool.org/jct/update"/>
   </url>

   <requires>
      <import feature="org.jcryptool.core.dependencies.feature" version="1.0.0"/>
      <import feature="org.eclipse.rcp" version="4.2.2.v20130129-152330-7IARAABrMQkGSvMgQnUlz-DQz00h"/>
      <import feature="org.eclipse.help" version="1.4.1.v20120912-144938-8R7xFOXFLWUl7PpNBh_HIGkb4"/>
   </requires>

   <plugin
         id="org.eclipse.core.databinding.beans.nl_de"
         download-size="0"
         install-size="0"
         version="0.0.0"
         fragment="true"
         unpack="false"/>

   <plugin
         id="org.eclipse.core.databinding.nl_de"
         download-size="0"
         install-size="0"
         version="0.0.0"
         fragment="true"
         unpack="false"/>

   <plugin
         id="org.eclipse.core.databinding.observable.nl_de"
         download-size="0"
         install-size="0"
         version="0.0.0"
         fragment="true"
         unpack="false"/>

   <plugin
         id="org.eclipse.core.databinding.property.nl_de"
         download-size="0"
         install-size="0"
         version="0.0.0"
         fragment="true"
         unpack="false"/>

   <plugin
         id="org.eclipse.core.expressions.nl_de"
         download-size="0"
         install-size="0"
         version="0.0.0"
         fragment="true"
         unpack="false"/>

   <plugin
         id="org.eclipse.core.filesystem.nl_de"
         download-size="0"
         install-size="0"
         version="0.0.0"
         fragment="true"
         unpack="false"/>

   <plugin
         id="org.eclipse.core.jobs.nl_de"
         download-size="0"
         install-size="0"
         version="0.0.0"
         fragment="true"
         unpack="false"/>

   <plugin
         id="org.eclipse.core.net.nl_de"
         download-size="0"
         install-size="0"
         version="0.0.0"
         fragment="true"
         unpack="false"/>

   <plugin
         id="org.eclipse.core.resources.nl_de"
         download-size="0"
         install-size="0"
         version="0.0.0"
         fragment="true"
         unpack="false"/>

   <plugin
         id="org.eclipse.core.runtime.nl_de"
         download-size="0"
         install-size="0"
         version="0.0.0"
         fragment="true"
         unpack="false"/>

   <plugin
         id="org.eclipse.equinox.app.nl_de"
         download-size="0"
         install-size="0"
         version="0.0.0"
         fragment="true"
         unpack="false"/>

   <plugin
         id="org.eclipse.equinox.common.nl_de"
         download-size="0"
         install-size="0"
         version="0.0.0"
         fragment="true"
         unpack="false"/>

   <plugin
         id="org.eclipse.equinox.ds.nl_de"
         download-size="0"
         install-size="0"
         version="0.0.0"
         fragment="true"
         unpack="false"/>

   <plugin
         id="org.eclipse.equinox.launcher.nl_de"
         download-size="0"
         install-size="0"
         version="0.0.0"
         fragment="true"
         unpack="false"/>

   <plugin
         id="org.eclipse.equinox.preferences.nl_de"
         download-size="0"
         install-size="0"
         version="0.0.0"
         fragment="true"
         unpack="false"/>

   <plugin
         id="org.eclipse.equinox.registry.nl_de"
         download-size="0"
         install-size="0"
         version="0.0.0"
         fragment="true"
         unpack="false"/>

   <plugin
         id="org.eclipse.equinox.security.nl_de"
         download-size="0"
         install-size="0"
         version="0.0.0"
         fragment="true"
         unpack="false"/>

   <plugin
         id="org.eclipse.equinox.security.ui.nl_de"
         download-size="0"
         install-size="0"
         version="0.0.0"
         fragment="true"
         unpack="false"/>

   <plugin
         id="org.eclipse.help.base.nl_de"
         download-size="0"
         install-size="0"
         version="0.0.0"
         fragment="true"
         unpack="false"/>

   <plugin
         id="org.eclipse.help.nl_de"
         download-size="0"
         install-size="0"
         version="0.0.0"
         fragment="true"
         unpack="false"/>

   <plugin
         id="org.eclipse.help.ui.nl_de"
         download-size="0"
         install-size="0"
         version="0.0.0"
         fragment="true"
         unpack="false"/>

   <plugin
         id="org.eclipse.help.webapp.nl_de"
         download-size="0"
         install-size="0"
         version="0.0.0"
         fragment="true"
         unpack="false"/>

   <plugin
         id="org.eclipse.jface.databinding.nl_de"
         download-size="0"
         install-size="0"
         version="0.0.0"
         fragment="true"
         unpack="false"/>

   <plugin
         id="org.eclipse.jface.nl_de"
         download-size="0"
         install-size="0"
         version="0.0.0"
         fragment="true"
         unpack="false"/>

   <plugin
         id="org.eclipse.jface.text.nl_de"
         download-size="0"
         install-size="0"
         version="0.0.0"
         fragment="true"
         unpack="false"/>

   <plugin
         id="org.eclipse.osgi.nl_de"
         download-size="0"
         install-size="0"
         version="0.0.0"
         fragment="true"
         unpack="false"/>

   <plugin
         id="org.eclipse.osgi.services.nl_de"
         download-size="0"
         install-size="0"
         version="0.0.0"
         fragment="true"
         unpack="false"/>

   <plugin
         id="org.eclipse.rcp.nl_de"
         download-size="0"
         install-size="0"
         version="0.0.0"
         fragment="true"
         unpack="false"/>

   <plugin
         id="org.eclipse.swt.nl_de"
         download-size="0"
         install-size="0"
         version="0.0.0"
         fragment="true"
         unpack="false"/>

   <plugin
         id="org.eclipse.text.nl_de"
         download-size="0"
         install-size="0"
         version="0.0.0"
         fragment="true"
         unpack="false"/>

   <plugin
         id="org.eclipse.ui.cheatsheets.nl_de"
         download-size="0"
         install-size="0"
         version="0.0.0"
         fragment="true"
         unpack="false"/>

   <plugin
         id="org.eclipse.ui.forms.nl_de"
         download-size="0"
         install-size="0"
         version="0.0.0"
         fragment="true"
         unpack="false"/>

   <plugin
         id="org.eclipse.ui.intro.nl_de"
         download-size="0"
         install-size="0"
         version="0.0.0"
         fragment="true"
         unpack="false"/>

   <plugin
         id="org.eclipse.ui.nl_de"
         download-size="0"
         install-size="0"
         version="0.0.0"
         fragment="true"
         unpack="false"/>

   <plugin
         id="org.eclipse.ui.workbench.nl_de"
         download-size="0"
         install-size="0"
         version="0.0.0"
         fragment="true"
         unpack="false"/>

   <plugin
         id="org.eclipse.ui.workbench.texteditor.nl_de"
         download-size="0"
         install-size="0"
         version="0.0.0"
         fragment="true"
         unpack="false"/>

   <plugin
         id="org.eclipse.ui.net.nl_de"
         download-size="0"
         install-size="0"
         version="0.0.0"
         fragment="true"
         unpack="false"/>

   <plugin
         id="org.eclipse.equinox.http.registry.nl_de"
         download-size="0"
         install-size="0"
         version="0.0.0"
         fragment="true"
         unpack="false"/>

   <plugin
         id="org.eclipse.equinox.http.servlet.nl_de"
         download-size="0"
         install-size="0"
         version="0.0.0"
         fragment="true"
         unpack="false"/>

   <plugin
         id="org.eclipse.equinox.jsp.jasper.nl_de"
         download-size="0"
         install-size="0"
         version="0.0.0"
         fragment="true"
         unpack="false"/>

   <plugin
         id="org.eclipse.equinox.jsp.jasper.registry.nl_de"
         download-size="0"
         install-size="0"
         version="0.0.0"
         fragment="true"
         unpack="false"/>

   <plugin
         id="org.eclipse.equinox.util.nl_de"
         download-size="0"
         install-size="0"
         version="0.0.0"
         fragment="true"
         unpack="false"/>

   <plugin
         id="org.eclipse.update.configurator.nl_de"
         download-size="0"
         install-size="0"
         version="0.0.0"
         fragment="true"
         unpack="false"/>

   <plugin
         id="org.eclipse.ui.console.nl_de"
         download-size="0"
         install-size="0"
         version="0.0.0"
         fragment="true"
         unpack="false"/>

   <plugin
         id="org.eclipse.core.variables.nl_de"
         download-size="0"
         install-size="0"
         version="0.0.0"
         fragment="true"
         unpack="false"/>

   <plugin
         id="org.eclipse.compare.core.nl_de"
         download-size="0"
         install-size="0"
         version="0.0.0"
         fragment="true"
         unpack="false"/>

   <plugin
         id="org.eclipse.core.commands.nl_de"
         download-size="0"
         install-size="0"
         version="0.0.0"
         fragment="true"
         unpack="false"/>

   <plugin
         id="org.eclipse.ui.forms"
         download-size="0"
         install-size="0"
         version="0.0.0"
         unpack="false"/>

</feature>
>>>>>>> dbac26f1
<|MERGE_RESOLUTION|>--- conflicted
+++ resolved
@@ -217,261 +217,6 @@
 No party to this Agreement will bring a legal action under this
 Agreement more than one year after the cause of action arose.
 Each party waives its rights to a jury trial in any resulting
-<<<<<<< HEAD
-litigation.
-   </license>
-
-   <url>
-      <update label="JCrypTool.org" url="http://www.cryptool.org/jct/update"/>
-   </url>
-
-   <requires>
-      <import feature="org.eclipse.help" version="1.3.0.v20110327-7i7uFFiFFt6ZqnbOrMXLd1"/>
-      <import feature="org.eclipse.rcp" version="3.7.0.v20110216-9DB5Fm1FpBGy_AaVz-mFamgY"/>
-      <import feature="org.jcryptool.core.dependencies.feature" version="1.0.0"/>
-   </requires>
-
-   <plugin
-         id="org.eclipse.core.databinding.beans.nl_de"
-         download-size="0"
-         install-size="0"
-         version="0.0.0"
-         fragment="true"
-         unpack="false"/>
-
-   <plugin
-         id="org.eclipse.core.databinding.nl_de"
-         download-size="0"
-         install-size="0"
-         version="0.0.0"
-         fragment="true"
-         unpack="false"/>
-
-   <plugin
-         id="org.eclipse.core.databinding.observable.nl_de"
-         download-size="0"
-         install-size="0"
-         version="0.0.0"
-         fragment="true"
-         unpack="false"/>
-
-   <plugin
-         id="org.eclipse.core.databinding.property.nl_de"
-         download-size="0"
-         install-size="0"
-         version="0.0.0"
-         fragment="true"
-         unpack="false"/>
-
-   <plugin
-         id="org.eclipse.core.net.nl_de"
-         download-size="0"
-         install-size="0"
-         version="0.0.0"
-         fragment="true"
-         unpack="false"/>
-
-   <plugin
-         id="org.eclipse.equinox.launcher.nl_de"
-         download-size="0"
-         install-size="0"
-         version="0.0.0"
-         fragment="true"
-         unpack="false"/>
-
-   <plugin
-         id="org.eclipse.help.base.nl_de"
-         download-size="0"
-         install-size="0"
-         version="0.0.0"
-         fragment="true"
-         unpack="false"/>
-
-   <plugin
-         id="org.eclipse.help.nl_de"
-         download-size="0"
-         install-size="0"
-         version="0.0.0"
-         fragment="true"
-         unpack="false"/>
-
-   <plugin
-         id="org.eclipse.help.ui.nl_de"
-         download-size="0"
-         install-size="0"
-         version="0.0.0"
-         fragment="true"
-         unpack="false"/>
-
-   <plugin
-         id="org.eclipse.help.webapp.nl_de"
-         download-size="0"
-         install-size="0"
-         version="0.0.0"
-         fragment="true"
-         unpack="false"/>
-
-   <plugin
-         id="org.eclipse.jface.databinding.nl_de"
-         download-size="0"
-         install-size="0"
-         version="0.0.0"
-         fragment="true"
-         unpack="false"/>
-
-   <plugin
-         id="org.eclipse.jface.nl_de"
-         download-size="0"
-         install-size="0"
-         version="0.0.0"
-         fragment="true"
-         unpack="false"/>
-
-   <plugin
-         id="org.eclipse.jface.text.nl_de"
-         download-size="0"
-         install-size="0"
-         version="0.0.0"
-         fragment="true"
-         unpack="false"/>
-
-   <plugin
-         id="org.eclipse.osgi.nl_de"
-         download-size="0"
-         install-size="0"
-         version="0.0.0"
-         fragment="true"
-         unpack="false"/>
-
-   <plugin
-         id="org.eclipse.osgi.services.nl_de"
-         download-size="0"
-         install-size="0"
-         version="0.0.0"
-         fragment="true"
-         unpack="false"/>
-
-   <plugin
-         id="org.eclipse.swt.nl_de"
-         download-size="0"
-         install-size="0"
-         version="0.0.0"
-         fragment="true"
-         unpack="false"/>
-
-   <plugin
-         id="org.eclipse.text.nl_de"
-         download-size="0"
-         install-size="0"
-         version="0.0.0"
-         fragment="true"
-         unpack="false"/>
-
-   <plugin
-         id="org.eclipse.ui.cheatsheets.nl_de"
-         download-size="0"
-         install-size="0"
-         version="0.0.0"
-         fragment="true"
-         unpack="false"/>
-
-   <plugin
-         id="org.eclipse.ui.forms.nl_de"
-         download-size="0"
-         install-size="0"
-         version="0.0.0"
-         fragment="true"
-         unpack="false"/>
-
-   <plugin
-         id="org.eclipse.ui.intro.nl_de"
-         download-size="0"
-         install-size="0"
-         version="0.0.0"
-         fragment="true"
-         unpack="false"/>
-
-   <plugin
-         id="org.eclipse.ui.nl_de"
-         download-size="0"
-         install-size="0"
-         version="0.0.0"
-         fragment="true"
-         unpack="false"/>
-
-   <plugin
-         id="org.eclipse.ui.workbench.nl_de"
-         download-size="0"
-         install-size="0"
-         version="0.0.0"
-         fragment="true"
-         unpack="false"/>
-
-   <plugin
-         id="org.eclipse.ui.workbench.texteditor.nl_de"
-         download-size="0"
-         install-size="0"
-         version="0.0.0"
-         fragment="true"
-         unpack="false"/>
-
-   <plugin
-         id="org.eclipse.ui.net.nl_de"
-         download-size="0"
-         install-size="0"
-         version="0.0.0"
-         fragment="true"
-         unpack="false"/>
-
-   <plugin
-         id="org.eclipse.update.configurator.nl_de"
-         download-size="0"
-         install-size="0"
-         version="0.0.0"
-         fragment="true"
-         unpack="false"/>
-
-   <plugin
-         id="org.eclipse.ui.console.nl_de"
-         download-size="0"
-         install-size="0"
-         version="0.0.0"
-         fragment="true"
-         unpack="false"/>
-
-   <plugin
-         id="org.eclipse.core.variables.nl_de"
-         download-size="0"
-         install-size="0"
-         version="0.0.0"
-         fragment="true"
-         unpack="false"/>
-
-   <plugin
-         id="org.eclipse.compare.core.nl_de"
-         download-size="0"
-         install-size="0"
-         version="0.0.0"
-         fragment="true"
-         unpack="false"/>
-
-   <plugin
-         id="org.eclipse.core.commands.nl_de"
-         download-size="0"
-         install-size="0"
-         version="0.0.0"
-         fragment="true"
-         unpack="false"/>
-
-   <plugin
-         id="org.eclipse.ui.forms"
-         download-size="0"
-         install-size="0"
-         version="0.0.0"
-         unpack="false"/>
-
-</feature>
-=======
 litigation.
    </license>
 
@@ -868,5 +613,4 @@
          version="0.0.0"
          unpack="false"/>
 
-</feature>
->>>>>>> dbac26f1
+</feature>