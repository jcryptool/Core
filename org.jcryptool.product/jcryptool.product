<?xml version="1.0" encoding="UTF-8"?>
<?pde version="3.5"?>

<product name="JCrypTool" uid="jcryptool" id="org.jcryptool.core.product" application="org.jcryptool.core.application" version="1.0.0" useFeatures="true" includeLaunchers="true">

   <aboutInfo>
      <image path="/org.jcryptool.core/icons/about_dialog.gif"/>
      <text>
         %about.text
      </text>
   </aboutInfo>

   <configIni use="default">
   </configIni>

   <launcherArgs>
      <programArgs>-data @user.home/Documents/.jcryptool
      </programArgs>
      <vmArgs>-Dorg.apache.commons.logging.Log=org.apache.commons.logging.impl.SimpleLog
--add-modules=ALL-SYSTEM
      </vmArgs>
      <vmArgsMac>-XstartOnFirstThread -Dorg.eclipse.swt.internal.carbon.smallFonts
      </vmArgsMac>
   </launcherArgs>

   <windowImages i16="/org.jcryptool.core/icons/icon_16.gif" i32="/org.jcryptool.core/icons/icon_32.gif" i48="/org.jcryptool.core/icons/icon_48.gif" i64="/org.jcryptool.core/icons/icon_64.gif" i128="/org.jcryptool.core/icons/icon_128.gif" i256="/org.jcryptool.core/icons/icon_256.gif"/>

   <splash
      location="org.jcryptool.core"
      startupProgressRect="5,275,445,15"
      startupMessageRect="7,238,445,20"
      startupForegroundColor="C0C0C0" />
   <launcher name="JCrypTool">
      <linux icon="icons/icons_linux.xpm"/>
      <macosx icon="icons/icons_osx.icns"/>
      <win useIco="true">
         <ico path="icons/icons_windows.ico"/>
         <bmp/>
      </win>
   </launcher>

   <intro introId="org.jcryptool.intro"/>

   <vm>
      <windows include="false">org.eclipse.jdt.launching.JRE_CONTAINER/org.eclipse.jdt.internal.debug.ui.launcher.StandardVMType/JavaSE-11</windows>
   </vm>

   <license>
        <url>http://www.eclipse.org/legal/epl-v10.html</url>
        <text>
   Eclipse Public License - v 1.0
THE ACCOMPANYING PROGRAM IS PROVIDED UNDER THE TERMS OF THIS ECLIPSE PUBLIC LICENSE (&quot;AGREEMENT&quot;). ANY USE, REPRODUCTION OR DISTRIBUTION OF THE PROGRAM CONSTITUTES RECIPIENT&apos;S ACCEPTANCE OF THIS AGREEMENT.
1. DEFINITIONS
&quot;Contribution&quot; means:
a) in the case of the initial Contributor, the initial code and documentation distributed under this Agreement, and
b) in the case of each subsequent Contributor:
i) changes to the Program, and
ii) additions to the Program;
where such changes and/or additions to the Program originate from and are distributed by that particular Contributor. A Contribution &apos;originates&apos; from a Contributor if it was added to the Program by such Contributor itself or anyone acting on such Contributor&apos;s behalf. Contributions do not include additions to the Program which: (i) are separate modules of software distributed in conjunction with the Program under their own license agreement, and (ii) are not derivative works of the Program. &quot;Contributor&quot; means any person or entity that distributes the Program.
&quot;Licensed Patents&quot; mean patent claims licensable by a Contributor which are necessarily infringed by the use or sale of its Contribution alone or when combined with the Program.
&quot;Program&quot; means the Contributions distributed in accordance with this Agreement.
&quot;Recipient&quot; means anyone who receives the Program under this Agreement, including all Contributors.
2. GRANT OF RIGHTS
a) Subject to the terms of this Agreement, each Contributor hereby grants Recipient a non-exclusive, worldwide, royalty-free copyright license to reproduce, prepare derivative works of, publicly display, publicly perform, distribute and sublicense the Contribution of such Contributor, if any, and such derivative works, in source code and object code form.
b) Subject to the terms of this Agreement, each Contributor hereby grants Recipient a non-exclusive, worldwide, royalty-free patent license under Licensed Patents to make, use, sell, offer to sell, import and otherwise transfer the Contribution of such Contributor, if any, in source code and object code form. This patent license shall apply to the combination of the Contribution and the Program if, at the time the Contribution is added by the Contributor, such addition of the Contribution causes such combination to be covered by the Licensed Patents. The patent license shall not apply to any other combinations which include the Contribution. No hardware per se is licensed hereunder.
c) Recipient understands that although each Contributor grants the licenses to its Contributions set forth herein, no assurances are provided by any Contributor that the Program does not infringe the patent or other intellectual property rights of any other entity. Each Contributor disclaims any liability to Recipient for claims brought by any other entity based on infringement of intellectual property rights or otherwise. As a condition to exercising the rights and licenses granted hereunder, each Recipient hereby assumes sole responsibility to secure any other intellectual property rights needed, if any. For example, if a third party patent license is required to allow Recipient to distribute the Program, it is Recipient&apos;s responsibility to acquire that license before distributing the Program.
d) Each Contributor represents that to its knowledge it has sufficient copyright rights in its Contribution, if any, to grant the copyright license set forth in this Agreement.
3. REQUIREMENTS
A Contributor may choose to distribute the Program in object code form under its own license agreement, provided that:
a) it complies with the terms and conditions of this Agreement;
and
b) its license agreement:
i) effectively disclaims on behalf of all Contributors all warranties and conditions, express and implied, including warranties or conditions of title and non-infringement, and implied warranties or conditions of merchantability and fitness for a particular purpose;
ii) effectively excludes on behalf of all Contributors all liability for damages, including direct, indirect, special, incidental and consequential damages, such as lost profits;
iii) states that any provisions which differ from this Agreement are offered by that Contributor alone and not by any other party;
and
iv) states that source code for the Program is available from such Contributor, and informs licensees how to obtain it in a reasonable manner on or through a medium customarily used for software exchange.
When the Program is made available in source code form:
a) it must be made available under this Agreement; and
b) a copy of this Agreement must be included with each copy of the Program.
Contributors may not remove or alter any copyright notices contained within the Program.
Each Contributor must identify itself as the originator of its Contribution, if any, in a manner that reasonably allows subsequent Recipients to identify the originator of the Contribution.
4. COMMERCIAL DISTRIBUTION
Commercial distributors of software may accept certain responsibilities with respect to end users, business partners and the like. While this license is intended to facilitate the commercial use of the Program, the Contributor who includes the Program in a commercial
product offering should do so in a manner which does not create potential liability for other Contributors. Therefore, if a Contributor includes the Program in a commercial product offering, such Contributor &quot;Commercial Contributor&quot;) hereby agrees to defend and indemnify
every other Contributor (&quot;Indemnified Contributor&quot;) against any losses, damages and costs (collectively &quot;Losses&quot;) arising from claims, lawsuits and other legal actions brought by a third party against the Indemnified Contributor to the extent caused by the acts or omissions of such Commercial Contributor in connection with its distribution of the Program in a commercial product offering. The obligations in this section do not apply to any claims or Losses relating to any actual or alleged intellectual property infringement. In order to qualify, an Indemnified Contributor must: a) promptly notify the Commercial Contributor in writing of such claim, and b) allow the Commercial Contributor to control, and cooperate with the Commercial Contributor in, the defense and any related settlement negotiations. The Indemnified Contributor may participate in any such claim at its own expense. For example, a Contributor might include the Program in a commercial product offering, Product X. That Contributor is then a Commercial Contributor. If that Commercial Contributor then makes performance
claims, or offers warranties related to Product X, those performance claims and warranties are such Commercial Contributor&apos;s responsibility alone. Under this section, the Commercial Contributor would have to defend claims against the other Contributors related to those
performance claims and warranties, and if a court requires any other Contributor to pay any damages as a result, the Commercial Contributor must pay those damages.
5. NO WARRANTY
EXCEPT AS EXPRESSLY SET FORTH IN THIS AGREEMENT, THE PROGRAM IS PROVIDED ON AN &quot;AS IS&quot; BASIS, WITHOUT WARRANTIES OR CONDITIONS OF ANY KIND, EITHER EXPRESS OR IMPLIED INCLUDING, WITHOUT LIMITATION,
ANY WARRANTIES OR CONDITIONS OF TITLE, NON-IN FRINGEMENT, MERCHANTABILITY OR FITNESS FOR A PARTICULAR PURPOSE. Each Recipient is solely responsible for determining the appropriateness of using and distributing the Program and assumes all risks associated with its exercise of rights under this Agreement , including but not limited to the risks and costs of program errors, compliance with applicable laws, damage to or loss of data, programs or equipment, and unavailability or interruption of operations.
6. DISCLAIMER OF LIABILITY
EXCEPT AS EXPRESSLY SET FORTH IN THIS AGREEMENT, NEITHER RECIPIENT NOR ANY CONTRIBUTORS SHALL HAVE ANY LIABILITY FOR ANY DIRECT, INDIRECT, INCIDENTAL, SPECIAL, EXEMPLARY, OR CONSEQUENTIAL DAMAGES
(INCLUDING WITHOUT LIMITATION LOST PROFITS), HOWEVER CAUSED AND ON ANY THEORY OF LIABILITY, WHETHER IN CONTRACT, STRICT LIABILITY, OR TORT (INCLUDING NEGLIGENCE OR OTHERWISE) ARISING IN ANY WAY
OUT OF THE USE OR DISTRIBUTION OF THE PROGRAM OR THE EXERCISE OF ANY RIGHTS GRANTED HEREUNDER, EVEN IF ADVISED OF THE POSSIBILITY OF SUCH DAMAGES.
7. GENERAL
If any provision of this Agreement is invalid or unenforceable under applicable law, it shall not affect the validity or enforceability of the remainder of the terms of this Agreement, and without further action by the parties hereto, such provision shall be
reformed to the minimum extent necessary to make such provision valid and enforceable. If Recipient institutes patent litigation against any entity (including a cross-claim or counterclaim in a lawsuit) alleging that the Program itself (excluding combinations of the Program
with other software or hardware) infringes such Recipient&apos;s patent(s), then such Recipient&apos;s rights granted under Section 2(b) shall terminate as of the date such litigation is filed. All Recipient&apos;s rights under this Agreement shall terminate if it fails to comply with any of the material terms or conditions of this Agreement and does not cure such failure in a reasonable period of time after becoming aware of such noncompliance. If all Recipient&apos;s rights under this Agreement terminate, Recipient agrees to cease use and distribution of the Program as soon as reasonably practicable. However, Recipient&apos;s obligations under this Agreement and any licenses granted by Recipient relating to the Program shall continue and survive. Everyone is permitted to copy and distribute copies of this Agreement, but in order to avoid inconsistency the Agreement is copyrighted and may only be modified in the following manner. The Agreement Steward reserves the right to publish new versions (including revisions) of this Agreement from time to time. No one other than the Agreement Steward has the right to modify this Agreement. The Eclipse Foundation is the initial Agreement Steward. The Eclipse Foundation may assign the responsibility to serve as the Agreement Steward to a suitable separate entity. Each new version of the Agreement will be given a distinguishing version number. The Program (including Contributions) may always be distributed subject to the version of the Agreement under which it was received. In addition, after a new version of the Agreement is published, Contributor may elect to distribute the Program (including its Contributions) under the new version. Except as expressly stated in Sections 2(a) and 2(b) above, Recipient receives no rights or licenses to the intellectual property of any Contributor under this Agreement, whether expressly, by implication, estoppel or otherwise. All rights in the Program not expressly granted under this Agreement are reserved. This Agreement is governed by the laws of the State of New York and the intellectual property laws of the United States of America. No party to this Agreement will bring a legal action under this
Agreement more than one year after the cause of action arose. Each party waives its rights to a jury trial in any resulting litigation.
         </text>
   </license>

   <plugins>
   </plugins>

   <features>
<<<<<<< HEAD
      <feature id="org.jcryptool.core.dependencies.feature"/>
      <feature id="org.jcryptool.core.dependencies.nl_de.feature"/>
      <feature id="org.jcryptool.core.feature"/>
      <feature id="org.jcryptool.views.feature"/>
      <feature id="org.jcryptool.crypto.feature"/>
      <feature id="org.jcryptool.providers.feature"/>
      <feature id="org.jcryptool.editors.feature"/>
      <feature id="org.jcryptool.analysis.feature"/>
      <feature id="org.jcryptool.crypto.classic.feature"/>
      <feature id="org.jcryptool.crypto.flexiprovider.feature"/>
      <feature id="org.jcryptool.crypto.modern.feature"/>
      <feature id="org.jcryptool.games.feature"/>
      <feature id="org.jcryptool.visual.feature"/>
=======
      <feature id="org.jcryptool.core.dependencies.feature" version="1.0.0"/>
      <feature id="org.jcryptool.core.dependencies.nl_de.feature" version="1.0.0"/>
      <feature id="org.jcryptool.core.feature" version="1.0.0"/>
      <feature id="org.jcryptool.views.feature" version="1.0.0"/>
      <feature id="org.jcryptool.crypto.feature" version="1.0.0"/>
      <feature id="org.jcryptool.providers.feature" version="1.0.0"/>
      <feature id="org.jcryptool.editors.feature" version="1.0.0"/>
      <feature id="org.jcryptool.analysis.feature" version="1.0.0"/>
      <feature id="org.jcryptool.crypto.classic.feature" version="1.0.0"/>
      <feature id="org.jcryptool.crypto.flexiprovider.feature" version="1.0.0"/>
      <feature id="org.jcryptool.crypto.modern.feature" version="1.0.0"/>
      <feature id="org.jcryptool.games.feature" version="1.0.0"/>
      <feature id="org.jcryptool.visual.feature" version="1.0.0"/>
      <feature id="org.jcryptool.jre.master.feature"/>
>>>>>>> 892be3b1
   </features>

   <configurations>
      <plugin id="org.apache.felix.scr" autoStart="true" startLevel="2" />
      <plugin id="org.eclipse.core.runtime" autoStart="true" startLevel="4" />
      <plugin id="org.eclipse.equinox.common" autoStart="true" startLevel="2" />
      <plugin id="org.eclipse.equinox.event" autoStart="true" startLevel="2" />
      <plugin id="org.eclipse.equinox.p2.reconciler.dropins" autoStart="true" startLevel="4" />
      <plugin id="org.eclipse.equinox.simpleconfigurator" autoStart="true" startLevel="1" />
      <plugin id="org.eclipse.osgi" autoStart="true" startLevel="0" />
      <plugin id="org.eclipse.update.configurator" autoStart="true" startLevel="4" />
      <plugin id="org.jcryptool.crypto.keystore" autoStart="true" startLevel="4" />
      <property name="Dfile.encoding" value="UTF-8" />
   </configurations>

   <preferencesInfo>
      <targetfile overwrite="false"/>
   </preferencesInfo>

   <cssInfo>
   </cssInfo>

</product><|MERGE_RESOLUTION|>--- conflicted
+++ resolved
@@ -105,21 +105,6 @@
    </plugins>
 
    <features>
-<<<<<<< HEAD
-      <feature id="org.jcryptool.core.dependencies.feature"/>
-      <feature id="org.jcryptool.core.dependencies.nl_de.feature"/>
-      <feature id="org.jcryptool.core.feature"/>
-      <feature id="org.jcryptool.views.feature"/>
-      <feature id="org.jcryptool.crypto.feature"/>
-      <feature id="org.jcryptool.providers.feature"/>
-      <feature id="org.jcryptool.editors.feature"/>
-      <feature id="org.jcryptool.analysis.feature"/>
-      <feature id="org.jcryptool.crypto.classic.feature"/>
-      <feature id="org.jcryptool.crypto.flexiprovider.feature"/>
-      <feature id="org.jcryptool.crypto.modern.feature"/>
-      <feature id="org.jcryptool.games.feature"/>
-      <feature id="org.jcryptool.visual.feature"/>
-=======
       <feature id="org.jcryptool.core.dependencies.feature" version="1.0.0"/>
       <feature id="org.jcryptool.core.dependencies.nl_de.feature" version="1.0.0"/>
       <feature id="org.jcryptool.core.feature" version="1.0.0"/>
@@ -134,7 +119,6 @@
       <feature id="org.jcryptool.games.feature" version="1.0.0"/>
       <feature id="org.jcryptool.visual.feature" version="1.0.0"/>
       <feature id="org.jcryptool.jre.master.feature"/>
->>>>>>> 892be3b1
    </features>
 
    <configurations>
