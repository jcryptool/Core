--- conflicted
+++ resolved
@@ -1,135 +1,135 @@
-package org.jcryptool.visual.jctca.RegistrarViews;
-
-import org.eclipse.swt.SWT;
-import org.eclipse.swt.events.SelectionEvent;
-import org.eclipse.swt.events.SelectionListener;
-import org.eclipse.swt.graphics.Image;
-import org.eclipse.swt.layout.GridData;
-import org.eclipse.swt.layout.GridLayout;
-import org.eclipse.swt.widgets.Button;
-import org.eclipse.swt.widgets.Composite;
-import org.eclipse.swt.widgets.Dialog;
-import org.eclipse.swt.widgets.Display;
-import org.eclipse.swt.widgets.Label;
-import org.eclipse.swt.widgets.List;
-import org.eclipse.swt.widgets.Shell;
-import org.jcryptool.visual.jctca.Activator;
-import org.jcryptool.visual.jctca.Util;
-import org.jcryptool.visual.jctca.CertificateClasses.CSR;
-import org.jcryptool.visual.jctca.CertificateClasses.RegistrarCSR;
-
-public class VerifyIdentity extends Dialog implements SelectionListener {
-	Shell parent;
-
-	Composite main;
-
-	Label img;
-
-	Button btn_true;
-	Button btn_false;
-
-	List csr;
-	Button forward_csr;
-	Button reject_csr;
-
-	CSR c;
-
-	public VerifyIdentity(Shell parent, List csr, Button forward_csr,
-			Button reject_csr) {
-		super(parent, SWT.APPLICATION_MODAL);
-		this.parent = parent;
-<<<<<<< HEAD
-=======
-//		this.parent.setText("Itentitätsprüfung");
->>>>>>> 48d2f9de
-		this.csr = csr;
-		this.forward_csr = forward_csr;
-		this.reject_csr = reject_csr;
-	}
-
-	public String open(CSR c) {
-		Shell shell = new Shell(getParent(), getStyle());
-		this.c = c;
-		parent = shell;
-		shell.setText(getText());
-		createContents(shell);
-		String proof = c.getProof();
-		Image i = null;
-		if (proof.contains("icons\\") || proof.contains("icons/")) {
-			i = Activator.getImageDescriptor(proof).createImage();
-		} else {
-			i = new Image(Display.getCurrent(), c.getProof());
-		}
-		img.setImage(i);
-		parent.layout();
-		shell.pack();
-		shell.open();
-		Display display = getParent().getDisplay();
-		while (!shell.isDisposed()) {
-			if (!display.readAndDispatch()) {
-				display.sleep();
-			}
-		}
-		return "foo";
-	}
-
-	private void createContents(final Shell shell) {
-		shell.setLayout(new GridLayout(1, true));
-
-		main = new Composite(shell, SWT.FILL);
-		main.setLayout(new GridLayout(2, true));
-
-		btn_true = new Button(main, SWT.PUSH);
-		btn_true.setText("Match");
-		GridData data = new GridData(GridData.FILL_HORIZONTAL);
-		btn_true.setLayoutData(data);
-		btn_true.addSelectionListener(this);
-
-		btn_false = new Button(main, SWT.PUSH);
-		btn_false.setText("Reject");
-		data = new GridData(GridData.FILL_HORIZONTAL);
-		btn_false.setLayoutData(data);
-		btn_false.addSelectionListener(this);
-
-		shell.setDefaultButton(btn_false);
-
-		data = new GridData(1, 1, true, true);
-		data.horizontalSpan = 2;
-		img = new Label(main, SWT.FILL);
-		img.setLayoutData(data);
-
-	}
-
-	@Override
-	public void widgetDefaultSelected(SelectionEvent arg0) {
-		// TODO Auto-generated method stub
-
-	}
-
-	@Override
-	public void widgetSelected(SelectionEvent arg0) {
-		Button src = (Button) arg0.getSource();
-		String text = src.getText();
-
-		if (text.equals(Messages.ShowCSR_verify_identity)) {
-			int selected = csr.getSelectionIndex();
-			CSR c = RegistrarCSR.getInstance().getCSR(selected);
-			if (c != null) {
-				this.open(c);
-			}
-		} else if (src.equals(btn_true)) {
-			forward_csr.setEnabled(true);
-			reject_csr.setEnabled(true);
-			c.setForwardenabled(true);
-			c.setRejectenabled(true);
-			parent.setVisible(false);
-		} else if (src.equals(btn_false)) {
-			forward_csr.setEnabled(false);
-			reject_csr.setEnabled(true);
-			c.setForwardenabled(false);
-			c.setRejectenabled(true);
-			parent.setVisible(false);
-		}
-
-	}
-}
+package org.jcryptool.visual.jctca.RegistrarViews;
+
+import org.eclipse.swt.SWT;
+import org.eclipse.swt.events.SelectionEvent;
+import org.eclipse.swt.events.SelectionListener;
+import org.eclipse.swt.graphics.Image;
+import org.eclipse.swt.layout.GridData;
+import org.eclipse.swt.layout.GridLayout;
+import org.eclipse.swt.widgets.Button;
+import org.eclipse.swt.widgets.Composite;
+import org.eclipse.swt.widgets.Dialog;
+import org.eclipse.swt.widgets.Display;
+import org.eclipse.swt.widgets.Label;
+import org.eclipse.swt.widgets.List;
+import org.eclipse.swt.widgets.Shell;
+import org.jcryptool.visual.jctca.Activator;
+import org.jcryptool.visual.jctca.Util;
+import org.jcryptool.visual.jctca.CertificateClasses.CSR;
+import org.jcryptool.visual.jctca.CertificateClasses.RegistrarCSR;
+
+public class VerifyIdentity extends Dialog implements SelectionListener {
+	Shell parent;
+
+	Composite main;
+
+	Label img;
+
+	Button btn_true;
+	Button btn_false;
+
+	List csr;
+	Button forward_csr;
+	Button reject_csr;
+
+	CSR c;
+
+	public VerifyIdentity(Shell parent, List csr, Button forward_csr,
+			Button reject_csr) {
+		super(parent, SWT.APPLICATION_MODAL);
+		this.parent = parent;
+
+		this.csr = csr;
+		this.forward_csr = forward_csr;
+		this.reject_csr = reject_csr;
+	}
+
+	public String open(CSR c) {
+		Shell shell = new Shell(getParent(), getStyle());
+		this.c = c;
+		parent = shell;
+		shell.setText(getText());
+		createContents(shell);
+		String proof = c.getProof();
+		Image i = null;
+		if(proof == null){
+			proof = "icons\\ausweis.jpeg";
+		}
+		if (proof.contains("icons\\") || proof.contains("icons/")) {
+			i = Activator.getImageDescriptor(proof).createImage();
+		} else {
+			i = new Image(Display.getCurrent(), c.getProof());
+		}
+		img.setImage(i);
+		parent.layout();
+		shell.pack();
+		shell.open();
+		Display display = getParent().getDisplay();
+		while (!shell.isDisposed()) {
+			if (!display.readAndDispatch()) {
+				display.sleep();
+			}
+		}
+		return "foo";
+	}
+
+	private void createContents(final Shell shell) {
+		shell.setLayout(new GridLayout(1, true));
+
+		main = new Composite(shell, SWT.FILL);
+		main.setLayout(new GridLayout(2, true));
+
+		btn_true = new Button(main, SWT.PUSH);
+		btn_true.setText("Match");
+		GridData data = new GridData(GridData.FILL_HORIZONTAL);
+		btn_true.setLayoutData(data);
+		btn_true.addSelectionListener(this);
+
+		btn_false = new Button(main, SWT.PUSH);
+		btn_false.setText("Reject");
+		data = new GridData(GridData.FILL_HORIZONTAL);
+		btn_false.setLayoutData(data);
+		btn_false.addSelectionListener(this);
+
+		shell.setDefaultButton(btn_false);
+
+		data = new GridData(1, 1, true, true);
+		data.horizontalSpan = 2;
+		img = new Label(main, SWT.FILL);
+		img.setLayoutData(data);
+
+	}
+
+	@Override
+	public void widgetDefaultSelected(SelectionEvent arg0) {
+		// TODO Auto-generated method stub
+
+	}
+
+	@Override
+	public void widgetSelected(SelectionEvent arg0) {
+		Button src = (Button) arg0.getSource();
+		String text = src.getText();
+
+		if (text.equals(Messages.ShowCSR_verify_identity)) {
+			int selected = csr.getSelectionIndex();
+			CSR c = RegistrarCSR.getInstance().getCSR(selected);
+			if (c != null) {
+				this.open(c);
+			}
+		} else if (src.equals(btn_true)) {
+			forward_csr.setEnabled(true);
+			reject_csr.setEnabled(true);
+			c.setForwardenabled(true);
+			c.setRejectenabled(true);
+			parent.setVisible(false);
+		} else if (src.equals(btn_false)) {
+			forward_csr.setEnabled(false);
+			reject_csr.setEnabled(true);
+			c.setForwardenabled(false);
+			c.setRejectenabled(true);
+			parent.setVisible(false);
+		}
+
+	}
+}