--- conflicted
+++ resolved
@@ -1,144 +1,138 @@
-package org.jcryptool.visual.jctca.RegistrarViews;
-
-import java.io.InputStream;
-
-import javax.swing.ImageIcon;
-import javax.swing.JLabel;
-
-import org.eclipse.swt.SWT;
-import org.eclipse.swt.graphics.Image;
-import org.eclipse.swt.graphics.ImageData;
-import org.eclipse.swt.layout.GridData;
-import org.eclipse.swt.layout.GridLayout;
-import org.eclipse.swt.widgets.Button;
-import org.eclipse.swt.widgets.Composite;
-import org.eclipse.swt.widgets.Group;
-import org.eclipse.swt.widgets.Label;
-import org.eclipse.swt.widgets.List;
-import org.jcryptool.visual.jctca.Activator;
-<<<<<<< HEAD
-import org.jcryptool.visual.jctca.ResizeHelper;
-import org.jcryptool.visual.jctca.listeners.ResizeListener;
-=======
-import org.jcryptool.visual.jctca.listeners.CSRListener;
->>>>>>> 2b53b691
-import org.jcryptool.visual.jctca.listeners.TabItemListener;
-
-public class ShowCSR implements Views {
-	Composite composite;
-	Composite left;
-	Composite right;
-	Composite center;
-	Composite grp_exp;
-
-	List lst_csr;
-
-	Label lbl_firstname;
-	Label lbl_value_firstname;
-	Label lbl_lastname;
-	Label lbl_value_lastname;
-	Label lbl_street;
-	Label lbl_value_street;
-	Label lbl_ZIP;
-	Label lbl_value_ZIP;
-	Label lbl_city;
-	Label lbl_value_city;
-	Label lbl_country;
-	Label lbl_value_country;
-	Label lbl_mail;
-	Label lbl_value_mail;
-
-	Button btn_verify_identity;
-	Button btn_reject_csr;
-
-	public ShowCSR(Composite content, Composite exp) {
-		// composite = new Composite(content, SWT.NONE);
-		// composite.setLayout(new GridLayout(1, false));
-		// GridData gd_comp = new GridData(SWT.FILL, SWT.TOP, true, true);
-		// composite.setLayoutData(gd_comp);
-
-		Group showCSRGroup = new Group(content, SWT.NONE);
-		showCSRGroup.setLayout(new GridLayout(3, false));
-		GridData gd_grp = new GridData(SWT.FILL, SWT.TOP, true, true);
-		showCSRGroup.setLayoutData(gd_grp);
-		showCSRGroup.setText(Messages.ShowCSR_verify_csr_headline);
-
-		left = new Composite(showCSRGroup, SWT.NONE);
-		left.setLayout(new GridLayout(1, true));
-		left.setLayoutData(new GridData(SWT.FILL, SWT.FILL, false, true));
-		center = new Composite(showCSRGroup, SWT.NONE);
-		center.setLayout(new GridLayout(2, true));
-		center.setLayoutData(new GridData(SWT.FILL, SWT.NONE, false, true));
-		right = new Composite(showCSRGroup, SWT.NONE);
-		right.setLayout(new GridLayout(1, false));
-		right.setLayoutData(new GridData(SWT.FILL, SWT.NONE, false, true));
-
-		lst_csr = new List(left, SWT.BORDER);
-		lst_csr.setLayoutData(new GridData(SWT.FILL, SWT.FILL, true, true));
-		
-		lbl_firstname = new Label(center, SWT.NONE);
-		lbl_firstname.setText(Messages.ShowCSR_first_name);
-		lbl_value_firstname = new Label(center, SWT.NONE);
-		lbl_value_firstname.setText(Messages.ShowCSR_dummy_first_name);
-
-		lbl_lastname = new Label(center, SWT.None);
-		lbl_lastname.setText(Messages.ShowCSR_last_name);
-		lbl_value_lastname = new Label(center, SWT.None);
-		lbl_value_lastname.setText(Messages.ShowCSR_dummy_last_name);
-
-		lbl_street = new Label(center, SWT.None);
-		lbl_street.setText(Messages.ShowCSR_street);
-		lbl_value_street = new Label(center, SWT.None);
-		lbl_value_street.setText(Messages.ShowCSR_dummy_street);
-
-		lbl_ZIP = new Label(center, SWT.None);
-		lbl_ZIP.setText(Messages.ShowCSR_zip);
-		lbl_value_ZIP = new Label(center, SWT.None);
-		lbl_value_ZIP.setText(Messages.ShowCSR_dummy_zip);
-
-		lbl_city = new Label(center, SWT.None);
-		lbl_city.setText(Messages.ShowCSR_city);
-		lbl_value_city = new Label(center, SWT.None);
-		lbl_value_city.setText(Messages.ShowCSR_dummy_city);
-
-		lbl_country = new Label(center, SWT.None);
-		lbl_country.setText(Messages.ShowCSR_country);
-		lbl_value_country = new Label(center, SWT.None);
-		lbl_value_country.setText(Messages.ShowCSR_dummy_country);
-
-		lbl_mail = new Label(center, SWT.None);
-		lbl_mail.setText(Messages.ShowCSR_email);
-		lbl_value_mail = new Label(center, SWT.None);
-		lbl_value_mail.setText(Messages.ShowCSR_dummy_email);
-
-		btn_verify_identity = new Button(center, SWT.NONE);
-		btn_verify_identity.setText(Messages.ShowCSR_verify_identity);
-		btn_verify_identity.setLayoutData(new GridData(SWT.FILL, SWT.FILL,
-				true, true));
-		btn_reject_csr = new Button(center, SWT.NONE);
-		btn_reject_csr.setText(Messages.ShowCSR_csr_deny);
-		btn_reject_csr.setLayoutData(new GridData(SWT.FILL, SWT.FILL, true,
-				true));
-		
-//		Label lbl_exp = (Label)exp.getChildren()[0];
-//		lbl_exp.setText("Hi, I explain what is going on in Show CSR!");
-		ResizeHelper util = new ResizeHelper();
-		String ausweis = Messages.ShowCSR_dummy_ausweis_path;
-		Label lbl_img = new Label(right, SWT.NONE);
-		lbl_img.setImage(Activator.getImageDescriptor(ausweis).createImage());
-<<<<<<< HEAD
-		util.set_image_name("ausweis");
-		lbl_img.addControlListener(new ResizeListener(lbl_img, right));
-=======
-		lst_csr.addSelectionListener(new CSRListener(lbl_value_firstname, lbl_value_lastname, lbl_value_street, lbl_value_ZIP, lbl_value_city, lbl_value_country, lbl_value_mail, lbl_img));
->>>>>>> 2b53b691
-	}
-
-	public void dispose() {
-		this.composite.dispose();
-	}
-
-	public void setVisible(boolean visible) {
-		composite.setVisible(visible);
-	}
-}
+package org.jcryptool.visual.jctca.RegistrarViews;
+
+import java.io.InputStream;
+
+import javax.swing.ImageIcon;
+import javax.swing.JLabel;
+
+import org.eclipse.swt.SWT;
+import org.eclipse.swt.graphics.Image;
+import org.eclipse.swt.graphics.ImageData;
+import org.eclipse.swt.layout.GridData;
+import org.eclipse.swt.layout.GridLayout;
+import org.eclipse.swt.widgets.Button;
+import org.eclipse.swt.widgets.Composite;
+import org.eclipse.swt.widgets.Group;
+import org.eclipse.swt.widgets.Label;
+import org.eclipse.swt.widgets.List;
+import org.jcryptool.visual.jctca.Activator;
+import org.jcryptool.visual.jctca.ResizeHelper;
+import org.jcryptool.visual.jctca.listeners.ResizeListener;
+import org.jcryptool.visual.jctca.listeners.CSRListener;
+import org.jcryptool.visual.jctca.listeners.TabItemListener;
+
+public class ShowCSR implements Views {
+	Composite composite;
+	Composite left;
+	Composite right;
+	Composite center;
+	Composite grp_exp;
+
+	List lst_csr;
+
+	Label lbl_firstname;
+	Label lbl_value_firstname;
+	Label lbl_lastname;
+	Label lbl_value_lastname;
+	Label lbl_street;
+	Label lbl_value_street;
+	Label lbl_ZIP;
+	Label lbl_value_ZIP;
+	Label lbl_city;
+	Label lbl_value_city;
+	Label lbl_country;
+	Label lbl_value_country;
+	Label lbl_mail;
+	Label lbl_value_mail;
+
+	Button btn_verify_identity;
+	Button btn_reject_csr;
+
+	public ShowCSR(Composite content, Composite exp) {
+		// composite = new Composite(content, SWT.NONE);
+		// composite.setLayout(new GridLayout(1, false));
+		// GridData gd_comp = new GridData(SWT.FILL, SWT.TOP, true, true);
+		// composite.setLayoutData(gd_comp);
+
+		Group showCSRGroup = new Group(content, SWT.NONE);
+		showCSRGroup.setLayout(new GridLayout(3, false));
+		GridData gd_grp = new GridData(SWT.FILL, SWT.TOP, true, true);
+		showCSRGroup.setLayoutData(gd_grp);
+		showCSRGroup.setText(Messages.ShowCSR_verify_csr_headline);
+
+		left = new Composite(showCSRGroup, SWT.NONE);
+		left.setLayout(new GridLayout(1, true));
+		left.setLayoutData(new GridData(SWT.FILL, SWT.FILL, false, true));
+		center = new Composite(showCSRGroup, SWT.NONE);
+		center.setLayout(new GridLayout(2, true));
+		center.setLayoutData(new GridData(SWT.FILL, SWT.NONE, false, true));
+		right = new Composite(showCSRGroup, SWT.NONE);
+		right.setLayout(new GridLayout(1, false));
+		right.setLayoutData(new GridData(SWT.FILL, SWT.NONE, false, true));
+
+		lst_csr = new List(left, SWT.BORDER);
+		lst_csr.setLayoutData(new GridData(SWT.FILL, SWT.FILL, true, true));
+		
+		lbl_firstname = new Label(center, SWT.NONE);
+		lbl_firstname.setText(Messages.ShowCSR_first_name);
+		lbl_value_firstname = new Label(center, SWT.NONE);
+		lbl_value_firstname.setText(Messages.ShowCSR_dummy_first_name);
+
+		lbl_lastname = new Label(center, SWT.None);
+		lbl_lastname.setText(Messages.ShowCSR_last_name);
+		lbl_value_lastname = new Label(center, SWT.None);
+		lbl_value_lastname.setText(Messages.ShowCSR_dummy_last_name);
+
+		lbl_street = new Label(center, SWT.None);
+		lbl_street.setText(Messages.ShowCSR_street);
+		lbl_value_street = new Label(center, SWT.None);
+		lbl_value_street.setText(Messages.ShowCSR_dummy_street);
+
+		lbl_ZIP = new Label(center, SWT.None);
+		lbl_ZIP.setText(Messages.ShowCSR_zip);
+		lbl_value_ZIP = new Label(center, SWT.None);
+		lbl_value_ZIP.setText(Messages.ShowCSR_dummy_zip);
+
+		lbl_city = new Label(center, SWT.None);
+		lbl_city.setText(Messages.ShowCSR_city);
+		lbl_value_city = new Label(center, SWT.None);
+		lbl_value_city.setText(Messages.ShowCSR_dummy_city);
+
+		lbl_country = new Label(center, SWT.None);
+		lbl_country.setText(Messages.ShowCSR_country);
+		lbl_value_country = new Label(center, SWT.None);
+		lbl_value_country.setText(Messages.ShowCSR_dummy_country);
+
+		lbl_mail = new Label(center, SWT.None);
+		lbl_mail.setText(Messages.ShowCSR_email);
+		lbl_value_mail = new Label(center, SWT.None);
+		lbl_value_mail.setText(Messages.ShowCSR_dummy_email);
+
+		btn_verify_identity = new Button(center, SWT.NONE);
+		btn_verify_identity.setText(Messages.ShowCSR_verify_identity);
+		btn_verify_identity.setLayoutData(new GridData(SWT.FILL, SWT.FILL,
+				true, true));
+		btn_reject_csr = new Button(center, SWT.NONE);
+		btn_reject_csr.setText(Messages.ShowCSR_csr_deny);
+		btn_reject_csr.setLayoutData(new GridData(SWT.FILL, SWT.FILL, true,
+				true));
+		
+//		Label lbl_exp = (Label)exp.getChildren()[0];
+//		lbl_exp.setText("Hi, I explain what is going on in Show CSR!");
+		ResizeHelper util = new ResizeHelper();
+		String ausweis = Messages.ShowCSR_dummy_ausweis_path;
+		Label lbl_img = new Label(right, SWT.NONE);
+		lbl_img.setImage(Activator.getImageDescriptor(ausweis).createImage());
+		util.set_image_name("ausweis");
+		lbl_img.addControlListener(new ResizeListener(lbl_img, right));
+		lst_csr.addSelectionListener(new CSRListener(lbl_value_firstname, lbl_value_lastname, lbl_value_street, lbl_value_ZIP, lbl_value_city, lbl_value_country, lbl_value_mail, lbl_img));
+	}
+
+	public void dispose() {
+		this.composite.dispose();
+	}
+
+	public void setVisible(boolean visible) {
+		composite.setVisible(visible);
+	}
+}