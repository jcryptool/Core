package org.jcryptool.visual.jctca;

import org.eclipse.swt.SWT;
import org.eclipse.swt.custom.ScrolledComposite;
import org.eclipse.swt.custom.StyledText;
import org.eclipse.swt.graphics.Color;
import org.eclipse.swt.graphics.Image;
import org.eclipse.swt.layout.FillLayout;
import org.eclipse.swt.layout.GridData;
import org.eclipse.swt.layout.GridLayout;
import org.eclipse.swt.widgets.Button;
import org.eclipse.swt.widgets.Composite;
import org.eclipse.swt.widgets.Display;
import org.eclipse.swt.widgets.Group;
import org.eclipse.swt.widgets.Label;
import org.eclipse.swt.widgets.TabFolder;
import org.eclipse.ui.part.ViewPart;
import org.jcryptool.core.util.fonts.FontService;
import org.jcryptool.visual.jctca.listeners.PluginBtnListener;
import org.jcryptool.visual.jctca.listeners.ResizeListener;
import org.jcryptool.visual.jctca.listeners.TabItemListener;
import org.jcryptool.visual.jctca.tabs.CertificationTab;
import org.jcryptool.visual.jctca.tabs.RegistrationTab;
import org.jcryptool.visual.jctca.tabs.SecondUserTab;
import org.jcryptool.visual.jctca.tabs.UserTab;

/**
 * 
 * This class implements the Certificate Authority visual for the JCrypTool.
 * 
 * @author Marco Macala, Kerstin Reisinger
 * 
 */

public class JCTCA_Visual extends ViewPart {
	/*
	 * TODO: loooogik
	 */

	JCTCA_Visual visual;
	// define used colors
	private static final Color WHITE = Display.getDefault().getSystemColor(
			SWT.COLOR_WHITE);

	private ScrolledComposite root;
	private Composite composite;
	private GridLayout gl;
	private Composite head_composite;
	private StyledText head_description;
	private Composite comp_center;
	private TabFolder tabFolder;
	private StyledText stl_explain;
	private Group grp_explain;

	private Composite comp_image;

	private Composite comp_buttons;

	private Button btn_showCreate;

	private Button btn_showRevoke;

	private Button btn_showCheck;

	private Button btn_continue;

	private Label lbl_img;

	public JCTCA_Visual() {
		this.visual = this;
	}

	@Override
	public void createPartControl(Composite parent) {

		root = new ScrolledComposite(parent, SWT.BORDER);
		composite = new Composite(root, SWT.NONE);
		root.setContent(composite);
		root.setExpandHorizontal(true);
		root.setExpandVertical(true);

		gl = new GridLayout(1, false);
		// gl.verticalSpacing = 20;
		composite.setLayout(gl);

		// Begin - headline area
		head_composite = new Composite(composite, SWT.NONE);
		head_composite.setBackground(WHITE);
		head_composite.setLayoutData(new GridData(SWT.FILL, SWT.NONE, true,
				false));
		head_composite.setLayout(new GridLayout());

		Label headline = new Label(head_composite, SWT.NONE);
		headline.setFont(FontService.getHeaderFont());
		headline.setBackground(WHITE);
		// Set the headline text to the title of the plugin
		headline.setText(Messages.JCTCA_Visual_Plugin_Headline);
		head_description = new StyledText(head_composite, SWT.READ_ONLY
				| SWT.MULTI | SWT.WRAP);
		head_description.setLayoutData(new GridData(SWT.FILL, SWT.NONE, true,
				false));
		// set the short introduction text for the certificate creation picture
		// because this is the first text that needs to be shown
		head_description.setText(Messages.JCTCA_Visual_archpic_create_text);
		// End - Header
		showArchitecture();

	}

	/**
	 * 
	 * Displays the architecture pictures of jct-ca
	 * 
	 */

	public void showArchitecture() {
		comp_center = new Composite(composite, SWT.NONE);
		comp_center.setLayout(new GridLayout(1, false));
		comp_center.setLayoutData(new GridData(SWT.FILL, SWT.FILL, true, true,
				1, 1));

		comp_buttons = new Composite(comp_center, SWT.NONE);
		comp_buttons.setLayout(new GridLayout(4, false));
		GridData btns_ld = new GridData(SWT.FILL, SWT.NONE, true, false, 1, 1);
		btns_ld.minimumHeight = 30;
		comp_buttons.setLayoutData(btns_ld);

		comp_image = new Composite(comp_center, SWT.FILL);
		comp_image.setLayout(new GridLayout(1, false));
		comp_image.setLayoutData(new GridData(SWT.FILL, SWT.FILL, true, true,
				1, 1));
		// set path_to_create_img and load image at that path into help
		String path_to_create_img = "icons/minica_create.png"; //$NON-NLS-1$
		Image help = Activator.getImageDescriptor(path_to_create_img)
				.createImage();
		lbl_img = new Label(comp_image, SWT.WRAP | SWT.RESIZE);
		lbl_img.setLayoutData(new GridData(SWT.FILL, SWT.FILL, true, true, 1, 1));
		lbl_img.setImage(help);
		lbl_img.addControlListener(new ResizeListener(lbl_img, comp_image));
		btn_showCreate = new Button(comp_buttons, SWT.PUSH);
		btn_showCreate.setText(Messages.JCTCA_Visual_btn_show_archpic_create);
		btn_showCreate.setData(new Integer(0)); // set data for the listener -
												// see PluginBtnListener.java
		btn_showCreate.addSelectionListener(new PluginBtnListener(visual,
				lbl_img, head_description));

		btn_showRevoke = new Button(comp_buttons, SWT.PUSH);
		btn_showRevoke.setText(Messages.JCTCA_Visual_btn_show_archpic_revoke);
		btn_showRevoke.setData(new Integer(1));
		btn_showRevoke.addSelectionListener(new PluginBtnListener(visual,
				lbl_img, head_description));

		btn_showCheck = new Button(comp_buttons, SWT.PUSH);
		btn_showCheck.setText(Messages.JCTCA_Visual_btn_show_archpic_check);
		btn_showCheck.setData(new Integer(2));
		btn_showCheck.addSelectionListener(new PluginBtnListener(visual,
				lbl_img, head_description));

		btn_continue = new Button(comp_buttons, SWT.PUSH);
		btn_continue.setText(Messages.JCTCA_Visual_btn_continue_to_plugin);
		btn_continue.setData(new Integer(3));
		btn_continue.addSelectionListener(new PluginBtnListener(visual,
				lbl_img, head_description));
		composite.layout(true);
	}

	public void showCenter() {
		comp_center = new Composite(composite, SWT.NONE);
		// 2 columns (tabs and explanation) --> new GridLayout(2, false);
		comp_center.setLayout(new GridLayout(2, false));
		comp_center.setLayoutData(new GridData(SWT.FILL, SWT.FILL, true, true,
				1, 1));

		tabFolder = new TabFolder(comp_center, SWT.NONE);
		tabFolder.setLayoutData(new GridData(SWT.FILL, SWT.FILL, true, true, 1,
				1));

		grp_explain = new Group(comp_center, SWT.NONE);
		grp_explain.setLayout(new GridLayout(1, true));
		GridData gd_explain = new GridData(SWT.FILL, SWT.FILL, true, true);
		gd_explain.minimumWidth = 300;
		grp_explain.setLayoutData(gd_explain);
		grp_explain.setText(Messages.JCTCA_Visual_grp_explain_headline);

		// scrolled composite for vertical scrollbar
		ScrolledComposite scrolled_comp = new ScrolledComposite(grp_explain,
				SWT.V_SCROLL);
		scrolled_comp.setLayout(new GridLayout(1, true));
		scrolled_comp.setLayoutData(gd_explain);
		scrolled_comp.setExpandVertical(true);
		scrolled_comp.setExpandHorizontal(true);


		// content of scrolled composite
		Composite comp_vscroll = new Composite(scrolled_comp,SWT.FILL);
		comp_vscroll.setLayout(new GridLayout(1,false));
		scrolled_comp.setContent(comp_vscroll);
		comp_vscroll.setLayoutData(gd_explain);
		

<<<<<<< HEAD
		
		// label for showing explanation texts
		lbl_explain = new Label(comp_vscroll, SWT.WRAP);
		GridData gd_txt_explain = new GridData(SWT.FILL, SWT.FILL, true, false);
		lbl_explain.setLayoutData(gd_txt_explain);
		comp_vscroll.setBackground(WHITE);
		comp_vscroll.setSize(comp_vscroll.computeSize(SWT.DEFAULT, SWT.DEFAULT));
=======
		stl_explain = new StyledText(comp_vscroll, SWT.READ_ONLY| SWT.MULTI | SWT.WRAP);
		GridData gd_txt_explain = new GridData(SWT.FILL, SWT.NONE, true, false,1,1);

		stl_explain.setLayoutData(gd_txt_explain);
		stl_explain
				.setSize(scrolled_comp.computeSize(SWT.DEFAULT, SWT.DEFAULT));
>>>>>>> fe047490

		
		TabItemListener tabItemListener = new TabItemListener(tabFolder,
				comp_vscroll);
		tabFolder.addSelectionListener(tabItemListener);

		@SuppressWarnings("unused")
		UserTab user = new UserTab(tabFolder, comp_vscroll, SWT.NONE);
		@SuppressWarnings("unused")
		RegistrationTab ra = new RegistrationTab(tabFolder, comp_vscroll,
				SWT.NONE);
		@SuppressWarnings("unused")
		CertificationTab ca = new CertificationTab(tabFolder, comp_vscroll,
				SWT.NONE);
		@SuppressWarnings("unused")
		SecondUserTab scndUser = new SecondUserTab(tabFolder, comp_vscroll,
				SWT.NONE);

		tabFolder.setSelection(0);
		composite.layout(true, true);
	}

	public void disposeCompCenter() {
		this.comp_center.dispose();
	}

	@Override
	public void setFocus() {

	}

}
<|MERGE_RESOLUTION|>--- conflicted
+++ resolved
@@ -1,248 +1,237 @@
-package org.jcryptool.visual.jctca;
-
-import org.eclipse.swt.SWT;
-import org.eclipse.swt.custom.ScrolledComposite;
-import org.eclipse.swt.custom.StyledText;
-import org.eclipse.swt.graphics.Color;
-import org.eclipse.swt.graphics.Image;
-import org.eclipse.swt.layout.FillLayout;
-import org.eclipse.swt.layout.GridData;
-import org.eclipse.swt.layout.GridLayout;
-import org.eclipse.swt.widgets.Button;
-import org.eclipse.swt.widgets.Composite;
-import org.eclipse.swt.widgets.Display;
-import org.eclipse.swt.widgets.Group;
-import org.eclipse.swt.widgets.Label;
-import org.eclipse.swt.widgets.TabFolder;
-import org.eclipse.ui.part.ViewPart;
-import org.jcryptool.core.util.fonts.FontService;
-import org.jcryptool.visual.jctca.listeners.PluginBtnListener;
-import org.jcryptool.visual.jctca.listeners.ResizeListener;
-import org.jcryptool.visual.jctca.listeners.TabItemListener;
-import org.jcryptool.visual.jctca.tabs.CertificationTab;
-import org.jcryptool.visual.jctca.tabs.RegistrationTab;
-import org.jcryptool.visual.jctca.tabs.SecondUserTab;
-import org.jcryptool.visual.jctca.tabs.UserTab;
-
-/**
- * 
- * This class implements the Certificate Authority visual for the JCrypTool.
- * 
- * @author Marco Macala, Kerstin Reisinger
- * 
- */
-
-public class JCTCA_Visual extends ViewPart {
-	/*
-	 * TODO: loooogik
-	 */
-
-	JCTCA_Visual visual;
-	// define used colors
-	private static final Color WHITE = Display.getDefault().getSystemColor(
-			SWT.COLOR_WHITE);
-
-	private ScrolledComposite root;
-	private Composite composite;
-	private GridLayout gl;
-	private Composite head_composite;
-	private StyledText head_description;
-	private Composite comp_center;
-	private TabFolder tabFolder;
-	private StyledText stl_explain;
-	private Group grp_explain;
-
-	private Composite comp_image;
-
-	private Composite comp_buttons;
-
-	private Button btn_showCreate;
-
-	private Button btn_showRevoke;
-
-	private Button btn_showCheck;
-
-	private Button btn_continue;
-
-	private Label lbl_img;
-
-	public JCTCA_Visual() {
-		this.visual = this;
-	}
-
-	@Override
-	public void createPartControl(Composite parent) {
-
-		root = new ScrolledComposite(parent, SWT.BORDER);
-		composite = new Composite(root, SWT.NONE);
-		root.setContent(composite);
-		root.setExpandHorizontal(true);
-		root.setExpandVertical(true);
-
-		gl = new GridLayout(1, false);
-		// gl.verticalSpacing = 20;
-		composite.setLayout(gl);
-
-		// Begin - headline area
-		head_composite = new Composite(composite, SWT.NONE);
-		head_composite.setBackground(WHITE);
-		head_composite.setLayoutData(new GridData(SWT.FILL, SWT.NONE, true,
-				false));
-		head_composite.setLayout(new GridLayout());
-
-		Label headline = new Label(head_composite, SWT.NONE);
-		headline.setFont(FontService.getHeaderFont());
-		headline.setBackground(WHITE);
-		// Set the headline text to the title of the plugin
-		headline.setText(Messages.JCTCA_Visual_Plugin_Headline);
-		head_description = new StyledText(head_composite, SWT.READ_ONLY
-				| SWT.MULTI | SWT.WRAP);
-		head_description.setLayoutData(new GridData(SWT.FILL, SWT.NONE, true,
-				false));
-		// set the short introduction text for the certificate creation picture
-		// because this is the first text that needs to be shown
-		head_description.setText(Messages.JCTCA_Visual_archpic_create_text);
-		// End - Header
-		showArchitecture();
-
-	}
-
-	/**
-	 * 
-	 * Displays the architecture pictures of jct-ca
-	 * 
-	 */
-
-	public void showArchitecture() {
-		comp_center = new Composite(composite, SWT.NONE);
-		comp_center.setLayout(new GridLayout(1, false));
-		comp_center.setLayoutData(new GridData(SWT.FILL, SWT.FILL, true, true,
-				1, 1));
-
-		comp_buttons = new Composite(comp_center, SWT.NONE);
-		comp_buttons.setLayout(new GridLayout(4, false));
-		GridData btns_ld = new GridData(SWT.FILL, SWT.NONE, true, false, 1, 1);
-		btns_ld.minimumHeight = 30;
-		comp_buttons.setLayoutData(btns_ld);
-
-		comp_image = new Composite(comp_center, SWT.FILL);
-		comp_image.setLayout(new GridLayout(1, false));
-		comp_image.setLayoutData(new GridData(SWT.FILL, SWT.FILL, true, true,
-				1, 1));
-		// set path_to_create_img and load image at that path into help
-		String path_to_create_img = "icons/minica_create.png"; //$NON-NLS-1$
-		Image help = Activator.getImageDescriptor(path_to_create_img)
-				.createImage();
-		lbl_img = new Label(comp_image, SWT.WRAP | SWT.RESIZE);
-		lbl_img.setLayoutData(new GridData(SWT.FILL, SWT.FILL, true, true, 1, 1));
-		lbl_img.setImage(help);
-		lbl_img.addControlListener(new ResizeListener(lbl_img, comp_image));
-		btn_showCreate = new Button(comp_buttons, SWT.PUSH);
-		btn_showCreate.setText(Messages.JCTCA_Visual_btn_show_archpic_create);
-		btn_showCreate.setData(new Integer(0)); // set data for the listener -
-												// see PluginBtnListener.java
-		btn_showCreate.addSelectionListener(new PluginBtnListener(visual,
-				lbl_img, head_description));
-
-		btn_showRevoke = new Button(comp_buttons, SWT.PUSH);
-		btn_showRevoke.setText(Messages.JCTCA_Visual_btn_show_archpic_revoke);
-		btn_showRevoke.setData(new Integer(1));
-		btn_showRevoke.addSelectionListener(new PluginBtnListener(visual,
-				lbl_img, head_description));
-
-		btn_showCheck = new Button(comp_buttons, SWT.PUSH);
-		btn_showCheck.setText(Messages.JCTCA_Visual_btn_show_archpic_check);
-		btn_showCheck.setData(new Integer(2));
-		btn_showCheck.addSelectionListener(new PluginBtnListener(visual,
-				lbl_img, head_description));
-
-		btn_continue = new Button(comp_buttons, SWT.PUSH);
-		btn_continue.setText(Messages.JCTCA_Visual_btn_continue_to_plugin);
-		btn_continue.setData(new Integer(3));
-		btn_continue.addSelectionListener(new PluginBtnListener(visual,
-				lbl_img, head_description));
-		composite.layout(true);
-	}
-
-	public void showCenter() {
-		comp_center = new Composite(composite, SWT.NONE);
-		// 2 columns (tabs and explanation) --> new GridLayout(2, false);
-		comp_center.setLayout(new GridLayout(2, false));
-		comp_center.setLayoutData(new GridData(SWT.FILL, SWT.FILL, true, true,
-				1, 1));
-
-		tabFolder = new TabFolder(comp_center, SWT.NONE);
-		tabFolder.setLayoutData(new GridData(SWT.FILL, SWT.FILL, true, true, 1,
-				1));
-
-		grp_explain = new Group(comp_center, SWT.NONE);
-		grp_explain.setLayout(new GridLayout(1, true));
-		GridData gd_explain = new GridData(SWT.FILL, SWT.FILL, true, true);
-		gd_explain.minimumWidth = 300;
-		grp_explain.setLayoutData(gd_explain);
-		grp_explain.setText(Messages.JCTCA_Visual_grp_explain_headline);
-
-		// scrolled composite for vertical scrollbar
-		ScrolledComposite scrolled_comp = new ScrolledComposite(grp_explain,
-				SWT.V_SCROLL);
-		scrolled_comp.setLayout(new GridLayout(1, true));
-		scrolled_comp.setLayoutData(gd_explain);
-		scrolled_comp.setExpandVertical(true);
-		scrolled_comp.setExpandHorizontal(true);
-
-
-		// content of scrolled composite
-		Composite comp_vscroll = new Composite(scrolled_comp,SWT.FILL);
-		comp_vscroll.setLayout(new GridLayout(1,false));
-		scrolled_comp.setContent(comp_vscroll);
-		comp_vscroll.setLayoutData(gd_explain);
-		
-
-<<<<<<< HEAD
-		
-		// label for showing explanation texts
-		lbl_explain = new Label(comp_vscroll, SWT.WRAP);
-		GridData gd_txt_explain = new GridData(SWT.FILL, SWT.FILL, true, false);
-		lbl_explain.setLayoutData(gd_txt_explain);
-		comp_vscroll.setBackground(WHITE);
-		comp_vscroll.setSize(comp_vscroll.computeSize(SWT.DEFAULT, SWT.DEFAULT));
-=======
-		stl_explain = new StyledText(comp_vscroll, SWT.READ_ONLY| SWT.MULTI | SWT.WRAP);
-		GridData gd_txt_explain = new GridData(SWT.FILL, SWT.NONE, true, false,1,1);
-
-		stl_explain.setLayoutData(gd_txt_explain);
-		stl_explain
-				.setSize(scrolled_comp.computeSize(SWT.DEFAULT, SWT.DEFAULT));
->>>>>>> fe047490
-
-		
-		TabItemListener tabItemListener = new TabItemListener(tabFolder,
-				comp_vscroll);
-		tabFolder.addSelectionListener(tabItemListener);
-
-		@SuppressWarnings("unused")
-		UserTab user = new UserTab(tabFolder, comp_vscroll, SWT.NONE);
-		@SuppressWarnings("unused")
-		RegistrationTab ra = new RegistrationTab(tabFolder, comp_vscroll,
-				SWT.NONE);
-		@SuppressWarnings("unused")
-		CertificationTab ca = new CertificationTab(tabFolder, comp_vscroll,
-				SWT.NONE);
-		@SuppressWarnings("unused")
-		SecondUserTab scndUser = new SecondUserTab(tabFolder, comp_vscroll,
-				SWT.NONE);
-
-		tabFolder.setSelection(0);
-		composite.layout(true, true);
-	}
-
-	public void disposeCompCenter() {
-		this.comp_center.dispose();
-	}
-
-	@Override
-	public void setFocus() {
-
-	}
-
-}
+package org.jcryptool.visual.jctca;
+
+import org.eclipse.swt.SWT;
+import org.eclipse.swt.custom.ScrolledComposite;
+import org.eclipse.swt.custom.StyledText;
+import org.eclipse.swt.graphics.Color;
+import org.eclipse.swt.graphics.Image;
+import org.eclipse.swt.layout.FillLayout;
+import org.eclipse.swt.layout.GridData;
+import org.eclipse.swt.layout.GridLayout;
+import org.eclipse.swt.widgets.Button;
+import org.eclipse.swt.widgets.Composite;
+import org.eclipse.swt.widgets.Display;
+import org.eclipse.swt.widgets.Group;
+import org.eclipse.swt.widgets.Label;
+import org.eclipse.swt.widgets.TabFolder;
+import org.eclipse.ui.part.ViewPart;
+import org.jcryptool.core.util.fonts.FontService;
+import org.jcryptool.visual.jctca.listeners.PluginBtnListener;
+import org.jcryptool.visual.jctca.listeners.ResizeListener;
+import org.jcryptool.visual.jctca.listeners.TabItemListener;
+import org.jcryptool.visual.jctca.tabs.CertificationTab;
+import org.jcryptool.visual.jctca.tabs.RegistrationTab;
+import org.jcryptool.visual.jctca.tabs.SecondUserTab;
+import org.jcryptool.visual.jctca.tabs.UserTab;
+
+/**
+ * 
+ * This class implements the Certificate Authority visual for the JCrypTool.
+ * 
+ * @author Marco Macala, Kerstin Reisinger
+ * 
+ */
+
+public class JCTCA_Visual extends ViewPart {
+	/*
+	 * TODO: loooogik
+	 */
+
+	JCTCA_Visual visual;
+	// define used colors
+	private static final Color WHITE = Display.getDefault().getSystemColor(
+			SWT.COLOR_WHITE);
+
+	private ScrolledComposite root;
+	private Composite composite;
+	private GridLayout gl;
+	private Composite head_composite;
+	private StyledText head_description;
+	private Composite comp_center;
+	private TabFolder tabFolder;
+	private StyledText stl_explain;
+	private Group grp_explain;
+
+	private Composite comp_image;
+
+	private Composite comp_buttons;
+
+	private Button btn_showCreate;
+
+	private Button btn_showRevoke;
+
+	private Button btn_showCheck;
+
+	private Button btn_continue;
+
+	private Label lbl_img;
+
+	public JCTCA_Visual() {
+		this.visual = this;
+	}
+
+	@Override
+	public void createPartControl(Composite parent) {
+
+		root = new ScrolledComposite(parent, SWT.BORDER);
+		composite = new Composite(root, SWT.NONE);
+		root.setContent(composite);
+		root.setExpandHorizontal(true);
+		root.setExpandVertical(true);
+
+		gl = new GridLayout(1, false);
+		// gl.verticalSpacing = 20;
+		composite.setLayout(gl);
+
+		// Begin - headline area
+		head_composite = new Composite(composite, SWT.NONE);
+		head_composite.setBackground(WHITE);
+		head_composite.setLayoutData(new GridData(SWT.FILL, SWT.NONE, true,
+				false));
+		head_composite.setLayout(new GridLayout());
+
+		Label headline = new Label(head_composite, SWT.NONE);
+		headline.setFont(FontService.getHeaderFont());
+		headline.setBackground(WHITE);
+		// Set the headline text to the title of the plugin
+		headline.setText(Messages.JCTCA_Visual_Plugin_Headline);
+		head_description = new StyledText(head_composite, SWT.READ_ONLY
+				| SWT.MULTI | SWT.WRAP);
+		head_description.setLayoutData(new GridData(SWT.FILL, SWT.NONE, true,
+				false));
+		// set the short introduction text for the certificate creation picture
+		// because this is the first text that needs to be shown
+		head_description.setText(Messages.JCTCA_Visual_archpic_create_text);
+		// End - Header
+		showArchitecture();
+
+	}
+
+	/**
+	 * 
+	 * Displays the architecture pictures of jct-ca
+	 * 
+	 */
+
+	public void showArchitecture() {
+		comp_center = new Composite(composite, SWT.NONE);
+		comp_center.setLayout(new GridLayout(1, false));
+		comp_center.setLayoutData(new GridData(SWT.FILL, SWT.FILL, true, true,
+				1, 1));
+
+		comp_buttons = new Composite(comp_center, SWT.NONE);
+		comp_buttons.setLayout(new GridLayout(4, false));
+		GridData btns_ld = new GridData(SWT.FILL, SWT.NONE, true, false, 1, 1);
+		btns_ld.minimumHeight = 30;
+		comp_buttons.setLayoutData(btns_ld);
+
+		comp_image = new Composite(comp_center, SWT.FILL);
+		comp_image.setLayout(new GridLayout(1, false));
+		comp_image.setLayoutData(new GridData(SWT.FILL, SWT.FILL, true, true,
+				1, 1));
+		// set path_to_create_img and load image at that path into help
+		String path_to_create_img = "icons/minica_create.png"; //$NON-NLS-1$
+		Image help = Activator.getImageDescriptor(path_to_create_img)
+				.createImage();
+		lbl_img = new Label(comp_image, SWT.WRAP | SWT.RESIZE);
+		lbl_img.setLayoutData(new GridData(SWT.FILL, SWT.FILL, true, true, 1, 1));
+		lbl_img.setImage(help);
+		lbl_img.addControlListener(new ResizeListener(lbl_img, comp_image));
+		btn_showCreate = new Button(comp_buttons, SWT.PUSH);
+		btn_showCreate.setText(Messages.JCTCA_Visual_btn_show_archpic_create);
+		btn_showCreate.setData(new Integer(0)); // set data for the listener -
+												// see PluginBtnListener.java
+		btn_showCreate.addSelectionListener(new PluginBtnListener(visual,
+				lbl_img, head_description));
+
+		btn_showRevoke = new Button(comp_buttons, SWT.PUSH);
+		btn_showRevoke.setText(Messages.JCTCA_Visual_btn_show_archpic_revoke);
+		btn_showRevoke.setData(new Integer(1));
+		btn_showRevoke.addSelectionListener(new PluginBtnListener(visual,
+				lbl_img, head_description));
+
+		btn_showCheck = new Button(comp_buttons, SWT.PUSH);
+		btn_showCheck.setText(Messages.JCTCA_Visual_btn_show_archpic_check);
+		btn_showCheck.setData(new Integer(2));
+		btn_showCheck.addSelectionListener(new PluginBtnListener(visual,
+				lbl_img, head_description));
+
+		btn_continue = new Button(comp_buttons, SWT.PUSH);
+		btn_continue.setText(Messages.JCTCA_Visual_btn_continue_to_plugin);
+		btn_continue.setData(new Integer(3));
+		btn_continue.addSelectionListener(new PluginBtnListener(visual,
+				lbl_img, head_description));
+		composite.layout(true);
+	}
+
+	public void showCenter() {
+		comp_center = new Composite(composite, SWT.NONE);
+		// 2 columns (tabs and explanation) --> new GridLayout(2, false);
+		comp_center.setLayout(new GridLayout(2, false));
+		comp_center.setLayoutData(new GridData(SWT.FILL, SWT.FILL, true, true,
+				1, 1));
+
+		tabFolder = new TabFolder(comp_center, SWT.NONE);
+		tabFolder.setLayoutData(new GridData(SWT.FILL, SWT.FILL, true, true, 1,
+				1));
+
+		grp_explain = new Group(comp_center, SWT.NONE);
+		grp_explain.setLayout(new GridLayout(1, true));
+		GridData gd_explain = new GridData(SWT.FILL, SWT.FILL, true, true);
+		gd_explain.minimumWidth = 300;
+		grp_explain.setLayoutData(gd_explain);
+		grp_explain.setText(Messages.JCTCA_Visual_grp_explain_headline);
+
+		// scrolled composite for vertical scrollbar
+		ScrolledComposite scrolled_comp = new ScrolledComposite(grp_explain,
+				SWT.V_SCROLL);
+		scrolled_comp.setLayout(new GridLayout(1, true));
+		scrolled_comp.setLayoutData(gd_explain);
+		scrolled_comp.setExpandVertical(true);
+		scrolled_comp.setExpandHorizontal(true);
+
+
+		// content of scrolled composite
+		Composite comp_vscroll = new Composite(scrolled_comp,SWT.FILL);
+		comp_vscroll.setLayout(new GridLayout(1,false));
+		scrolled_comp.setContent(comp_vscroll);
+		comp_vscroll.setLayoutData(gd_explain);
+		
+
+		// label for showing explanation texts
+		comp_vscroll.setBackground(WHITE);
+		comp_vscroll.setSize(comp_vscroll.computeSize(SWT.DEFAULT, SWT.DEFAULT));
+		stl_explain = new StyledText(comp_vscroll, SWT.READ_ONLY| SWT.MULTI | SWT.WRAP);
+		GridData gd_txt_explain = new GridData(SWT.FILL, SWT.NONE, true, false,1,1);
+		stl_explain.setLayoutData(gd_txt_explain);
+		
+		TabItemListener tabItemListener = new TabItemListener(tabFolder,
+				comp_vscroll);
+		tabFolder.addSelectionListener(tabItemListener);
+
+		@SuppressWarnings("unused")
+		UserTab user = new UserTab(tabFolder, comp_vscroll, SWT.NONE);
+		@SuppressWarnings("unused")
+		RegistrationTab ra = new RegistrationTab(tabFolder, comp_vscroll,
+				SWT.NONE);
+		@SuppressWarnings("unused")
+		CertificationTab ca = new CertificationTab(tabFolder, comp_vscroll,
+				SWT.NONE);
+		@SuppressWarnings("unused")
+		SecondUserTab scndUser = new SecondUserTab(tabFolder, comp_vscroll,
+				SWT.NONE);
+
+		tabFolder.setSelection(0);
+		composite.layout(true, true);
+	}
+
+	public void disposeCompCenter() {
+		this.comp_center.dispose();
+	}
+
+	@Override
+	public void setFocus() {
+
+	}
+
+}