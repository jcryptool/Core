--- conflicted
+++ resolved
@@ -1,61 +1,182 @@
-package org.jcryptool.visual.jctca;
-
-import java.util.ArrayList;
-
-import org.eclipse.swt.SWT;
-import org.eclipse.swt.widgets.Display;
+package org.jcryptool.visual.jctca;
+
+import java.math.BigInteger;
+import java.security.InvalidKeyException;
+import java.security.KeyFactory;
+import java.security.KeyPair;
+import java.security.NoSuchAlgorithmException;
+import java.security.NoSuchProviderException;
+import java.security.PrivateKey;
+import java.security.PublicKey;
+import java.security.SignatureException;
+import java.security.cert.CertificateEncodingException;
+import java.security.cert.CertificateParsingException;
+import java.security.cert.X509Certificate;
+import java.security.spec.InvalidKeySpecException;
+import java.security.spec.RSAPrivateCrtKeySpec;
+import java.security.spec.RSAPublicKeySpec;
+import java.util.ArrayList;
+import java.util.Date;
+
+import javax.security.auth.x500.X500Principal;
+
+import org.bouncycastle.asn1.pkcs.RSAPublicKey;
+import org.bouncycastle.asn1.x509.BasicConstraints;
+import org.bouncycastle.asn1.x509.ExtendedKeyUsage;
+import org.bouncycastle.asn1.x509.GeneralNames;
+import org.bouncycastle.asn1.x509.KeyPurposeId;
+import org.bouncycastle.asn1.x509.KeyUsage;
+import org.bouncycastle.asn1.x509.X509Extensions;
+import org.bouncycastle.crypto.AsymmetricCipherKeyPair;
+import org.bouncycastle.crypto.params.RSAKeyParameters;
+import org.bouncycastle.crypto.params.RSAPrivateCrtKeyParameters;
+import org.bouncycastle.x509.X509V3CertificateGenerator;
+import org.bouncycastle.x509.extension.AuthorityKeyIdentifierStructure;
+import org.bouncycastle.x509.extension.SubjectKeyIdentifierStructure;
+import org.eclipse.swt.SWT;
+import org.eclipse.swt.widgets.Display;
 import org.eclipse.swt.widgets.MessageBox;
-<<<<<<< HEAD
-import org.eclipse.swt.widgets.Tree;
+import org.eclipse.swt.widgets.Tree;
 import org.eclipse.swt.widgets.TreeItem;
-=======
 import org.jcryptool.crypto.keys.KeyType;
->>>>>>> 48d2f9de
-import org.jcryptool.crypto.keystore.backend.KeyStoreAlias;
-import org.jcryptool.crypto.keystore.backend.KeyStoreManager;
-import org.jcryptool.visual.jctca.CertificateClasses.CSR;
-import org.jcryptool.visual.jctca.CertificateViews.Messages;
-
-public class Util {
-	
-	
-	public static void createRootNodes(Tree tree){
-		TreeItem tree_item_csr = new TreeItem(tree, SWT.NONE);
-		tree_item_csr.setText(Messages.ShowReq_CertReqs);
-		
-		TreeItem tree_item_crl = new TreeItem(tree, SWT.NONE);
-		tree_item_crl.setText(Messages.ShowReq_RevReqs);
-
-		tree.getItems()[0].setExpanded(true);
-		tree.getItems()[1].setExpanded(true);
-	}
-	/**	
-	 * Find all RSA and DSA public keys in a given keystore ksm and return them
-	 * in an array of KeyStoreAlias
-	 * 
-	 * @param ksm
-	 *            - KeyStoreManager from where to get the keys
-	 * @return ArrayList of all KeyStoreAlias containing either RSA or DSA public key pairs
-	 */
-	public static ArrayList<KeyStoreAlias> getAllRSAAndDSAPublicKeys(
-			KeyStoreManager ksm) {
-		ArrayList<KeyStoreAlias> RSAAndDSAPublicKeys = new ArrayList<KeyStoreAlias>();
-		for (KeyStoreAlias ksAlias : ksm.getAllPublicKeys()) {
-			if (ksAlias.getOperation().contains("RSA") && (ksAlias.getKeyStoreEntryType() == KeyType.KEYPAIR_PUBLIC_KEY)) {
-				RSAAndDSAPublicKeys.add(ksAlias);
-			} else if (ksAlias.getOperation().contains("DSA") && (ksAlias.getKeyStoreEntryType() == KeyType.KEYPAIR_PUBLIC_KEY)) {
-				RSAAndDSAPublicKeys.add(ksAlias);
-			}
-		}
-		return RSAAndDSAPublicKeys;
-	}
-
-	public static void showMessageBox(String title, String text, int type) {
-		MessageBox box = new MessageBox(Display.getCurrent().getActiveShell(),
-				type);
-		box.setText(title);
-		box.setMessage(text);
-		box.open();
-	}
-
-}
+import org.jcryptool.crypto.keystore.backend.KeyStoreAlias;
+import org.jcryptool.crypto.keystore.backend.KeyStoreManager;
+import org.jcryptool.visual.jctca.CertificateClasses.CSR;
+import org.jcryptool.visual.jctca.CertificateViews.Messages;
+
+import codec.x509.GeneralName;
+
+public class Util {
+	
+	public static X509Certificate certificateForKeyPair(CSR csr, BigInteger serialNumber, X509Certificate caCert, Date expiryDate, Date startDate, PrivateKey caKey){
+		KeyStoreManager mng = KeyStoreManager.getInstance();
+		PublicKey pub = mng.getPublicKey(csr.getPubAlias()).getPublicKey(); 
+        PrivateKey priv;
+		try {
+			priv = mng.getPrivateKey(csr.getPrivAlias(), mng.getDefaultKeyPassword());
+			return Util.certificateForKeyPair(pub, priv, serialNumber, caCert, expiryDate, startDate, caKey);
+		} catch (Exception e) {
+			// TODO Auto-generated catch block
+			e.printStackTrace();
+		}
+		return null;
+	}
+	
+	@SuppressWarnings("deprecation")
+	public static X509Certificate certificateForKeyPair(PublicKey pub, PrivateKey priv, BigInteger serialNumber, X509Certificate caCert, Date expiryDate, Date startDate, PrivateKey caKey){
+		try {
+			KeyPair keyPair = new KeyPair(pub, 
+					                      priv);              // public/private key pair that we are creating certificate for
+	
+			X509V3CertificateGenerator certGen = new X509V3CertificateGenerator();
+			X500Principal              subjectName = new X500Principal("CN=Test V3 Certificate");
+	
+			certGen.setSerialNumber(serialNumber);
+			if(caCert!=null){
+				certGen.setIssuerDN(caCert.getSubjectX500Principal());
+				certGen.addExtension(X509Extensions.AuthorityKeyIdentifier, false,new AuthorityKeyIdentifierStructure(caCert));
+				certGen.addExtension(X509Extensions.SubjectKeyIdentifier, false,new SubjectKeyIdentifierStructure(keyPair.getPublic()));
+			}
+			else{
+				certGen.addExtension(X509Extensions.BasicConstraints, true, new BasicConstraints(false));
+				certGen.addExtension(X509Extensions.KeyUsage, true, new KeyUsage(KeyUsage.digitalSignature| KeyUsage.keyEncipherment));
+				certGen.addExtension(X509Extensions.ExtendedKeyUsage, true, new ExtendedKeyUsage(KeyPurposeId.id_kp_serverAuth));
+			}
+			certGen.setNotBefore(startDate);
+			certGen.setNotAfter(expiryDate);
+			certGen.setSubjectDN(subjectName);
+			certGen.setPublicKey(keyPair.getPublic());
+			certGen.setSignatureAlgorithm("SHA512withRSA");
+			
+			X509Certificate cert = certGen.generate(caKey, "BC"); 
+			return cert;
+		} catch (CertificateParsingException | InvalidKeyException | CertificateEncodingException | IllegalStateException | NoSuchProviderException | NoSuchAlgorithmException | SignatureException e) {
+			// TODO Auto-generated catch block
+			e.printStackTrace();
+		} catch (Exception e) {
+			// TODO Auto-generated catch block
+			e.printStackTrace();
+		}
+		return null;
+
+		  // note: private key of CA
+	}
+
+	public static KeyPair asymmetricKeyPairToNormalKeyPair(AsymmetricCipherKeyPair keypair){
+		RSAKeyParameters publicKey = (RSAKeyParameters) keypair.getPublic();
+		RSAPrivateCrtKeyParameters privateKey = (RSAPrivateCrtKeyParameters) keypair.getPrivate();
+		RSAPublicKey pkStruct = new RSAPublicKey(
+				publicKey.getModulus(), publicKey.getExponent());
+		// JCE format needed for the certificate - because
+		// getEncoded() is necessary...
+		PublicKey pubKey;
+		try {
+			pubKey = KeyFactory
+					.getInstance("RSA")
+					.generatePublic(
+							new RSAPublicKeySpec(
+									publicKey.getModulus(), publicKey
+											.getExponent()));
+			PrivateKey privKey = KeyFactory
+					.getInstance(
+							"RSA")
+					.generatePrivate(
+							new RSAPrivateCrtKeySpec(publicKey
+									.getModulus(), publicKey
+									.getExponent(), privateKey
+									.getExponent(), privateKey.getP(),
+									privateKey.getQ(), privateKey
+											.getDP(), privateKey
+											.getDQ(), privateKey
+											.getQInv()));
+			
+			return new KeyPair(pubKey, privKey);
+		} catch (InvalidKeySpecException e) {
+			// TODO Auto-generated catch block
+			e.printStackTrace();
+		} catch (NoSuchAlgorithmException e) {
+			// TODO Auto-generated catch block
+			e.printStackTrace();
+		}
+		// and this one for the KeyStore
+		return null;
+	}
+	public static void createRootNodes(Tree tree){
+		TreeItem tree_item_csr = new TreeItem(tree, SWT.NONE);
+		tree_item_csr.setText(Messages.ShowReq_CertReqs);
+		TreeItem tree_item_crl = new TreeItem(tree, SWT.NONE);
+		tree_item_crl.setText(Messages.ShowReq_RevReqs);
+
+		tree.getItems()[0].setExpanded(true);
+		tree.getItems()[1].setExpanded(true);
+	}
+	/**	
+	 * Find all RSA and DSA public keys in a given keystore ksm and return them
+	 * in an array of KeyStoreAlias
+	 * 
+	 * @param ksm
+	 *            - KeyStoreManager from where to get the keys
+	 * @return ArrayList of all KeyStoreAlias containing either RSA or DSA public key pairs
+	 */
+	public static ArrayList<KeyStoreAlias> getAllRSAAndDSAPublicKeys(
+			KeyStoreManager ksm) {
+		ArrayList<KeyStoreAlias> RSAAndDSAPublicKeys = new ArrayList<KeyStoreAlias>();
+		for (KeyStoreAlias ksAlias : ksm.getAllPublicKeys()) {
+			if (ksAlias.getOperation().contains("RSA") && (ksAlias.getKeyStoreEntryType() == KeyType.KEYPAIR_PUBLIC_KEY)) {
+				RSAAndDSAPublicKeys.add(ksAlias);
+			} else if (ksAlias.getOperation().contains("DSA") && (ksAlias.getKeyStoreEntryType() == KeyType.KEYPAIR_PUBLIC_KEY)) {
+				RSAAndDSAPublicKeys.add(ksAlias);
+			}
+		}
+		return RSAAndDSAPublicKeys;
+	}
+
+	public static void showMessageBox(String title, String text, int type) {
+		MessageBox box = new MessageBox(Display.getCurrent().getActiveShell(),
+				type);
+		box.setText(title);
+		box.setMessage(text);
+		box.open();
+	}
+
+}