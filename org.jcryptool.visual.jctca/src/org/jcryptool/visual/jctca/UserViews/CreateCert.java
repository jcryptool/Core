--- conflicted
+++ resolved
@@ -1,184 +1,180 @@
-package org.jcryptool.visual.jctca.UserViews;
-
+package org.jcryptool.visual.jctca.UserViews;
+
 import org.eclipse.swt.SWT;
 import org.eclipse.swt.custom.StyledText;
-import org.eclipse.swt.custom.ScrolledComposite;
-import org.eclipse.swt.events.SelectionEvent;
-import org.eclipse.swt.events.SelectionListener;
-import org.eclipse.swt.layout.GridData;
-import org.eclipse.swt.layout.GridLayout;
-import org.eclipse.swt.widgets.Button;
-import org.eclipse.swt.widgets.Combo;
-import org.eclipse.swt.widgets.Composite;
-import org.eclipse.swt.widgets.Group;
-import org.eclipse.swt.widgets.Label;
-import org.eclipse.swt.widgets.Text;
-import org.jcryptool.crypto.keystore.backend.KeyStoreAlias;
-import org.jcryptool.crypto.keystore.backend.KeyStoreManager;
-import org.jcryptool.visual.jctca.Util;
-import org.jcryptool.visual.jctca.listeners.CreateCertListener;
-import org.jcryptool.visual.jctca.listeners.PubKeyListener;
-
-public class CreateCert implements Views {
-
-	Composite composite;
-
-	Label lbl_firstname;
-	Text txt_firstname;
-
-	Label lbl_lastname;
-	Text txt_lastname;
-
-	Label lbl_street;
-	Text txt_street;
-
-	Label lbl_ZIP;
-	Text txt_ZIP;
-
-	Label lbl_city;
-	Text txt_city;
-
-	Label lbl_country;
-	Text txt_country;
-
-	Label lbl_mail;
-	Text txt_mail;
-
-	Label lbl_proof;
-	Button btn_proof;
-
-	Label lbl_key;
-	Button btn_genKey;
-
-	Label lbl_plain;
-	Button btn_send;
-
-	Label lbl_plain1;
-	Label lbl_plain2;
-	Label lbl_plain3;
-	Combo cmb_genKey;
-
-	public CreateCert(Composite content, Composite exp) {
-		composite = new Composite(content, SWT.NONE);
-		composite.setLayout(new GridLayout(1, true));
-		composite.setLayoutData(new GridData(SWT.FILL, SWT.NONE, true, true));
-
-		Group createCertGroup = new Group(composite, SWT.NONE);
-		createCertGroup.setLayout(new GridLayout(2, false));
-		GridData gd_grp = new GridData(SWT.FILL, SWT.NONE, true, true);
-		createCertGroup.setLayoutData(gd_grp);
-		createCertGroup.setText(Messages.CreateCert_headline);
-
-		lbl_firstname = new Label(createCertGroup, SWT.NONE);
-		lbl_firstname.setText(Messages.CreateCert_lbl_first_name);
-		txt_firstname = new Text(createCertGroup, SWT.SINGLE | SWT.BORDER);
-		txt_firstname.setLayoutData(new GridData(GridData.FILL_HORIZONTAL));
-		txt_firstname.setText(Messages.CreateCert_sample_first_name);
-
-		lbl_lastname = new Label(createCertGroup, SWT.None);
-		lbl_lastname.setText(Messages.CreateCert_lbl_last_name);
-		txt_lastname = new Text(createCertGroup, SWT.SINGLE | SWT.BORDER);
-		txt_lastname.setLayoutData(new GridData(GridData.FILL_HORIZONTAL));
-		txt_lastname.setText(Messages.CreateCert_sample_last_name);
-
-		lbl_street = new Label(createCertGroup, SWT.None);
-		lbl_street.setText(Messages.CreateCert_lbl_street);
-		txt_street = new Text(createCertGroup, SWT.SINGLE | SWT.BORDER);
-		txt_street.setLayoutData(new GridData(GridData.FILL_HORIZONTAL));
-		txt_street.setText(Messages.CreateCert_sample_street);
-
-		lbl_ZIP = new Label(createCertGroup, SWT.None);
-		lbl_ZIP.setText(Messages.CreateCert_lbl_zip);
-		txt_ZIP = new Text(createCertGroup, SWT.SINGLE | SWT.BORDER);
-		txt_ZIP.setLayoutData(new GridData(GridData.FILL_HORIZONTAL));
-		txt_ZIP.setText(Messages.CreateCert_sample_zip);
-
-		lbl_city = new Label(createCertGroup, SWT.None);
-		lbl_city.setText(Messages.CreateCert_lbl_city);
-		txt_city = new Text(createCertGroup, SWT.SINGLE | SWT.BORDER);
-		txt_city.setLayoutData(new GridData(GridData.FILL_HORIZONTAL));
-		txt_city.setText(Messages.CreateCert_sample_city);
-
-		lbl_country = new Label(createCertGroup, SWT.None);
-		lbl_country.setText(Messages.CreateCert_lbl_country);
-		txt_country = new Text(createCertGroup, SWT.SINGLE | SWT.BORDER);
-		txt_country.setLayoutData(new GridData(GridData.FILL_HORIZONTAL));
-		txt_country.setText(Messages.CreateCert_sample_country);
-
-		lbl_mail = new Label(createCertGroup, SWT.None);
-		lbl_mail.setText(Messages.CreateCert_lbl_mail);
-		txt_mail = new Text(createCertGroup, SWT.BORDER | SWT.SINGLE);
-		txt_mail.setLayoutData(new GridData(GridData.FILL_HORIZONTAL));
-		txt_mail.setText(Messages.CreateCert_sample_mail);
-		lbl_proof = new Label(createCertGroup, SWT.None);
-		lbl_proof.setText(Messages.CreateCert_lbl_idproof);
-		btn_proof = new Button(createCertGroup, SWT.None);
-		btn_proof.setText(Messages.CreateCert_btn_select_file);
-		btn_proof.setLayoutData(new GridData(GridData.FILL_HORIZONTAL));
-		btn_proof.setData(new Integer(0));
-		
-		Label lbl_selectPubKey = new Label(createCertGroup, SWT.None);
-		lbl_selectPubKey.setText(Messages.CreateCert_lbl_pubkey);
-		
-		
-		btn_genKey = new Button(createCertGroup, SWT.NONE);
-		btn_genKey.setText(Messages.CreateCert_btn_create_keypair);
-		btn_genKey.setLayoutData(new GridData(GridData.FILL_HORIZONTAL));
-		btn_genKey.setData(new Integer(1));
-
-		lbl_plain = new Label(createCertGroup, SWT.NONE);
-		Button btn_selectPubKey = new Button(createCertGroup, SWT.CENTER);
-		btn_selectPubKey.setLayoutData(new GridData(GridData.FILL_HORIZONTAL));
-		btn_selectPubKey.setText(Messages.CreateCert_btn_select_pubkey);
-		lbl_plain3 = new Label(createCertGroup, SWT.NONE);
-		cmb_genKey = new Combo(createCertGroup, SWT.NONE);
-		cmb_genKey.setEnabled(false);
-		cmb_genKey.setLayoutData(new GridData(GridData.FILL_HORIZONTAL));
-
-		addRSAAndDSAKeysToDropdown();
-
-		CreateCertListener lst = new CreateCertListener(txt_firstname,
-				txt_lastname, txt_street, txt_ZIP, txt_city, txt_country,
-				txt_mail, cmb_genKey);
-		btn_genKey.addSelectionListener(lst);
-		btn_proof.addSelectionListener(lst);
-		btn_send = new Button(composite, SWT.NONE);
-		btn_send.setText(Messages.CreateCert_btn_send_csr_to_ra);
-		btn_send.addSelectionListener(lst);
-		btn_send.setLayoutData(new GridData(GridData.HORIZONTAL_ALIGN_END));
-		btn_send.setData(2);
-
-<<<<<<< HEAD
-		btn_selectPubKey.addSelectionListener(new PubKeyListener(cmb_genKey));
-		
-		Label lbl_exp = (Label) exp.getChildren()[0];
-		lbl_exp.setText(Messages.CreateCert_explain_text);
-=======
-		StyledText stl_exp = (StyledText) exp.getChildren()[0];
-		stl_exp.setText(Messages.CreateCert_explain_text);
->>>>>>> fe047490
-		composite.setVisible(false);
-	}
-
-	@Override
-	public void dispose() {
-		this.composite.dispose();
-	}
-
-	@Override
-	public void setVisible(boolean visible) {
-		this.composite.setVisible(visible);
-	}
-
-	private void addRSAAndDSAKeysToDropdown() {
-		KeyStoreManager ksm = KeyStoreManager.getInstance();
-		for (KeyStoreAlias s : Util.getAllRSAAndDSAPublicKeys(ksm)) {
-			String entry = s.getContactName() + " (" + s.getKeyLength() + "bit RSA, Hash: " + s.getHashValue() + ") ";//$NON-NLS-1$ //$NON-NLS-2$ //$NON-NLS-3$
-			cmb_genKey.add(entry);
-			cmb_genKey.setData(entry,s);
-		}
-		// chose a default value so that we don't get a array out of bound
-		// exception if user doesn't chose an entry
-		cmb_genKey.select(0);
-	}
-}
+import org.eclipse.swt.custom.ScrolledComposite;
+import org.eclipse.swt.events.SelectionEvent;
+import org.eclipse.swt.events.SelectionListener;
+import org.eclipse.swt.layout.GridData;
+import org.eclipse.swt.layout.GridLayout;
+import org.eclipse.swt.widgets.Button;
+import org.eclipse.swt.widgets.Combo;
+import org.eclipse.swt.widgets.Composite;
+import org.eclipse.swt.widgets.Group;
+import org.eclipse.swt.widgets.Label;
+import org.eclipse.swt.widgets.Text;
+import org.jcryptool.crypto.keystore.backend.KeyStoreAlias;
+import org.jcryptool.crypto.keystore.backend.KeyStoreManager;
+import org.jcryptool.visual.jctca.Util;
+import org.jcryptool.visual.jctca.listeners.CreateCertListener;
+import org.jcryptool.visual.jctca.listeners.PubKeyListener;
+
+public class CreateCert implements Views {
+
+	Composite composite;
+
+	Label lbl_firstname;
+	Text txt_firstname;
+
+	Label lbl_lastname;
+	Text txt_lastname;
+
+	Label lbl_street;
+	Text txt_street;
+
+	Label lbl_ZIP;
+	Text txt_ZIP;
+
+	Label lbl_city;
+	Text txt_city;
+
+	Label lbl_country;
+	Text txt_country;
+
+	Label lbl_mail;
+	Text txt_mail;
+
+	Label lbl_proof;
+	Button btn_proof;
+
+	Label lbl_key;
+	Button btn_genKey;
+
+	Label lbl_plain;
+	Button btn_send;
+
+	Label lbl_plain1;
+	Label lbl_plain2;
+	Label lbl_plain3;
+	Combo cmb_genKey;
+
+	public CreateCert(Composite content, Composite exp) {
+		composite = new Composite(content, SWT.NONE);
+		composite.setLayout(new GridLayout(1, true));
+		composite.setLayoutData(new GridData(SWT.FILL, SWT.NONE, true, true));
+
+		Group createCertGroup = new Group(composite, SWT.NONE);
+		createCertGroup.setLayout(new GridLayout(2, false));
+		GridData gd_grp = new GridData(SWT.FILL, SWT.NONE, true, true);
+		createCertGroup.setLayoutData(gd_grp);
+		createCertGroup.setText(Messages.CreateCert_headline);
+
+		lbl_firstname = new Label(createCertGroup, SWT.NONE);
+		lbl_firstname.setText(Messages.CreateCert_lbl_first_name);
+		txt_firstname = new Text(createCertGroup, SWT.SINGLE | SWT.BORDER);
+		txt_firstname.setLayoutData(new GridData(GridData.FILL_HORIZONTAL));
+		txt_firstname.setText(Messages.CreateCert_sample_first_name);
+
+		lbl_lastname = new Label(createCertGroup, SWT.None);
+		lbl_lastname.setText(Messages.CreateCert_lbl_last_name);
+		txt_lastname = new Text(createCertGroup, SWT.SINGLE | SWT.BORDER);
+		txt_lastname.setLayoutData(new GridData(GridData.FILL_HORIZONTAL));
+		txt_lastname.setText(Messages.CreateCert_sample_last_name);
+
+		lbl_street = new Label(createCertGroup, SWT.None);
+		lbl_street.setText(Messages.CreateCert_lbl_street);
+		txt_street = new Text(createCertGroup, SWT.SINGLE | SWT.BORDER);
+		txt_street.setLayoutData(new GridData(GridData.FILL_HORIZONTAL));
+		txt_street.setText(Messages.CreateCert_sample_street);
+
+		lbl_ZIP = new Label(createCertGroup, SWT.None);
+		lbl_ZIP.setText(Messages.CreateCert_lbl_zip);
+		txt_ZIP = new Text(createCertGroup, SWT.SINGLE | SWT.BORDER);
+		txt_ZIP.setLayoutData(new GridData(GridData.FILL_HORIZONTAL));
+		txt_ZIP.setText(Messages.CreateCert_sample_zip);
+
+		lbl_city = new Label(createCertGroup, SWT.None);
+		lbl_city.setText(Messages.CreateCert_lbl_city);
+		txt_city = new Text(createCertGroup, SWT.SINGLE | SWT.BORDER);
+		txt_city.setLayoutData(new GridData(GridData.FILL_HORIZONTAL));
+		txt_city.setText(Messages.CreateCert_sample_city);
+
+		lbl_country = new Label(createCertGroup, SWT.None);
+		lbl_country.setText(Messages.CreateCert_lbl_country);
+		txt_country = new Text(createCertGroup, SWT.SINGLE | SWT.BORDER);
+		txt_country.setLayoutData(new GridData(GridData.FILL_HORIZONTAL));
+		txt_country.setText(Messages.CreateCert_sample_country);
+
+		lbl_mail = new Label(createCertGroup, SWT.None);
+		lbl_mail.setText(Messages.CreateCert_lbl_mail);
+		txt_mail = new Text(createCertGroup, SWT.BORDER | SWT.SINGLE);
+		txt_mail.setLayoutData(new GridData(GridData.FILL_HORIZONTAL));
+		txt_mail.setText(Messages.CreateCert_sample_mail);
+		lbl_proof = new Label(createCertGroup, SWT.None);
+		lbl_proof.setText(Messages.CreateCert_lbl_idproof);
+		btn_proof = new Button(createCertGroup, SWT.None);
+		btn_proof.setText(Messages.CreateCert_btn_select_file);
+		btn_proof.setLayoutData(new GridData(GridData.FILL_HORIZONTAL));
+		btn_proof.setData(new Integer(0));
+		
+		Label lbl_selectPubKey = new Label(createCertGroup, SWT.None);
+		lbl_selectPubKey.setText(Messages.CreateCert_lbl_pubkey);
+		
+		
+		btn_genKey = new Button(createCertGroup, SWT.NONE);
+		btn_genKey.setText(Messages.CreateCert_btn_create_keypair);
+		btn_genKey.setLayoutData(new GridData(GridData.FILL_HORIZONTAL));
+		btn_genKey.setData(new Integer(1));
+
+		lbl_plain = new Label(createCertGroup, SWT.NONE);
+		Button btn_selectPubKey = new Button(createCertGroup, SWT.CENTER);
+		btn_selectPubKey.setLayoutData(new GridData(GridData.FILL_HORIZONTAL));
+		btn_selectPubKey.setText(Messages.CreateCert_btn_select_pubkey);
+		lbl_plain3 = new Label(createCertGroup, SWT.NONE);
+		cmb_genKey = new Combo(createCertGroup, SWT.NONE);
+		cmb_genKey.setEnabled(false);
+		cmb_genKey.setLayoutData(new GridData(GridData.FILL_HORIZONTAL));
+
+		addRSAAndDSAKeysToDropdown();
+
+		CreateCertListener lst = new CreateCertListener(txt_firstname,
+				txt_lastname, txt_street, txt_ZIP, txt_city, txt_country,
+				txt_mail, cmb_genKey);
+		btn_genKey.addSelectionListener(lst);
+		btn_proof.addSelectionListener(lst);
+		btn_send = new Button(composite, SWT.NONE);
+		btn_send.setText(Messages.CreateCert_btn_send_csr_to_ra);
+		btn_send.addSelectionListener(lst);
+		btn_send.setLayoutData(new GridData(GridData.HORIZONTAL_ALIGN_END));
+		btn_send.setData(2);
+
+		btn_selectPubKey.addSelectionListener(new PubKeyListener(cmb_genKey));
+		
+		StyledText stl_exp = (StyledText) exp.getChildren()[0];
+		stl_exp.setText(Messages.CreateCert_explain_text);
+
+		composite.setVisible(false);
+	}
+
+	@Override
+	public void dispose() {
+		this.composite.dispose();
+	}
+
+	@Override
+	public void setVisible(boolean visible) {
+		this.composite.setVisible(visible);
+	}
+
+	private void addRSAAndDSAKeysToDropdown() {
+		KeyStoreManager ksm = KeyStoreManager.getInstance();
+		for (KeyStoreAlias s : Util.getAllRSAAndDSAPublicKeys(ksm)) {
+			String entry = s.getContactName() + " (" + s.getKeyLength() + "bit RSA, Hash: " + s.getHashValue() + ") ";//$NON-NLS-1$ //$NON-NLS-2$ //$NON-NLS-3$
+			cmb_genKey.add(entry);
+			cmb_genKey.setData(entry,s);
+		}
+		// chose a default value so that we don't get a array out of bound
+		// exception if user doesn't chose an entry
+		cmb_genKey.select(0);
+	}
+}