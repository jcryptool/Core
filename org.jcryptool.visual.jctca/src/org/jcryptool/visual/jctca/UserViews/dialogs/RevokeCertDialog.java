--- conflicted
+++ resolved
@@ -20,12 +20,8 @@
  *
  */
 public class RevokeCertDialog extends Dialog {
-<<<<<<< HEAD
-	
-=======
 	String txt_reason;
 	Combo reason;
->>>>>>> 0657cf04
 	/**
 	 * @param parentShell
 	 */
@@ -42,37 +38,20 @@
 		gd.widthHint = 600;
 
 		container.setLayoutData(gd);
-<<<<<<< HEAD
-		
-=======
 
-
->>>>>>> 0657cf04
 		Label lbl_explain = new Label(container, SWT.WRAP);
 		gd.widthHint = 550;
 		lbl_explain.setLayoutData(gd);
 		lbl_explain.setText("Sie sind kurz davor, Ihr Zertifikat zu widerrufen. Dies wird zur Folge haben, dass Signaturen nach dem Widerrufszeitpunkt nicht mehr gültig sind. Wenn Sie Ihr Zertifikat tatäslich widerrufen wollen, wählen Sie einen der Gründe aus der Dropdownliste aus und klicken Sie auf \"Widerruf an die RA weiterleiten\"");
-<<<<<<< HEAD
 
-		Combo reason = new Combo(container, SWT.DROP_DOWN);
+		reason = new Combo(container, SWT.DROP_DOWN);
+		reason = new Combo(container, SWT.DROP_DOWN);
 		reason.add("Privater Schlüssel kompromittiert");
 		reason.add("Privater Schlüssel verloren");
 		reason.select(0);
 		reason.pack(true);
-		
+
 		container.layout();
-		
-		
-=======
-		
-		reason = new Combo(container, SWT.DROP_DOWN);
-		reason.add("Privater Schlüssel kompromittiert");
-		reason.add("Privater Schlüssel verloren");
-
-		
-		container.layout();
-
->>>>>>> 0657cf04
 		return container;
 
 	}
@@ -98,4 +77,5 @@
 		  super.configureShell(shell);
 		  shell.setText("Zertifikat widerrufen");
 	  }
+
 }