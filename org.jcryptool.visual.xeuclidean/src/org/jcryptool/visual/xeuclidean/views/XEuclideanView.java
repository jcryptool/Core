// -----BEGIN DISCLAIMER-----
/*******************************************************************************
 * Copyright (c) 2011 JCrypTool Team and Contributors
 * 
 * All rights reserved. This program and the accompanying materials are made available under the terms of the Eclipse
 * Public License v1.0 which accompanies this distribution, and is available at
 * http://www.eclipse.org/legal/epl-v10.html
 *******************************************************************************/
// -----END DISCLAIMER-----
package org.jcryptool.visual.xeuclidean.views;

import java.math.BigInteger;
import java.util.Vector;

import org.eclipse.jface.action.Action;
import org.eclipse.jface.action.IMenuManager;
import org.eclipse.swt.SWT;
import org.eclipse.swt.custom.ScrolledComposite;
import org.eclipse.swt.custom.StyleRange;
import org.eclipse.swt.custom.StyledText;
import org.eclipse.swt.events.MouseAdapter;
import org.eclipse.swt.events.MouseEvent;
import org.eclipse.swt.events.VerifyEvent;
import org.eclipse.swt.events.VerifyListener;
import org.eclipse.swt.graphics.Color;
import org.eclipse.swt.layout.GridData;
import org.eclipse.swt.layout.GridLayout;
import org.eclipse.swt.widgets.Button;
import org.eclipse.swt.widgets.Composite;
import org.eclipse.swt.widgets.Control;
import org.eclipse.swt.widgets.Display;
import org.eclipse.swt.widgets.FileDialog;
import org.eclipse.swt.widgets.Group;
import org.eclipse.swt.widgets.Label;
import org.eclipse.swt.widgets.Table;
import org.eclipse.swt.widgets.TableColumn;
import org.eclipse.swt.widgets.TableItem;
import org.eclipse.swt.widgets.Text;
import org.eclipse.ui.PlatformUI;
import org.eclipse.ui.part.ViewPart;
import org.jcryptool.core.util.constants.IConstants;
import org.jcryptool.core.util.directories.DirectoryService;
import org.jcryptool.core.util.fonts.FontService;
import org.jcryptool.visual.xeuclidean.XEuclideanPlugin;
import org.jcryptool.visual.xeuclidean.algorithm.XEuclid;
import org.jcryptool.visual.xeuclidean.export.FileExporter;

/**
 * @author Oryal Inel
 * @version 1.0.0
 */
public class XEuclideanView extends ViewPart {
<<<<<<< HEAD
	private Action exportToLatexAction;
	private Action exportToCSVAction;
	private Action exportToPdfAction;

	private Composite parent;

	private static final String MESSAGE_X_VISUAL = "X: "; //$NON-NLS-1$
	private static final String MESSAGE_Y_VISUAL = "Y: "; //$NON-NLS-1$

	private static final Color BLACK_COLOR = Display.getCurrent()
			.getSystemColor(SWT.COLOR_BLACK);
	private static final Color RED_COLOR = Display.getCurrent().getSystemColor(
			SWT.COLOR_RED);
	private static final Color GREEN_COLOR = Display.getCurrent()
			.getSystemColor(SWT.COLOR_GREEN);
	private static final Color BLUE_COLOR = Display.getCurrent()
			.getSystemColor(SWT.COLOR_BLUE);
	private static final Color VIOLET_COLOR = Display.getCurrent()
			.getSystemColor(SWT.COLOR_MAGENTA);

	private Text resultText;
	private StyledText visualizeStyledText;

	private Label resultLabel;

	private Table table;
	private Group info;
	private Text pText;
	private Text qText;
	private Group action;
	private Composite main;

	private VerifyListener pTextOnlyNumbers;
	private VerifyListener qTextOnlyNumbers;

	private int stepwiseCounter;

	private TableItem tableItem0;
	private TableItem tableItem1;
	private TableItem tableItemTmp;

	private String pValue;
	private String qValue;

	private enum visualMode {
		INIT, QUOTIENT, REMAINDER, X_EVAL, Y_EVAL, RESULT
	}

	private visualMode nextState;
	private visualMode previousState;

	private BigInteger value;
	private XEuclid xeuclid;
	private Vector<BigInteger> xTmp = null;
	private Vector<BigInteger> yTmp = null;
	private Vector<BigInteger> rTmp = null;
	private Vector<BigInteger> qTmp = null;
	private boolean reset = false;

	@Override
	public void dispose() {
		// RESULT_FONT.dispose();

		super.dispose();
	}

	/**
	 * Create contents of the view part
	 * 
	 * @param parent
	 */
	@Override
	public void createPartControl(Composite parent) {
		this.parent = parent;

		xeuclid = new XEuclid();

		nextState = visualMode.INIT;
		previousState = null;

		stepwiseCounter = 0;

		pValue = ""; //$NON-NLS-1$
		qValue = ""; //$NON-NLS-1$

		value = BigInteger.ZERO;

		GridData gridData = new GridData(SWT.FILL, SWT.FILL, true, false);
		gridData.heightHint = 185;
		GridLayout gridLayout = new GridLayout();
		gridLayout.numColumns = 1;
		gridLayout.makeColumnsEqualWidth = true;

		// Create scrollable composite and composite within it
		ScrolledComposite scroll = new ScrolledComposite(parent, SWT.H_SCROLL
				| SWT.V_SCROLL | SWT.BORDER);
		scroll.setExpandHorizontal(true);
		scroll.setExpandVertical(true);
		scroll.setLayoutData(gridData);

		// gridlayout for elements
		Composite pageComposite = new Composite(scroll, SWT.NONE);
		scroll.setContent(pageComposite);
		pageComposite.setLayout(gridLayout);
		pageComposite.setLayoutData(gridData);

		main = pageComposite;

		GridLayout gridLayoutAction = new GridLayout();
		gridLayoutAction.numColumns = 6;
		gridLayoutAction.makeColumnsEqualWidth = false;
		action = new Group(main, SWT.None);
		action.setText(Messages.XEuclideanView_ExtendedEuclidean);
		action.setLayout(gridLayoutAction);
		action.setLayoutData(gridData);

		final Label pLabel = new Label(action, SWT.NONE);
		final GridData gd_pLabel = new GridData(SWT.LEFT, SWT.CENTER, false,
				true, 2, 1);
		gd_pLabel.widthHint = 206;
		pLabel.setLayoutData(gd_pLabel);
		pLabel.setText(Messages.XEuclideanView_Message_P);
		new Label(action, SWT.NONE);
		new Label(action, SWT.NONE);
		new Label(action, SWT.NONE);
		new Label(action, SWT.NONE);

		pText = new Text(action, SWT.BORDER);
		pTextOnlyNumbers = new VerifyListener() {
			public void verifyText(VerifyEvent e) {
				/*
				 * keyCode == 8 is BACKSPACE and keyCode == 48 and keyCode ==
				 * 128 is DEL
				 */
				if (e.text.matches("[0-9]*") || e.keyCode == SWT.BS || e.keyCode == SWT.DEL) { //$NON-NLS-1$
					if (pText.getText().length() == 0
							&& e.text.compareTo("0") == 0) { //$NON-NLS-1$
						e.doit = false;
					} else if (pText.getSelection().x == 0 && e.keyCode == 48) {
						e.doit = false;
					} else {
						e.doit = true;
					}
				} else {
					e.doit = false;
				}
			}
		};
		pText.addVerifyListener(pTextOnlyNumbers);

		final GridData gd_pText = new GridData(SWT.FILL, SWT.CENTER, false,
				true, 6, 1);
		gd_pText.widthHint = 445;
		pText.setLayoutData(gd_pText);

		final Label qLabel = new Label(action, SWT.NONE);
		qLabel.setLayoutData(new GridData(SWT.LEFT, SWT.CENTER, false, true, 2,
				1));
		qLabel.setText(Messages.XEuclideanView_Message_Q);
		new Label(action, SWT.NONE);
		new Label(action, SWT.NONE);
		new Label(action, SWT.NONE);
		new Label(action, SWT.NONE);

		qText = new Text(action, SWT.BORDER);
		qTextOnlyNumbers = pTextOnlyNumbers;
		qText.addVerifyListener(qTextOnlyNumbers);
		final GridData gd_qText = new GridData(SWT.FILL, SWT.CENTER, false,
				true, 6, 1);
		gd_qText.widthHint = 465;
		qText.setLayoutData(gd_qText);

		final Button clearButton = new Button(action, SWT.NONE);
		final GridData gd_clearButton = new GridData(SWT.RIGHT, SWT.CENTER,
				false, true);
		gd_clearButton.widthHint = 125;
		clearButton.setLayoutData(gd_clearButton);
		clearButton.setText(Messages.XEuclideanView_Clear_Button);

		final Button resetTableButton = new Button(action, SWT.NONE);
		resetTableButton.setEnabled(false);
		final GridData gd_resetTableButton = new GridData(SWT.LEFT, SWT.CENTER,
				false, true);
		gd_resetTableButton.widthHint = 125;
		resetTableButton.setLayoutData(gd_resetTableButton);
		resetTableButton.setText(Messages.XEuclideanView_ResetTable_Button);

		final Button computeButton = new Button(action, SWT.NONE);
		final GridData gd_computeButton = new GridData(SWT.LEFT, SWT.CENTER,
				false, true);
		gd_computeButton.widthHint = 125;
		computeButton.setLayoutData(gd_computeButton);
		computeButton.setText(Messages.XEuclideanView_Compute_Button);

		final Button stepwiseButton = new Button(action, SWT.NONE);
		final Button backStepwiseButton = new Button(action, SWT.NONE);

		resetTableButton.addMouseListener(new MouseAdapter() {
			@Override
			public void mouseUp(final MouseEvent e) {
				/*
				 * clear first the table
				 */
				table.clearAll();
				table.setItemCount(0);

				/*
				 * enable or disable the control buttons
				 */
				computeButton.setEnabled(true);
				stepwiseButton.setEnabled(true);
				resetTableButton.setEnabled(false);
				backStepwiseButton.setEnabled(false);
				exportToPdfAction.setEnabled(false);
				exportToLatexAction.setEnabled(false);
				exportToCSVAction.setEnabled(false);

				stepwiseCounter = 0;

				nextState = visualMode.INIT;

				visualizeStyledText.setText(""); //$NON-NLS-1$
				resultLabel.setText(""); //$NON-NLS-1$
				resultText.setText(""); //$NON-NLS-1$

				pValue = ""; //$NON-NLS-1$
				qValue = ""; //$NON-NLS-1$

			}
		});

		computeButton.addMouseListener(new MouseAdapter() {
			@Override
			public void mouseUp(final MouseEvent e) {
				clearAll();

				pValue = pText.getText();
				qValue = qText.getText();

				if (pValue.compareTo("") != 0 && qValue.compareTo("") != 0) { //$NON-NLS-1$ //$NON-NLS-2$
					BigInteger p = new BigInteger(pText.getText());
					BigInteger q = new BigInteger(qText.getText());
					value = xeuclid.xeuclid(p, q);
					xTmp = xeuclid.getX();
					yTmp = xeuclid.getY();
					rTmp = xeuclid.getR();
					qTmp = xeuclid.getQ();

					/*
					 * get the values and write it into the table
					 */
					for (int i = 0; i < qTmp.size(); i++) {
						TableItem tableItem = new TableItem(table, SWT.BORDER);
						tableItem.setText(0, String.valueOf(i));
						if (i == 0 || i == qTmp.size() - 1) {
							tableItem.setText(1, ""); //$NON-NLS-1$
						} else {
							tableItem.setText(1, qTmp.get(i).toString());
						}
						tableItem.setText(2, rTmp.get(i).toString());
						tableItem.setText(3, xTmp.get(i).toString());
						tableItem.setText(4, yTmp.get(i).toString());

						/*
						 * autoscroll the table. the second line is for
						 * deselection the TableItem.
						 */
						table.setSelection(table.getItems().length - 1);
						table.setSelection(table.getItems().length);

					}
					String yTmpLastElement = yTmp.lastElement().toString();
					String xTmpLastElement = xTmp.lastElement().toString();
					/*
					 * if the value for x or y is negative, then the sign have
					 * to be in parenthesis
					 */
					if (xTmp.lastElement().compareTo(BigInteger.ZERO) < 0) {
						xTmpLastElement = "( " + xTmpLastElement + " )"; //$NON-NLS-1$ //$NON-NLS-2$
					}
					if (yTmp.lastElement().compareTo(BigInteger.ZERO) < 0) {
						yTmpLastElement = "( " + yTmpLastElement + " )"; //$NON-NLS-1$ //$NON-NLS-2$
					}
					String tmpValue = " = " + rTmp.firstElement() + " * " + yTmpLastElement + " + " + rTmp.get(1) //$NON-NLS-1$ //$NON-NLS-2$ //$NON-NLS-3$
							+ " * " + xTmpLastElement; //$NON-NLS-1$

					/*
					 * check which parameter is bigger, then change the order
					 */
					if (p.compareTo(q) < 0) {
						resultLabel.setText("gcd(q,p) = q * x + p * y"); //$NON-NLS-1$
					} else {
						resultLabel.setText("gcd(p,q) = p * x + q * y"); //$NON-NLS-1$
					}

					resultText.setText(value.toString() + tmpValue);

					/*
					 * visualization block
					 */
					String result = Messages.XEuclideanView_GCD_Text
							+ " " + value.toString(); //$NON-NLS-1$

					visualizeStyledText.setText(result);
					StyleRange parameterA = new StyleRange();
					parameterA.start = 0;
					parameterA.length = Messages.XEuclideanView_GCD_Text
							.length();
					parameterA.foreground = BLACK_COLOR;
					parameterA.fontStyle = SWT.BOLD;
					visualizeStyledText.setStyleRange(parameterA);

					StyleRange parameterB = new StyleRange();
					parameterB.start = Messages.XEuclideanView_GCD_Text
							.length() + 1;
					parameterB.length = value.toString().length();
					parameterB.foreground = BLUE_COLOR;
					parameterB.fontStyle = SWT.BOLD;
					visualizeStyledText.setStyleRange(parameterB);

					/*
					 * set the color of the result in table to blue
					 */
					table.getItem(qTmp.size() - 2).setForeground(2, BLUE_COLOR);

					stepwiseCounter = qTmp.size() - 1;
					previousState = visualMode.Y_EVAL;
					/*
					 * enable or disable the control buttons
					 */
					backStepwiseButton.setEnabled(true);
					computeButton.setEnabled(false);
					stepwiseButton.setEnabled(false);
					resetTableButton.setEnabled(true);
					clearButton.setEnabled(true);
					exportToPdfAction.setEnabled(true);
					exportToLatexAction.setEnabled(true);
					exportToCSVAction.setEnabled(true);

				}

			}

		});

		// final Button stepwiseButton = new Button(action, SWT.NONE);
		stepwiseButton.addMouseListener(new MouseAdapter() {
			@Override
			public void mouseUp(final MouseEvent e) {

				StyleRange parameterM = new StyleRange();
				StyleRange parameterA = new StyleRange();
				StyleRange parameterB = new StyleRange();
				StyleRange parameterC = new StyleRange();
				StyleRange parameterD = new StyleRange();

				String tmpA;
				String tmpB;
				String tmpC;
				String tmpD;

				/*
				 * have to be initialized
				 */
				Vector<BigInteger> xTmp = xeuclid.getX();
				Vector<BigInteger> yTmp = xeuclid.getY();
				Vector<BigInteger> rTmp = xeuclid.getR();
				Vector<BigInteger> qTmp = xeuclid.getQ();

				switch (nextState) {
				/*
				 * the initial state, where xeuclid is called
				 */
				case INIT:
					clearAll();
					pValue = pText.getText();
					qValue = qText.getText();

					if (pValue.compareTo("") != 0 && qValue.compareTo("") != 0) { //$NON-NLS-1$ //$NON-NLS-2$
						BigInteger p = new BigInteger(pValue);
						BigInteger q = new BigInteger(qValue);

						// executeButton.setEnabled(false);
						resetTableButton.setEnabled(true);

						value = xeuclid.xeuclid(p, q);
						xTmp = xeuclid.getX();
						yTmp = xeuclid.getY();
						rTmp = xeuclid.getR();
						qTmp = xeuclid.getQ();

						tableItemTmp = new TableItem(table, SWT.BORDER);
						tableItemTmp.setText(0, String.valueOf(stepwiseCounter));
						tableItemTmp.setText(1, ""); //$NON-NLS-1$
						tableItemTmp.setText(2, rTmp.get(stepwiseCounter)
								.toString());
						tableItemTmp.setText(3, xTmp.get(stepwiseCounter)
								.toString());
						tableItemTmp.setText(4, yTmp.get(stepwiseCounter)
								.toString());
						stepwiseCounter++;

						tableItem0 = new TableItem(table, SWT.BORDER);
						tableItem0.setText(0, String.valueOf(stepwiseCounter));
						tableItem0.setText(2, rTmp.get(stepwiseCounter)
								.toString());
						tableItem0.setText(3, xTmp.get(stepwiseCounter)
								.toString());
						tableItem0.setText(4, yTmp.get(stepwiseCounter)
								.toString());
						stepwiseCounter++;

						tableItem1 = null;

						/*
						 * visualization block
						 */
						visualizeStyledText
								.setText(Messages.XEuclideanView_Initialization);
						StyleRange styleInit = new StyleRange();
						styleInit.foreground = BLACK_COLOR;
						styleInit.start = 0;
						styleInit.length = Messages.XEuclideanView_Initialization
								.length();
						styleInit.fontStyle = SWT.BOLD;
						visualizeStyledText.setStyleRange(styleInit);

						nextState = visualMode.QUOTIENT;
						previousState = null;
					}

					break;
				case QUOTIENT:
					/*
					 * tableItemTmp is the first row tableItem0 is the second
					 * row tableItam1 is the third row
					 */
					backStepwiseButton.setEnabled(true);

					clearTableItem(tableItemTmp);
					clearTableItem(tableItem0);
					if (stepwiseCounter < 3 && stepwiseCounter != 2) {
						clearTableItem(tableItem1);
					} else {
						stepwiseCounter = table.getItemCount();
					}

					tableItemTmp = table.getItem(stepwiseCounter - 2);
					tableItem0 = table.getItem(stepwiseCounter - 1);

					clearTableItem(tableItem0);

					tableItemTmp.setForeground(2, RED_COLOR);
					tableItem0.setForeground(2, GREEN_COLOR);

					tableItem0.setText(1, qTmp.get(stepwiseCounter - 1)
							.toString());
					tableItem0.setForeground(1, BLUE_COLOR);

					/*
					 * visualization block
					 */
					tmpA = tableItemTmp.getText(2);
					tmpB = tableItem0.getText(2);
					tmpC = qTmp.get(stepwiseCounter - 1).toString();

					String result = Messages.XEuclideanView_Quotient + tmpA
							+ " / " + tmpB + " = " + tmpC; //$NON-NLS-1$ //$NON-NLS-2$

					visualizeStyledText.setText(result);
					parameterM.start = 0;
					parameterM.length = Messages.XEuclideanView_Quotient
							.length();
					parameterM.foreground = BLACK_COLOR;
					parameterM.fontStyle = SWT.BOLD;
					visualizeStyledText.setStyleRange(parameterM);

					parameterA.start = Messages.XEuclideanView_Quotient
							.length();
					parameterA.length = tmpA.length();
					parameterA.foreground = RED_COLOR;
					parameterA.fontStyle = SWT.BOLD;
					visualizeStyledText.setStyleRange(parameterA);

					parameterB.start = Messages.XEuclideanView_Quotient
							.length() + tmpA.length() + 3;
					parameterB.length = tmpB.length();
					parameterB.foreground = GREEN_COLOR;
					parameterB.fontStyle = SWT.BOLD;
					visualizeStyledText.setStyleRange(parameterB);

					parameterC.start = Messages.XEuclideanView_Quotient
							.length() + tmpA.length() + 3 + tmpB.length() + 3;
					parameterC.length = tmpC.length();
					parameterC.foreground = BLUE_COLOR;
					parameterC.fontStyle = SWT.BOLD;
					visualizeStyledText.setStyleRange(parameterC);

					nextState = visualMode.REMAINDER;
					if (previousState != null) {
						previousState = visualMode.Y_EVAL;
					} else {
						previousState = visualMode.INIT;
					}

					break;

				case REMAINDER:
					tableItem1 = new TableItem(table, SWT.BORDER);

					tableItem1.setText(0, String.valueOf(stepwiseCounter));
					tmpA = rTmp.get(stepwiseCounter).toString();
					tableItem1.setText(2, tmpA);
					tableItem1.setForeground(2, BLUE_COLOR);

					tableItem0.setForeground(1, BLACK_COLOR);

					/*
					 * visualization block
					 */
					result = Messages.XEuclideanView_Remainder + tmpA;

					visualizeStyledText.setText(result);
					parameterA = new StyleRange();
					parameterA.start = 0;
					parameterA.length = Messages.XEuclideanView_Remainder
							.length();
					parameterA.fontStyle = SWT.BOLD;
					visualizeStyledText.setStyleRange(parameterA);

					parameterB = new StyleRange();
					parameterB.start = Messages.XEuclideanView_Remainder
							.length();
					parameterB.length = tmpA.length();
					parameterB.foreground = BLUE_COLOR;
					parameterB.fontStyle = SWT.BOLD;
					visualizeStyledText.setStyleRange(parameterB);

					nextState = visualMode.X_EVAL;
					previousState = visualMode.QUOTIENT;

					/*
					 * autoscroll the table. the second line is for deselection
					 * the TableItem.
					 */
					table.setSelection(table.getItems().length - 1);
					table.setSelection(table.getItems().length);

					break;

				case X_EVAL:
					/*
					 * clear second column and set the color to black
					 */
					tableItemTmp.setForeground(2, BLACK_COLOR);
					tableItem0.setForeground(2, BLACK_COLOR);
					tableItem1.setForeground(2, BLACK_COLOR);

					tableItem0.setForeground(1, VIOLET_COLOR);
					tableItemTmp.setForeground(3, RED_COLOR);
					tableItem0.setForeground(3, GREEN_COLOR);

					tmpA = xTmp.get(stepwiseCounter).toString();
					tableItem1.setText(3, tmpA);
					tableItem1.setForeground(3, BLUE_COLOR);

					/*
					 * visualization block
					 */
					tmpA = qTmp.get(stepwiseCounter - 1).toString();
					tmpB = xTmp.get(stepwiseCounter - 1).toString();
					tmpC = xTmp.get(stepwiseCounter - 2).toString();
					tmpD = xTmp.get(stepwiseCounter).toString();

					result = MESSAGE_X_VISUAL + tmpA
							+ " * " + tmpB + " + " + tmpC + " = " + tmpD; //$NON-NLS-1$ //$NON-NLS-2$ //$NON-NLS-3$

					visualizeStyledText.setText(result);
					parameterM = new StyleRange();
					parameterM.start = 0;
					parameterM.length = MESSAGE_X_VISUAL.length();
					parameterM.foreground = BLACK_COLOR;
					parameterM.fontStyle = SWT.BOLD;
					visualizeStyledText.setStyleRange(parameterM);

					parameterA = new StyleRange();
					parameterA.start = MESSAGE_X_VISUAL.length();
					parameterA.length = tmpA.length();
					parameterA.foreground = VIOLET_COLOR;
					parameterA.fontStyle = SWT.BOLD;
					visualizeStyledText.setStyleRange(parameterA);

					parameterB = new StyleRange();
					parameterB.start = MESSAGE_X_VISUAL.length()
							+ tmpA.length() + 3;
					parameterB.length = tmpB.length();
					parameterB.foreground = GREEN_COLOR;
					parameterB.fontStyle = SWT.BOLD;
					visualizeStyledText.setStyleRange(parameterB);

					parameterC = new StyleRange();
					parameterC.start = MESSAGE_X_VISUAL.length()
							+ tmpA.length() + 3 + tmpB.length() + 3;
					parameterC.length = tmpC.length();
					parameterC.foreground = RED_COLOR;
					parameterC.fontStyle = SWT.BOLD;
					visualizeStyledText.setStyleRange(parameterC);

					parameterD = new StyleRange();
					parameterD.start = MESSAGE_X_VISUAL.length()
							+ tmpA.length() + 3 + tmpB.length() + 3
							+ tmpC.length() + 3;
					parameterD.length = tmpD.length();
					parameterD.foreground = BLUE_COLOR;
					parameterD.fontStyle = SWT.BOLD;
					visualizeStyledText.setStyleRange(parameterD);

					nextState = visualMode.Y_EVAL;
					previousState = visualMode.REMAINDER;

					break;

				case Y_EVAL:
					/*
					 * clear third column and set the color to black
					 */
					tableItemTmp.setForeground(3, BLACK_COLOR);
					tableItem0.setForeground(3, BLACK_COLOR);
					tableItem1.setForeground(3, BLACK_COLOR);

					tableItemTmp.setForeground(4, RED_COLOR);
					tableItem0.setForeground(4, GREEN_COLOR);

					tmpA = yTmp.get(stepwiseCounter).toString();
					tableItem1.setText(4, tmpA);
					tableItem1.setForeground(4, BLUE_COLOR);

					/*
					 * visualization block
					 */
					tmpA = qTmp.get(stepwiseCounter - 1).toString();
					tmpB = yTmp.get(stepwiseCounter - 1).toString();
					tmpC = yTmp.get(stepwiseCounter - 2).toString();
					tmpD = yTmp.get(stepwiseCounter).toString();

					result = MESSAGE_Y_VISUAL + tmpA
							+ " * " + tmpB + " + " + tmpC + " = " + tmpD; //$NON-NLS-1$ //$NON-NLS-2$ //$NON-NLS-3$

					visualizeStyledText.setText(result);
					parameterM = new StyleRange();
					parameterM.start = 0;
					parameterM.length = MESSAGE_Y_VISUAL.length();
					parameterM.foreground = BLACK_COLOR;
					parameterM.fontStyle = SWT.BOLD;
					visualizeStyledText.setStyleRange(parameterM);

					parameterA = new StyleRange();
					parameterA.start = MESSAGE_Y_VISUAL.length();
					parameterA.length = tmpA.length();
					parameterA.foreground = VIOLET_COLOR;
					parameterA.fontStyle = SWT.BOLD;
					visualizeStyledText.setStyleRange(parameterA);

					parameterB = new StyleRange();
					parameterB.start = MESSAGE_Y_VISUAL.length()
							+ tmpA.length() + 3;
					parameterB.length = tmpB.length();
					parameterB.foreground = GREEN_COLOR;
					parameterB.fontStyle = SWT.BOLD;
					visualizeStyledText.setStyleRange(parameterB);

					parameterC = new StyleRange();
					parameterC.start = MESSAGE_Y_VISUAL.length()
							+ tmpA.length() + 3 + tmpB.length() + 3;
					parameterC.length = tmpC.length();
					parameterC.foreground = RED_COLOR;
					parameterC.fontStyle = SWT.BOLD;
					visualizeStyledText.setStyleRange(parameterC);

					parameterD = new StyleRange();
					parameterD.start = MESSAGE_Y_VISUAL.length()
							+ tmpA.length() + 3 + tmpB.length() + 3
							+ tmpC.length() + 3;
					parameterD.length = tmpD.length();
					parameterD.foreground = BLUE_COLOR;
					parameterD.fontStyle = SWT.BOLD;
					visualizeStyledText.setStyleRange(parameterD);

					if (stepwiseCounter >= qTmp.size() - 1) {
						nextState = visualMode.RESULT;
					} else {
						nextState = visualMode.QUOTIENT;
						stepwiseCounter++;
					}
					previousState = visualMode.X_EVAL;

					break;

				case RESULT:
					/*
					 * clear the three rows and set the color of the result
					 * value to blue
					 */
					clearTableItem(tableItemTmp);
					clearTableItem(tableItem0);
					clearTableItem(tableItem1);

					tableItem0.setForeground(2, BLUE_COLOR);

					String yTmpLastElement = yTmp.lastElement().toString();
					String xTmpLastElement = xTmp.lastElement().toString();
					if (xTmp.lastElement().compareTo(BigInteger.ZERO) < 0) {
						xTmpLastElement = "( " + xTmpLastElement + " )"; //$NON-NLS-1$ //$NON-NLS-2$
					}
					if (yTmp.lastElement().compareTo(BigInteger.ZERO) < 0) {
						yTmpLastElement = "( " + yTmpLastElement + " )"; //$NON-NLS-1$ //$NON-NLS-2$
					}
					String tmpValue = " = " + rTmp.firstElement() + " * " + yTmpLastElement + " + " + rTmp.get(1) //$NON-NLS-1$ //$NON-NLS-2$ //$NON-NLS-3$
							+ " * " + xTmpLastElement; //$NON-NLS-1$
					resultText.setText(value.toString() + tmpValue);

					if (new BigInteger(pValue)
							.compareTo(new BigInteger(qValue)) < 0) {
						resultLabel.setText("gcd(q,p) = q * x + p * y"); //$NON-NLS-1$
					} else {
						resultLabel.setText("gcd(p,q) = p * x + q * y"); //$NON-NLS-1$
					}

					/*
					 * visualization block
					 */
					result = Messages.XEuclideanView_GCD_Text
							+ " " + value.toString(); //$NON-NLS-1$

					visualizeStyledText.setText(result);
					parameterA = new StyleRange();
					parameterA.start = 0;
					parameterA.length = Messages.XEuclideanView_GCD_Text
							.length();
					parameterA.foreground = BLACK_COLOR;
					parameterA.fontStyle = SWT.BOLD;
					visualizeStyledText.setStyleRange(parameterA);

					parameterB = new StyleRange();
					parameterB.start = Messages.XEuclideanView_GCD_Text
							.length() + 1;
					parameterB.length = value.toString().length();
					parameterB.foreground = BLUE_COLOR;
					parameterB.fontStyle = SWT.BOLD;
					visualizeStyledText.setStyleRange(parameterB);

					stepwiseButton.setEnabled(false);
					computeButton.setEnabled(false);
					exportToPdfAction.setEnabled(true);
					exportToLatexAction.setEnabled(true);
					exportToCSVAction.setEnabled(true);

					nextState = null;
					previousState = visualMode.Y_EVAL;

					break;
				}
			}
		});
		final GridData gd_stepwiseButton = new GridData(SWT.LEFT, SWT.CENTER,
				false, true);
		gd_stepwiseButton.widthHint = 125;
		stepwiseButton.setLayoutData(gd_stepwiseButton);
		stepwiseButton.setText(Messages.XEuclideanView_Stepwise_Button);

		backStepwiseButton.setEnabled(false);
		backStepwiseButton.addMouseListener(new MouseAdapter() {
			@SuppressWarnings("incomplete-switch")
			@Override
			public void mouseUp(final MouseEvent e) {

				stepwiseButton.setEnabled(true);

				StyleRange parameterM = new StyleRange();
				StyleRange parameterA = new StyleRange();
				StyleRange parameterB = new StyleRange();
				StyleRange parameterC = new StyleRange();
				StyleRange parameterD = new StyleRange();

				String tmpA;
				String tmpB;
				String tmpC;
				String tmpD;

				Vector<BigInteger> xTmp = xeuclid.getX();
				Vector<BigInteger> yTmp = xeuclid.getY();
				Vector<BigInteger> rTmp = xeuclid.getR();
				Vector<BigInteger> qTmp = xeuclid.getQ();

				String result;

				switch (previousState) {

				case INIT:
					clearTableItem(tableItemTmp);
					clearTableItem(tableItem0);

					tableItem0.setText(1, ""); //$NON-NLS-1$

					backStepwiseButton.setEnabled(false);

					nextState = visualMode.QUOTIENT;
					previousState = null;

					/*
					 * visualization block
					 */
					visualizeStyledText
							.setText(Messages.XEuclideanView_Initialization);
					StyleRange styleInit = new StyleRange();
					styleInit.foreground = BLACK_COLOR;
					styleInit.start = 0;
					styleInit.length = Messages.XEuclideanView_Initialization
							.length();
					styleInit.fontStyle = SWT.BOLD;
					visualizeStyledText.setStyleRange(styleInit);

					break;

				case QUOTIENT:
					tableItem0.setForeground(1, BLUE_COLOR);

					/*
					 * visualization block
					 */
					tmpA = tableItemTmp.getText(2);
					tmpB = tableItem0.getText(2);
					tmpC = qTmp.get(stepwiseCounter - 1).toString();

					result = Messages.XEuclideanView_Quotient + tmpA
							+ " / " + tmpB + " = " + tmpC; //$NON-NLS-1$ //$NON-NLS-2$

					visualizeStyledText.setText(result);
					parameterM.start = 0;
					parameterM.length = Messages.XEuclideanView_Quotient
							.length();
					parameterM.foreground = BLACK_COLOR;
					parameterM.fontStyle = SWT.BOLD;
					visualizeStyledText.setStyleRange(parameterM);

					parameterA.start = Messages.XEuclideanView_Quotient
							.length();
					parameterA.length = tmpA.length();
					parameterA.foreground = RED_COLOR;
					parameterA.fontStyle = SWT.BOLD;
					visualizeStyledText.setStyleRange(parameterA);

					parameterB.start = Messages.XEuclideanView_Quotient
							.length() + tmpA.length() + 3;
					parameterB.length = tmpB.length();
					parameterB.foreground = GREEN_COLOR;
					parameterB.fontStyle = SWT.BOLD;
					visualizeStyledText.setStyleRange(parameterB);

					parameterC.start = Messages.XEuclideanView_Quotient
							.length() + tmpA.length() + 3 + tmpB.length() + 3;
					parameterC.length = tmpC.length();
					parameterC.foreground = BLUE_COLOR;
					parameterC.fontStyle = SWT.BOLD;
					visualizeStyledText.setStyleRange(parameterC);

					table.remove(stepwiseCounter);

					// currentState = visualMode.QUOTIENT;
					nextState = visualMode.REMAINDER;
					if (previousState != null) {
						previousState = visualMode.Y_EVAL;
						stepwiseCounter = table.getItemCount();
					}

					if (stepwiseCounter == 2) {
						previousState = visualMode.INIT;
					}

					break;

				case REMAINDER:
					tableItemTmp.setForeground(3, BLACK_COLOR);
					tableItem0.setForeground(3, BLACK_COLOR);
					tableItem1.setForeground(3, BLACK_COLOR);
					tableItem0.setForeground(1, BLACK_COLOR);

					tableItem1.setForeground(2, BLUE_COLOR);
					tableItem0.setForeground(2, GREEN_COLOR);
					tableItemTmp.setForeground(2, RED_COLOR);

					tableItem1.setText(3, ""); //$NON-NLS-1$

					/*
					 * visualization block
					 */
					tmpA = rTmp.get(stepwiseCounter).toString();

					result = Messages.XEuclideanView_Remainder + tmpA;

					visualizeStyledText.setText(result);
					parameterA = new StyleRange();
					parameterA.start = 0;
					parameterA.length = Messages.XEuclideanView_Remainder
							.length();
					parameterA.fontStyle = SWT.BOLD;
					visualizeStyledText.setStyleRange(parameterA);

					parameterB = new StyleRange();
					parameterB.start = Messages.XEuclideanView_Remainder
							.length();
					parameterB.length = tmpA.length();
					parameterB.foreground = BLUE_COLOR;
					parameterB.fontStyle = SWT.BOLD;
					visualizeStyledText.setStyleRange(parameterB);

					nextState = visualMode.X_EVAL;
					previousState = visualMode.QUOTIENT;

					break;

				case X_EVAL:
					stepwiseCounter = table.getItemCount() - 1;

					tableItemTmp.setForeground(4, BLACK_COLOR);
					tableItem0.setForeground(4, BLACK_COLOR);
					tableItem1.setForeground(4, BLACK_COLOR);

					tableItemTmp.setForeground(3, RED_COLOR);
					tableItem0.setForeground(3, GREEN_COLOR);
					tableItem1.setForeground(3, BLUE_COLOR);

					tableItem1.setText(4, ""); //$NON-NLS-1$

					/*
					 * visualization block
					 */
					tmpA = qTmp.get(stepwiseCounter - 1).toString();
					tmpB = xTmp.get(stepwiseCounter - 1).toString();
					tmpC = xTmp.get(stepwiseCounter - 2).toString();
					tmpD = xTmp.get(stepwiseCounter).toString();

					result = MESSAGE_X_VISUAL + tmpA
							+ " * " + tmpB + " + " + tmpC + " = " + tmpD; //$NON-NLS-1$ //$NON-NLS-2$ //$NON-NLS-3$

					visualizeStyledText.setText(result);
					parameterM = new StyleRange();
					parameterM.start = 0;
					parameterM.length = MESSAGE_X_VISUAL.length();
					parameterM.foreground = BLACK_COLOR;
					parameterM.fontStyle = SWT.BOLD;
					visualizeStyledText.setStyleRange(parameterM);

					parameterA = new StyleRange();
					parameterA.start = MESSAGE_X_VISUAL.length();
					parameterA.length = tmpA.length();
					parameterA.foreground = VIOLET_COLOR;
					parameterA.fontStyle = SWT.BOLD;
					visualizeStyledText.setStyleRange(parameterA);

					parameterB = new StyleRange();
					parameterB.start = MESSAGE_X_VISUAL.length()
							+ tmpA.length() + 3;
					parameterB.length = tmpB.length();
					parameterB.foreground = GREEN_COLOR;
					parameterB.fontStyle = SWT.BOLD;
					visualizeStyledText.setStyleRange(parameterB);

					parameterC = new StyleRange();
					parameterC.start = MESSAGE_X_VISUAL.length()
							+ tmpA.length() + 3 + tmpB.length() + 3;
					parameterC.length = tmpC.length();
					parameterC.foreground = RED_COLOR;
					parameterC.fontStyle = SWT.BOLD;
					visualizeStyledText.setStyleRange(parameterC);

					parameterD = new StyleRange();
					parameterD.start = MESSAGE_X_VISUAL.length()
							+ tmpA.length() + 3 + tmpB.length() + 3
							+ tmpC.length() + 3;
					parameterD.length = tmpD.length();
					parameterD.foreground = BLUE_COLOR;
					parameterD.fontStyle = SWT.BOLD;
					visualizeStyledText.setStyleRange(parameterD);

					nextState = visualMode.Y_EVAL;
					previousState = visualMode.REMAINDER;

					break;

				case Y_EVAL:
					stepwiseCounter = table.getItemCount() - 1;

					tableItemTmp = table.getItem(stepwiseCounter - 2);
					tableItem0 = table.getItem(stepwiseCounter - 1);
					tableItem1 = table.getItem(stepwiseCounter);

					clearTableItem(tableItemTmp);
					clearTableItem(tableItem0);
					clearTableItem(tableItem1);

					tableItem0.setForeground(1, VIOLET_COLOR);

					tableItemTmp.setForeground(4, RED_COLOR);
					tableItem0.setForeground(4, GREEN_COLOR);
					tableItem1.setForeground(4, BLUE_COLOR);

					tableItem1.setText(1, ""); //$NON-NLS-1$

					/*
					 * visualization block
					 */
					tmpA = qTmp.get(stepwiseCounter - 1).toString();
					tmpB = yTmp.get(stepwiseCounter - 1).toString();
					tmpC = yTmp.get(stepwiseCounter - 2).toString();
					tmpD = yTmp.get(stepwiseCounter).toString();

					resultLabel.setText(""); //$NON-NLS-1$
					resultText.setText(""); //$NON-NLS-1$

					result = MESSAGE_Y_VISUAL + tmpA
							+ " * " + tmpB + " + " + tmpC + " = " + tmpD; //$NON-NLS-1$ //$NON-NLS-2$ //$NON-NLS-3$

					visualizeStyledText.setText(result);
					parameterM = new StyleRange();
					parameterM.start = 0;
					parameterM.length = MESSAGE_Y_VISUAL.length();
					parameterM.foreground = BLACK_COLOR;
					parameterM.fontStyle = SWT.BOLD;
					visualizeStyledText.setStyleRange(parameterM);

					parameterA = new StyleRange();
					parameterA.start = MESSAGE_Y_VISUAL.length();
					parameterA.length = tmpA.length();
					parameterA.foreground = VIOLET_COLOR;
					parameterA.fontStyle = SWT.BOLD;
					visualizeStyledText.setStyleRange(parameterA);

					parameterB = new StyleRange();
					parameterB.start = MESSAGE_Y_VISUAL.length()
							+ tmpA.length() + 3;
					parameterB.length = tmpB.length();
					parameterB.foreground = GREEN_COLOR;
					parameterB.fontStyle = SWT.BOLD;
					visualizeStyledText.setStyleRange(parameterB);

					parameterC = new StyleRange();
					parameterC.start = MESSAGE_Y_VISUAL.length()
							+ tmpA.length() + 3 + tmpB.length() + 3;
					parameterC.length = tmpC.length();
					parameterC.foreground = RED_COLOR;
					parameterC.fontStyle = SWT.BOLD;
					visualizeStyledText.setStyleRange(parameterC);

					parameterD = new StyleRange();
					parameterD.start = MESSAGE_Y_VISUAL.length()
							+ tmpA.length() + 3 + tmpB.length() + 3
							+ tmpC.length() + 3;
					parameterD.length = tmpD.length();
					parameterD.foreground = BLUE_COLOR;
					parameterD.fontStyle = SWT.BOLD;
					visualizeStyledText.setStyleRange(parameterD);

					if (stepwiseCounter >= qTmp.size() - 1) {
						nextState = visualMode.RESULT;
						computeButton.setEnabled(true);
						exportToPdfAction.setEnabled(false);
						exportToLatexAction.setEnabled(false);
						exportToCSVAction.setEnabled(false);
					} else {
						nextState = visualMode.QUOTIENT;
					}
					previousState = visualMode.X_EVAL;

					break;
				}

			}
		});
		final GridData gd_backStepwiseButton = new GridData(SWT.LEFT,
				SWT.CENTER, false, true);
		gd_backStepwiseButton.widthHint = 125;
		backStepwiseButton.setLayoutData(gd_backStepwiseButton);
		backStepwiseButton.setText(Messages.XEuclideanView_BackStepwise_Button);

		info = new Group(main, SWT.NONE);
		final GridData gridDataI = new GridData(SWT.FILL, SWT.FILL, true, false);

		gridDataI.heightHint = 333;
		info.setLayoutData(gridDataI);
		final GridLayout gridLayoutInfo = new GridLayout();
		gridLayoutInfo.numColumns = 2;
		info.setLayout(gridLayoutInfo);
		info.setText(Messages.XEuclideanView_Visualization);

		table = new Table(info, SWT.BORDER);
		table.setLinesVisible(true);
		table.setHeaderVisible(true);
		final GridData gd_table = new GridData(SWT.FILL, SWT.CENTER, true,
				true, 2, 1);
		gd_table.widthHint = 466;
		gd_table.heightHint = 198;
		table.setLayoutData(gd_table);

		final TableColumn indexTableColumn = new TableColumn(table, SWT.NONE);
		indexTableColumn.setResizable(false);
		indexTableColumn.setWidth(50);
		indexTableColumn.setText("Index"); //$NON-NLS-1$

		final TableColumn quotientTableColumn = new TableColumn(table, SWT.NONE);
		quotientTableColumn.setWidth(100);
		quotientTableColumn.setText("Quotient"); //$NON-NLS-1$

		final TableColumn remainderrTableColumn = new TableColumn(table,
				SWT.NONE);
		remainderrTableColumn.setWidth(100);
		remainderrTableColumn.setText(Messages.XEuclideanView_Remainder_Table);

		final TableColumn xTableColumn = new TableColumn(table, SWT.NONE);
		xTableColumn.setWidth(100);
		xTableColumn.setText("X"); //$NON-NLS-1$

		final TableColumn yTableColumn = new TableColumn(table, SWT.NONE);
		yTableColumn.setWidth(100);
		yTableColumn.setText("Y"); //$NON-NLS-1$

		final Label gcdLabel = new Label(info, SWT.NONE);
		final GridData gd_gcdLabel = new GridData(SWT.FILL, SWT.FILL, false,
				true);
		gd_gcdLabel.heightHint = 24;
		gd_gcdLabel.widthHint = 154;
		gd_gcdLabel.verticalIndent = 15;
		gcdLabel.setLayoutData(gd_gcdLabel);
		gcdLabel.setText(Messages.XEuclideanView_GCD_Text);

		resultLabel = new Label(info, SWT.NONE);
		final GridData gd_resultLabel = new GridData(SWT.FILL, SWT.FILL, false,
				true);
		gd_resultLabel.widthHint = 396;
		gd_resultLabel.verticalIndent = 15;
		resultLabel.setLayoutData(gd_resultLabel);
		resultLabel.setFont(FontService.getNormalFont());
		resultLabel.setForeground(BLUE_COLOR);

		resultText = new Text(info, SWT.H_SCROLL | SWT.BORDER);
		resultText.setEditable(false);
		final GridData gd_resultText = new GridData(SWT.FILL, SWT.FILL, true,
				false, 2, 1);
		resultText.setLayoutData(gd_resultText);

		clearButton.addMouseListener(new MouseAdapter() {
			@Override
			public void mouseUp(final MouseEvent e) {
				clearAll();
				stepwiseCounter = 0;

				backStepwiseButton.setEnabled(false);
				computeButton.setEnabled(true);
				stepwiseButton.setEnabled(true);
				resetTableButton.setEnabled(false);
				exportToPdfAction.setEnabled(false);
				exportToLatexAction.setEnabled(false);
				exportToCSVAction.setEnabled(false);

				/*
				 * we have to remove the verifyListener first to display the
				 * changed value for the parameters, then we added again
				 */
				pText.removeVerifyListener(pTextOnlyNumbers);
				qText.removeVerifyListener(qTextOnlyNumbers);

				pText.setText(""); //$NON-NLS-1$
				qText.setText(""); //$NON-NLS-1$
				visualizeStyledText.setText(""); //$NON-NLS-1$

				pText.addVerifyListener(pTextOnlyNumbers);
				qText.addVerifyListener(qTextOnlyNumbers);

				resultLabel.setText(""); //$NON-NLS-1$
				resultText.setText(""); //$NON-NLS-1$

				nextState = visualMode.INIT;

			}
		});

		final Label dummyLabel = new Label(action, SWT.NONE);
		final GridData gd_dummyLabel = new GridData(SWT.LEFT, SWT.CENTER, true,
				false);
		dummyLabel.setLayoutData(gd_dummyLabel);
		dummyLabel.setText("dummy"); //$NON-NLS-1$
		dummyLabel.setVisible(false);

		visualizeStyledText = new StyledText(action, SWT.SINGLE | SWT.READ_ONLY
				| SWT.BORDER);
		visualizeStyledText.setEnabled(false);
		visualizeStyledText.setEditable(false);
		visualizeStyledText.setAlignment(SWT.CENTER);
		final GridData gd_visualizeStyledText = new GridData(SWT.FILL,
				SWT.CENTER, false, false, 6, 1);
		gd_visualizeStyledText.widthHint = 400;
		visualizeStyledText.setLayoutData(gd_visualizeStyledText);

		PlatformUI
				.getWorkbench()
				.getHelpSystem()
				.setHelp(parent.getShell(),
						XEuclideanPlugin.PLUGIN_ID + ".viewer");

		if (!reset) {
			createActions();
			initializeMenu();
		}
	}

	/**
	 * Create the actions
	 */
	private void createActions() {

		exportToPdfAction = new Action(Messages.XEuclideanView_ExportPDF_Menu) {
			@Override
			public void run() {
				FileDialog dialog = new FileDialog(Display.getCurrent()
						.getActiveShell(), SWT.SAVE);
				dialog.setFilterPath(DirectoryService.getUserHomeDir());
				dialog.setFilterExtensions(new String[] { IConstants.PDF_FILTER_EXTENSION });
				dialog.setFilterNames(new String[] { IConstants.PDF_FILTER_NAME });
				dialog.setOverwrite(true);

				String filename = dialog.open();

				if (filename != null) {
					FileExporter pdfExport = new FileExporter(xeuclid, filename);
					pdfExport.exportToPDF();
				}
			}
		};
		exportToPdfAction.setEnabled(false);

		exportToCSVAction = new Action(Messages.XEuclideanView_ExportCSV_Menu) {
			@Override
			public void run() {
				FileDialog dialog = new FileDialog(Display.getCurrent()
						.getActiveShell(), SWT.SAVE);
				dialog.setFilterPath(DirectoryService.getUserHomeDir());
				dialog.setFilterExtensions(new String[] { IConstants.CSV_FILTER_EXTENSION });
				dialog.setFilterNames(new String[] { IConstants.CSV_FILTER_NAME });
				dialog.setOverwrite(true);

				String filename = dialog.open();

				if (filename != null) {
					FileExporter csvExport = new FileExporter(xeuclid, filename);
					csvExport.exportToCSV();
				}
			}
		};
		exportToCSVAction.setEnabled(false);

		exportToLatexAction = new Action(
				Messages.XEuclideanView_ExportLatex_Menu) {
			@Override
			public void run() {
				FileDialog dialog = new FileDialog(Display.getCurrent()
						.getActiveShell(), SWT.SAVE);
				dialog.setFilterPath(DirectoryService.getUserHomeDir());
				dialog.setFilterExtensions(new String[] { IConstants.TEX_FILTER_EXTENSION });
				dialog.setFilterNames(new String[] { IConstants.TEX_FILTER_NAME });
				dialog.setOverwrite(true);

				String filename = dialog.open();

				if (filename != null) {
					FileExporter latexExport = new FileExporter(xeuclid,
							filename);
					latexExport.exportToLatex();
				}

			}
		};
		exportToLatexAction.setEnabled(false);
		// Create the actions
	}

	/**
	 * Initialize the menu
	 */
	private void initializeMenu() {
		IMenuManager menuManager = getViewSite().getActionBars()
				.getMenuManager();

		menuManager.add(exportToPdfAction);

		menuManager.add(exportToLatexAction);

		menuManager.add(exportToCSVAction);
	}

	@Override
	public void setFocus() {
		parent.setFocus();
	}

	/**
	 * Clears the table and set all values back
	 */
	private void clearAll() {
		table.clearAll();
		table.setItemCount(0);
		xeuclid.clear();
	}

	/**
	 * Set the Color of the tableItem back to black
	 */
	private void clearTableItem(TableItem tableItem) {
		if (tableItem != null) {
			tableItem.setForeground(0, BLACK_COLOR);
			tableItem.setForeground(1, BLACK_COLOR);
			tableItem.setForeground(2, BLACK_COLOR);
			tableItem.setForeground(3, BLACK_COLOR);
			tableItem.setForeground(4, BLACK_COLOR);
		}
	}

	public void reset() {
		Control[] children = parent.getChildren();
		for (Control control : children) {
			control.dispose();
		}
		createPartControl(parent);
		parent.layout();
		reset = true;
	}
=======
    private Action exportToLatexAction;
    private Action exportToCSVAction;
    private Action exportToPdfAction;

    private Composite parent;

    private static final String MESSAGE_X_VISUAL = "X: "; //$NON-NLS-1$
    private static final String MESSAGE_Y_VISUAL = "Y: "; //$NON-NLS-1$

    private static final Color BLACK_COLOR = Display.getCurrent().getSystemColor(SWT.COLOR_BLACK);
    private static final Color RED_COLOR = Display.getCurrent().getSystemColor(SWT.COLOR_RED);
    private static final Color GREEN_COLOR = Display.getCurrent().getSystemColor(SWT.COLOR_GREEN);
    private static final Color BLUE_COLOR = Display.getCurrent().getSystemColor(SWT.COLOR_BLUE);
    private static final Color VIOLET_COLOR = Display.getCurrent().getSystemColor(SWT.COLOR_MAGENTA);

    private Text resultText;
    private StyledText visualizeStyledText;

    private Label resultLabel;

    private Table table;
    private Group info;
    private Text pText;
    private Text qText;
    private Group action;
    private Composite main;

    private VerifyListener pTextOnlyNumbers;
    private VerifyListener qTextOnlyNumbers;

    private int stepwiseCounter;

    private TableItem tableItem0;
    private TableItem tableItem1;
    private TableItem tableItemTmp;

    private String pValue;
    private String qValue;

    private enum visualMode {
        INIT, QUOTIENT, REMAINDER, X_EVAL, Y_EVAL, RESULT
    }

    private visualMode nextState;
    private visualMode previousState;

    private BigInteger value;
    private XEuclid xeuclid;
    private Vector<BigInteger> xTmp = null;
    private Vector<BigInteger> yTmp = null;
    private Vector<BigInteger> rTmp = null;
    private Vector<BigInteger> qTmp = null;

    @Override
    public void dispose() {
        // RESULT_FONT.dispose();

        super.dispose();
    }

    /**
     * Create contents of the view part
     * 
     * @param parent
     */
    @Override
    public void createPartControl(Composite parent) {
        this.parent = parent;

        xeuclid = new XEuclid();

        nextState = visualMode.INIT;
        previousState = null;

        stepwiseCounter = 0;

        pValue = ""; //$NON-NLS-1$
        qValue = ""; //$NON-NLS-1$

        value = BigInteger.ZERO;

        GridData gridData = new GridData(SWT.FILL, SWT.FILL, true, false);
        gridData.heightHint = 185;
        GridLayout gridLayout = new GridLayout();
        gridLayout.numColumns = 1;
        gridLayout.makeColumnsEqualWidth = true;

        // Create scrollable composite and composite within it
        ScrolledComposite scroll = new ScrolledComposite(parent, SWT.H_SCROLL | SWT.V_SCROLL | SWT.BORDER);
        scroll.setExpandHorizontal(true);
        scroll.setExpandVertical(true);
        scroll.setLayoutData(gridData);

        // gridlayout for elements
        Composite pageComposite = new Composite(scroll, SWT.NONE);
        scroll.setContent(pageComposite);
        pageComposite.setLayout(gridLayout);
        pageComposite.setLayoutData(gridData);

        main = pageComposite;

        GridLayout gridLayoutAction = new GridLayout();
        gridLayoutAction.numColumns = 6;
        gridLayoutAction.makeColumnsEqualWidth = false;
        action = new Group(main, SWT.None);
        action.setText(Messages.XEuclideanView_ExtendedEuclidean);
        action.setLayout(gridLayoutAction);
        action.setLayoutData(gridData);

        final Label pLabel = new Label(action, SWT.NONE);
        final GridData gd_pLabel = new GridData(SWT.LEFT, SWT.CENTER, false, true, 2, 1);
        gd_pLabel.widthHint = 206;
        pLabel.setLayoutData(gd_pLabel);
        pLabel.setText(Messages.XEuclideanView_Message_P);
        new Label(action, SWT.NONE);
        new Label(action, SWT.NONE);
        new Label(action, SWT.NONE);
        new Label(action, SWT.NONE);

        pText = new Text(action, SWT.BORDER);
        pTextOnlyNumbers = new VerifyListener() {
            public void verifyText(VerifyEvent e) {
                /*
                 * keyCode == 8 is BACKSPACE and keyCode == 48 and keyCode == 128 is DEL
                 */
                if (e.text.matches("[0-9]*") || e.keyCode == SWT.BS || e.keyCode == SWT.DEL) { //$NON-NLS-1$
                    if (pText.getText().length() == 0 && e.text.compareTo("0") == 0) { //$NON-NLS-1$
                        e.doit = false;
                    } else if (pText.getSelection().x == 0 && e.keyCode == 48) {
                        e.doit = false;
                    } else {
                        e.doit = true;
                    }
                } else {
                    e.doit = false;
                }
            }
        };
        pText.addVerifyListener(pTextOnlyNumbers);

        final GridData gd_pText = new GridData(SWT.FILL, SWT.CENTER, false, true, 6, 1);
        gd_pText.widthHint = 445;
        pText.setLayoutData(gd_pText);

        final Label qLabel = new Label(action, SWT.NONE);
        qLabel.setLayoutData(new GridData(SWT.LEFT, SWT.CENTER, false, true, 2, 1));
        qLabel.setText(Messages.XEuclideanView_Message_Q);
        new Label(action, SWT.NONE);
        new Label(action, SWT.NONE);
        new Label(action, SWT.NONE);
        new Label(action, SWT.NONE);

        qText = new Text(action, SWT.BORDER);
        qTextOnlyNumbers = pTextOnlyNumbers;
        qText.addVerifyListener(qTextOnlyNumbers);
        final GridData gd_qText = new GridData(SWT.FILL, SWT.CENTER, false, true, 6, 1);
        gd_qText.widthHint = 465;
        qText.setLayoutData(gd_qText);

        final Button clearButton = new Button(action, SWT.NONE);
        final GridData gd_clearButton = new GridData(SWT.RIGHT, SWT.CENTER, false, true);
        gd_clearButton.widthHint = 125;
        clearButton.setLayoutData(gd_clearButton);
        clearButton.setText(Messages.XEuclideanView_Clear_Button);

        final Button resetTableButton = new Button(action, SWT.NONE);
        resetTableButton.setEnabled(false);
        final GridData gd_resetTableButton = new GridData(SWT.LEFT, SWT.CENTER, false, true);
        gd_resetTableButton.widthHint = 125;
        resetTableButton.setLayoutData(gd_resetTableButton);
        resetTableButton.setText(Messages.XEuclideanView_ResetTable_Button);

        final Button computeButton = new Button(action, SWT.NONE);
        final GridData gd_computeButton = new GridData(SWT.LEFT, SWT.CENTER, false, true);
        gd_computeButton.widthHint = 125;
        computeButton.setLayoutData(gd_computeButton);
        computeButton.setText(Messages.XEuclideanView_Compute_Button);

        final Button stepwiseButton = new Button(action, SWT.NONE);
        final Button backStepwiseButton = new Button(action, SWT.NONE);

        resetTableButton.addMouseListener(new MouseAdapter() {
            @Override
            public void mouseUp(final MouseEvent e) {
                /*
                 * clear first the table
                 */
                table.clearAll();
                table.setItemCount(0);

                /*
                 * enable or disable the control buttons
                 */
                computeButton.setEnabled(true);
                stepwiseButton.setEnabled(true);
                resetTableButton.setEnabled(false);
                backStepwiseButton.setEnabled(false);
                exportToPdfAction.setEnabled(false);
                exportToLatexAction.setEnabled(false);
                exportToCSVAction.setEnabled(false);

                stepwiseCounter = 0;

                nextState = visualMode.INIT;

                visualizeStyledText.setText(""); //$NON-NLS-1$
                resultLabel.setText(""); //$NON-NLS-1$
                resultText.setText(""); //$NON-NLS-1$

                pValue = ""; //$NON-NLS-1$
                qValue = ""; //$NON-NLS-1$

            }
        });

        computeButton.addMouseListener(new MouseAdapter() {
            @Override
            public void mouseUp(final MouseEvent e) {
                clearAll();

                pValue = pText.getText();
                qValue = qText.getText();

                if (pValue.compareTo("") != 0 && qValue.compareTo("") != 0) { //$NON-NLS-1$ //$NON-NLS-2$
                    BigInteger p = new BigInteger(pText.getText());
                    BigInteger q = new BigInteger(qText.getText());
                    value = xeuclid.xeuclid(p, q);
                    xTmp = xeuclid.getX();
                    yTmp = xeuclid.getY();
                    rTmp = xeuclid.getR();
                    qTmp = xeuclid.getQ();

                    /*
                     * get the values and write it into the table
                     */
                    for (int i = 0; i < qTmp.size(); i++) {
                        TableItem tableItem = new TableItem(table, SWT.BORDER);
                        tableItem.setText(0, String.valueOf(i));
                        if (i == 0 || i == qTmp.size() - 1) {
                            tableItem.setText(1, ""); //$NON-NLS-1$
                        } else {
                            tableItem.setText(1, qTmp.get(i).toString());
                        }
                        tableItem.setText(2, rTmp.get(i).toString());
                        tableItem.setText(3, xTmp.get(i).toString());
                        tableItem.setText(4, yTmp.get(i).toString());

                        /*
                         * autoscroll the table. the second line is for deselection the TableItem.
                         */
                        table.setSelection(table.getItems().length - 1);
                        table.setSelection(table.getItems().length);

                    }
                    String yTmpLastElement = yTmp.lastElement().toString();
                    String xTmpLastElement = xTmp.lastElement().toString();
                    /*
                     * if the value for x or y is negative, then the sign have to be in parenthesis
                     */
                    if (xTmp.lastElement().compareTo(BigInteger.ZERO) < 0) {
                        xTmpLastElement = "( " + xTmpLastElement + " )"; //$NON-NLS-1$ //$NON-NLS-2$
                    }
                    if (yTmp.lastElement().compareTo(BigInteger.ZERO) < 0) {
                        yTmpLastElement = "( " + yTmpLastElement + " )"; //$NON-NLS-1$ //$NON-NLS-2$
                    }
                    String tmpValue = " = " + rTmp.firstElement() + " * " + yTmpLastElement + " + " + rTmp.get(1) //$NON-NLS-1$ //$NON-NLS-2$ //$NON-NLS-3$
                            + " * " + xTmpLastElement; //$NON-NLS-1$

                    /*
                     * check which parameter is bigger, then change the order
                     */
                    if (p.compareTo(q) < 0) {
                        resultLabel.setText("gcd(q,p) = q * x + p * y"); //$NON-NLS-1$
                    } else {
                        resultLabel.setText("gcd(p,q) = p * x + q * y"); //$NON-NLS-1$
                    }

                    resultText.setText(value.toString() + tmpValue);

                    /*
                     * visualization block
                     */
                    String result = Messages.XEuclideanView_GCD_Text + " " + value.toString(); //$NON-NLS-1$

                    visualizeStyledText.setText(result);
                    StyleRange parameterA = new StyleRange();
                    parameterA.start = 0;
                    parameterA.length = Messages.XEuclideanView_GCD_Text.length();
                    parameterA.foreground = BLACK_COLOR;
                    parameterA.fontStyle = SWT.BOLD;
                    visualizeStyledText.setStyleRange(parameterA);

                    StyleRange parameterB = new StyleRange();
                    parameterB.start = Messages.XEuclideanView_GCD_Text.length() + 1;
                    parameterB.length = value.toString().length();
                    parameterB.foreground = BLUE_COLOR;
                    parameterB.fontStyle = SWT.BOLD;
                    visualizeStyledText.setStyleRange(parameterB);

                    /*
                     * set the color of the result in table to blue
                     */
                    table.getItem(qTmp.size() - 2).setForeground(2, BLUE_COLOR);

                    stepwiseCounter = qTmp.size() - 1;
                    previousState = visualMode.Y_EVAL;
                    /*
                     * enable or disable the control buttons
                     */
                    backStepwiseButton.setEnabled(true);
                    computeButton.setEnabled(false);
                    stepwiseButton.setEnabled(false);
                    resetTableButton.setEnabled(true);
                    clearButton.setEnabled(true);
                    exportToPdfAction.setEnabled(true);
                    exportToLatexAction.setEnabled(true);
                    exportToCSVAction.setEnabled(true);

                }

            }

        });

        // final Button stepwiseButton = new Button(action, SWT.NONE);
        stepwiseButton.addMouseListener(new MouseAdapter() {
            @Override
            public void mouseUp(final MouseEvent e) {

                StyleRange parameterM = new StyleRange();
                StyleRange parameterA = new StyleRange();
                StyleRange parameterB = new StyleRange();
                StyleRange parameterC = new StyleRange();
                StyleRange parameterD = new StyleRange();

                String tmpA;
                String tmpB;
                String tmpC;
                String tmpD;

                /*
                 * have to be initialized
                 */
                Vector<BigInteger> xTmp = xeuclid.getX();
                Vector<BigInteger> yTmp = xeuclid.getY();
                Vector<BigInteger> rTmp = xeuclid.getR();
                Vector<BigInteger> qTmp = xeuclid.getQ();

                switch (nextState) {
                /*
                 * the initial state, where xeuclid is called
                 */
                    case INIT:
                        clearAll();
                        pValue = pText.getText();
                        qValue = qText.getText();

                        if (pValue.compareTo("") != 0 && qValue.compareTo("") != 0) { //$NON-NLS-1$ //$NON-NLS-2$
                            BigInteger p = new BigInteger(pValue);
                            BigInteger q = new BigInteger(qValue);

                            // executeButton.setEnabled(false);
                            resetTableButton.setEnabled(true);

                            value = xeuclid.xeuclid(p, q);
                            xTmp = xeuclid.getX();
                            yTmp = xeuclid.getY();
                            rTmp = xeuclid.getR();
                            qTmp = xeuclid.getQ();

                            tableItemTmp = new TableItem(table, SWT.BORDER);
                            tableItemTmp.setText(0, String.valueOf(stepwiseCounter));
                            tableItemTmp.setText(1, ""); //$NON-NLS-1$
                            tableItemTmp.setText(2, rTmp.get(stepwiseCounter).toString());
                            tableItemTmp.setText(3, xTmp.get(stepwiseCounter).toString());
                            tableItemTmp.setText(4, yTmp.get(stepwiseCounter).toString());
                            stepwiseCounter++;

                            tableItem0 = new TableItem(table, SWT.BORDER);
                            tableItem0.setText(0, String.valueOf(stepwiseCounter));
                            tableItem0.setText(2, rTmp.get(stepwiseCounter).toString());
                            tableItem0.setText(3, xTmp.get(stepwiseCounter).toString());
                            tableItem0.setText(4, yTmp.get(stepwiseCounter).toString());
                            stepwiseCounter++;

                            tableItem1 = null;

                            /*
                             * visualization block
                             */
                            visualizeStyledText.setText(Messages.XEuclideanView_Initialization);
                            StyleRange styleInit = new StyleRange();
                            styleInit.foreground = BLACK_COLOR;
                            styleInit.start = 0;
                            styleInit.length = Messages.XEuclideanView_Initialization.length();
                            styleInit.fontStyle = SWT.BOLD;
                            visualizeStyledText.setStyleRange(styleInit);

                            nextState = visualMode.QUOTIENT;
                            previousState = null;
                        }

                        break;
                    case QUOTIENT:
                        /*
                         * tableItemTmp is the first row tableItem0 is the second row tableItam1 is the third row
                         */
                        backStepwiseButton.setEnabled(true);

                        clearTableItem(tableItemTmp);
                        clearTableItem(tableItem0);
                        if (stepwiseCounter < 3 && stepwiseCounter != 2) {
                            clearTableItem(tableItem1);
                        } else {
                            stepwiseCounter = table.getItemCount();
                        }

                        tableItemTmp = table.getItem(stepwiseCounter - 2);
                        tableItem0 = table.getItem(stepwiseCounter - 1);

                        clearTableItem(tableItem0);

                        tableItemTmp.setForeground(2, RED_COLOR);
                        tableItem0.setForeground(2, GREEN_COLOR);

                        tableItem0.setText(1, qTmp.get(stepwiseCounter - 1).toString());
                        tableItem0.setForeground(1, BLUE_COLOR);

                        /*
                         * visualization block
                         */
                        tmpA = tableItemTmp.getText(2);
                        tmpB = tableItem0.getText(2);
                        tmpC = qTmp.get(stepwiseCounter - 1).toString();

                        String result = Messages.XEuclideanView_Quotient + tmpA + " / " + tmpB + " = " + tmpC; //$NON-NLS-1$ //$NON-NLS-2$

                        visualizeStyledText.setText(result);
                        parameterM.start = 0;
                        parameterM.length = Messages.XEuclideanView_Quotient.length();
                        parameterM.foreground = BLACK_COLOR;
                        parameterM.fontStyle = SWT.BOLD;
                        visualizeStyledText.setStyleRange(parameterM);

                        parameterA.start = Messages.XEuclideanView_Quotient.length();
                        parameterA.length = tmpA.length();
                        parameterA.foreground = RED_COLOR;
                        parameterA.fontStyle = SWT.BOLD;
                        visualizeStyledText.setStyleRange(parameterA);

                        parameterB.start = Messages.XEuclideanView_Quotient.length() + tmpA.length() + 3;
                        parameterB.length = tmpB.length();
                        parameterB.foreground = GREEN_COLOR;
                        parameterB.fontStyle = SWT.BOLD;
                        visualizeStyledText.setStyleRange(parameterB);

                        parameterC.start =
                                Messages.XEuclideanView_Quotient.length() + tmpA.length() + 3 + tmpB.length() + 3;
                        parameterC.length = tmpC.length();
                        parameterC.foreground = BLUE_COLOR;
                        parameterC.fontStyle = SWT.BOLD;
                        visualizeStyledText.setStyleRange(parameterC);

                        nextState = visualMode.REMAINDER;
                        if (previousState != null) {
                            previousState = visualMode.Y_EVAL;
                        } else {
                            previousState = visualMode.INIT;
                        }

                        break;

                    case REMAINDER:
                        tableItem1 = new TableItem(table, SWT.BORDER);

                        tableItem1.setText(0, String.valueOf(stepwiseCounter));
                        tmpA = rTmp.get(stepwiseCounter).toString();
                        tableItem1.setText(2, tmpA);
                        tableItem1.setForeground(2, BLUE_COLOR);

                        tableItem0.setForeground(1, BLACK_COLOR);

                        /*
                         * visualization block
                         */
                        result = Messages.XEuclideanView_Remainder + tmpA;

                        visualizeStyledText.setText(result);
                        parameterA = new StyleRange();
                        parameterA.start = 0;
                        parameterA.length = Messages.XEuclideanView_Remainder.length();
                        parameterA.fontStyle = SWT.BOLD;
                        visualizeStyledText.setStyleRange(parameterA);

                        parameterB = new StyleRange();
                        parameterB.start = Messages.XEuclideanView_Remainder.length();
                        parameterB.length = tmpA.length();
                        parameterB.foreground = BLUE_COLOR;
                        parameterB.fontStyle = SWT.BOLD;
                        visualizeStyledText.setStyleRange(parameterB);

                        nextState = visualMode.X_EVAL;
                        previousState = visualMode.QUOTIENT;

                        /*
                         * autoscroll the table. the second line is for deselection the TableItem.
                         */
                        table.setSelection(table.getItems().length - 1);
                        table.setSelection(table.getItems().length);

                        break;

                    case X_EVAL:
                        /*
                         * clear second column and set the color to black
                         */
                        tableItemTmp.setForeground(2, BLACK_COLOR);
                        tableItem0.setForeground(2, BLACK_COLOR);
                        tableItem1.setForeground(2, BLACK_COLOR);

                        tableItem0.setForeground(1, VIOLET_COLOR);
                        tableItemTmp.setForeground(3, RED_COLOR);
                        tableItem0.setForeground(3, GREEN_COLOR);

                        tmpA = xTmp.get(stepwiseCounter).toString();
                        tableItem1.setText(3, tmpA);
                        tableItem1.setForeground(3, BLUE_COLOR);

                        /*
                         * visualization block
                         */
                        tmpA = qTmp.get(stepwiseCounter - 1).toString();
                        tmpB = xTmp.get(stepwiseCounter - 1).toString();
                        tmpC = xTmp.get(stepwiseCounter - 2).toString();
                        tmpD = xTmp.get(stepwiseCounter).toString();

                        result = MESSAGE_X_VISUAL + tmpA + " * " + tmpB + " + " + tmpC + " = " + tmpD; //$NON-NLS-1$ //$NON-NLS-2$ //$NON-NLS-3$

                        visualizeStyledText.setText(result);
                        parameterM = new StyleRange();
                        parameterM.start = 0;
                        parameterM.length = MESSAGE_X_VISUAL.length();
                        parameterM.foreground = BLACK_COLOR;
                        parameterM.fontStyle = SWT.BOLD;
                        visualizeStyledText.setStyleRange(parameterM);

                        parameterA = new StyleRange();
                        parameterA.start = MESSAGE_X_VISUAL.length();
                        parameterA.length = tmpA.length();
                        parameterA.foreground = VIOLET_COLOR;
                        parameterA.fontStyle = SWT.BOLD;
                        visualizeStyledText.setStyleRange(parameterA);

                        parameterB = new StyleRange();
                        parameterB.start = MESSAGE_X_VISUAL.length() + tmpA.length() + 3;
                        parameterB.length = tmpB.length();
                        parameterB.foreground = GREEN_COLOR;
                        parameterB.fontStyle = SWT.BOLD;
                        visualizeStyledText.setStyleRange(parameterB);

                        parameterC = new StyleRange();
                        parameterC.start = MESSAGE_X_VISUAL.length() + tmpA.length() + 3 + tmpB.length() + 3;
                        parameterC.length = tmpC.length();
                        parameterC.foreground = RED_COLOR;
                        parameterC.fontStyle = SWT.BOLD;
                        visualizeStyledText.setStyleRange(parameterC);

                        parameterD = new StyleRange();
                        parameterD.start =
                                MESSAGE_X_VISUAL.length() + tmpA.length() + 3 + tmpB.length() + 3 + tmpC.length() + 3;
                        parameterD.length = tmpD.length();
                        parameterD.foreground = BLUE_COLOR;
                        parameterD.fontStyle = SWT.BOLD;
                        visualizeStyledText.setStyleRange(parameterD);

                        nextState = visualMode.Y_EVAL;
                        previousState = visualMode.REMAINDER;

                        break;

                    case Y_EVAL:
                        /*
                         * clear third column and set the color to black
                         */
                        tableItemTmp.setForeground(3, BLACK_COLOR);
                        tableItem0.setForeground(3, BLACK_COLOR);
                        tableItem1.setForeground(3, BLACK_COLOR);

                        tableItemTmp.setForeground(4, RED_COLOR);
                        tableItem0.setForeground(4, GREEN_COLOR);

                        tmpA = yTmp.get(stepwiseCounter).toString();
                        tableItem1.setText(4, tmpA);
                        tableItem1.setForeground(4, BLUE_COLOR);

                        /*
                         * visualization block
                         */
                        tmpA = qTmp.get(stepwiseCounter - 1).toString();
                        tmpB = yTmp.get(stepwiseCounter - 1).toString();
                        tmpC = yTmp.get(stepwiseCounter - 2).toString();
                        tmpD = yTmp.get(stepwiseCounter).toString();

                        result = MESSAGE_Y_VISUAL + tmpA + " * " + tmpB + " + " + tmpC + " = " + tmpD; //$NON-NLS-1$ //$NON-NLS-2$ //$NON-NLS-3$

                        visualizeStyledText.setText(result);
                        parameterM = new StyleRange();
                        parameterM.start = 0;
                        parameterM.length = MESSAGE_Y_VISUAL.length();
                        parameterM.foreground = BLACK_COLOR;
                        parameterM.fontStyle = SWT.BOLD;
                        visualizeStyledText.setStyleRange(parameterM);

                        parameterA = new StyleRange();
                        parameterA.start = MESSAGE_Y_VISUAL.length();
                        parameterA.length = tmpA.length();
                        parameterA.foreground = VIOLET_COLOR;
                        parameterA.fontStyle = SWT.BOLD;
                        visualizeStyledText.setStyleRange(parameterA);

                        parameterB = new StyleRange();
                        parameterB.start = MESSAGE_Y_VISUAL.length() + tmpA.length() + 3;
                        parameterB.length = tmpB.length();
                        parameterB.foreground = GREEN_COLOR;
                        parameterB.fontStyle = SWT.BOLD;
                        visualizeStyledText.setStyleRange(parameterB);

                        parameterC = new StyleRange();
                        parameterC.start = MESSAGE_Y_VISUAL.length() + tmpA.length() + 3 + tmpB.length() + 3;
                        parameterC.length = tmpC.length();
                        parameterC.foreground = RED_COLOR;
                        parameterC.fontStyle = SWT.BOLD;
                        visualizeStyledText.setStyleRange(parameterC);

                        parameterD = new StyleRange();
                        parameterD.start =
                                MESSAGE_Y_VISUAL.length() + tmpA.length() + 3 + tmpB.length() + 3 + tmpC.length() + 3;
                        parameterD.length = tmpD.length();
                        parameterD.foreground = BLUE_COLOR;
                        parameterD.fontStyle = SWT.BOLD;
                        visualizeStyledText.setStyleRange(parameterD);

                        if (stepwiseCounter >= qTmp.size() - 1) {
                            nextState = visualMode.RESULT;
                        } else {
                            nextState = visualMode.QUOTIENT;
                            stepwiseCounter++;
                        }
                        previousState = visualMode.X_EVAL;

                        break;

                    case RESULT:
                        /*
                         * clear the three rows and set the color of the result value to blue
                         */
                        clearTableItem(tableItemTmp);
                        clearTableItem(tableItem0);
                        clearTableItem(tableItem1);

                        tableItem0.setForeground(2, BLUE_COLOR);

                        String yTmpLastElement = yTmp.lastElement().toString();
                        String xTmpLastElement = xTmp.lastElement().toString();
                        if (xTmp.lastElement().compareTo(BigInteger.ZERO) < 0) {
                            xTmpLastElement = "( " + xTmpLastElement + " )"; //$NON-NLS-1$ //$NON-NLS-2$
                        }
                        if (yTmp.lastElement().compareTo(BigInteger.ZERO) < 0) {
                            yTmpLastElement = "( " + yTmpLastElement + " )"; //$NON-NLS-1$ //$NON-NLS-2$
                        }
                        String tmpValue = " = " + rTmp.firstElement() + " * " + yTmpLastElement + " + " + rTmp.get(1) //$NON-NLS-1$ //$NON-NLS-2$ //$NON-NLS-3$
                                + " * " + xTmpLastElement; //$NON-NLS-1$
                        resultText.setText(value.toString() + tmpValue);

                        if (new BigInteger(pValue).compareTo(new BigInteger(qValue)) < 0) {
                            resultLabel.setText("gcd(q,p) = q * x + p * y"); //$NON-NLS-1$
                        } else {
                            resultLabel.setText("gcd(p,q) = p * x + q * y"); //$NON-NLS-1$
                        }

                        /*
                         * visualization block
                         */
                        result = Messages.XEuclideanView_GCD_Text + " " + value.toString(); //$NON-NLS-1$

                        visualizeStyledText.setText(result);
                        parameterA = new StyleRange();
                        parameterA.start = 0;
                        parameterA.length = Messages.XEuclideanView_GCD_Text.length();
                        parameterA.foreground = BLACK_COLOR;
                        parameterA.fontStyle = SWT.BOLD;
                        visualizeStyledText.setStyleRange(parameterA);

                        parameterB = new StyleRange();
                        parameterB.start = Messages.XEuclideanView_GCD_Text.length() + 1;
                        parameterB.length = value.toString().length();
                        parameterB.foreground = BLUE_COLOR;
                        parameterB.fontStyle = SWT.BOLD;
                        visualizeStyledText.setStyleRange(parameterB);

                        stepwiseButton.setEnabled(false);
                        computeButton.setEnabled(false);
                        exportToPdfAction.setEnabled(true);
                        exportToLatexAction.setEnabled(true);
                        exportToCSVAction.setEnabled(true);

                        nextState = null;
                        previousState = visualMode.Y_EVAL;

                        break;
                }
            }
        });
        final GridData gd_stepwiseButton = new GridData(SWT.LEFT, SWT.CENTER, false, true);
        gd_stepwiseButton.widthHint = 125;
        stepwiseButton.setLayoutData(gd_stepwiseButton);
        stepwiseButton.setText(Messages.XEuclideanView_Stepwise_Button);

        backStepwiseButton.setEnabled(false);
        backStepwiseButton.addMouseListener(new MouseAdapter() {
            @SuppressWarnings("incomplete-switch")
            @Override
            public void mouseUp(final MouseEvent e) {

                stepwiseButton.setEnabled(true);

                StyleRange parameterM = new StyleRange();
                StyleRange parameterA = new StyleRange();
                StyleRange parameterB = new StyleRange();
                StyleRange parameterC = new StyleRange();
                StyleRange parameterD = new StyleRange();

                String tmpA;
                String tmpB;
                String tmpC;
                String tmpD;

                Vector<BigInteger> xTmp = xeuclid.getX();
                Vector<BigInteger> yTmp = xeuclid.getY();
                Vector<BigInteger> rTmp = xeuclid.getR();
                Vector<BigInteger> qTmp = xeuclid.getQ();

                String result;

                switch (previousState) {

                    case INIT:
                        clearTableItem(tableItemTmp);
                        clearTableItem(tableItem0);

                        tableItem0.setText(1, ""); //$NON-NLS-1$

                        backStepwiseButton.setEnabled(false);

                        nextState = visualMode.QUOTIENT;
                        previousState = null;

                        /*
                         * visualization block
                         */
                        visualizeStyledText.setText(Messages.XEuclideanView_Initialization);
                        StyleRange styleInit = new StyleRange();
                        styleInit.foreground = BLACK_COLOR;
                        styleInit.start = 0;
                        styleInit.length = Messages.XEuclideanView_Initialization.length();
                        styleInit.fontStyle = SWT.BOLD;
                        visualizeStyledText.setStyleRange(styleInit);

                        break;

                    case QUOTIENT:
                        tableItem0.setForeground(1, BLUE_COLOR);

                        /*
                         * visualization block
                         */
                        tmpA = tableItemTmp.getText(2);
                        tmpB = tableItem0.getText(2);
                        tmpC = qTmp.get(stepwiseCounter - 1).toString();

                        result = Messages.XEuclideanView_Quotient + tmpA + " / " + tmpB + " = " + tmpC; //$NON-NLS-1$ //$NON-NLS-2$

                        visualizeStyledText.setText(result);
                        parameterM.start = 0;
                        parameterM.length = Messages.XEuclideanView_Quotient.length();
                        parameterM.foreground = BLACK_COLOR;
                        parameterM.fontStyle = SWT.BOLD;
                        visualizeStyledText.setStyleRange(parameterM);

                        parameterA.start = Messages.XEuclideanView_Quotient.length();
                        parameterA.length = tmpA.length();
                        parameterA.foreground = RED_COLOR;
                        parameterA.fontStyle = SWT.BOLD;
                        visualizeStyledText.setStyleRange(parameterA);

                        parameterB.start = Messages.XEuclideanView_Quotient.length() + tmpA.length() + 3;
                        parameterB.length = tmpB.length();
                        parameterB.foreground = GREEN_COLOR;
                        parameterB.fontStyle = SWT.BOLD;
                        visualizeStyledText.setStyleRange(parameterB);

                        parameterC.start =
                                Messages.XEuclideanView_Quotient.length() + tmpA.length() + 3 + tmpB.length() + 3;
                        parameterC.length = tmpC.length();
                        parameterC.foreground = BLUE_COLOR;
                        parameterC.fontStyle = SWT.BOLD;
                        visualizeStyledText.setStyleRange(parameterC);

                        table.remove(stepwiseCounter);

                        // currentState = visualMode.QUOTIENT;
                        nextState = visualMode.REMAINDER;
                        if (previousState != null) {
                            previousState = visualMode.Y_EVAL;
                            stepwiseCounter = table.getItemCount();
                        }

                        if (stepwiseCounter == 2) {
                            previousState = visualMode.INIT;
                        }

                        break;

                    case REMAINDER:
                        tableItemTmp.setForeground(3, BLACK_COLOR);
                        tableItem0.setForeground(3, BLACK_COLOR);
                        tableItem1.setForeground(3, BLACK_COLOR);
                        tableItem0.setForeground(1, BLACK_COLOR);

                        tableItem1.setForeground(2, BLUE_COLOR);
                        tableItem0.setForeground(2, GREEN_COLOR);
                        tableItemTmp.setForeground(2, RED_COLOR);

                        tableItem1.setText(3, ""); //$NON-NLS-1$

                        /*
                         * visualization block
                         */
                        tmpA = rTmp.get(stepwiseCounter).toString();

                        result = Messages.XEuclideanView_Remainder + tmpA;

                        visualizeStyledText.setText(result);
                        parameterA = new StyleRange();
                        parameterA.start = 0;
                        parameterA.length = Messages.XEuclideanView_Remainder.length();
                        parameterA.fontStyle = SWT.BOLD;
                        visualizeStyledText.setStyleRange(parameterA);

                        parameterB = new StyleRange();
                        parameterB.start = Messages.XEuclideanView_Remainder.length();
                        parameterB.length = tmpA.length();
                        parameterB.foreground = BLUE_COLOR;
                        parameterB.fontStyle = SWT.BOLD;
                        visualizeStyledText.setStyleRange(parameterB);

                        nextState = visualMode.X_EVAL;
                        previousState = visualMode.QUOTIENT;

                        break;

                    case X_EVAL:
                        stepwiseCounter = table.getItemCount() - 1;

                        tableItemTmp.setForeground(4, BLACK_COLOR);
                        tableItem0.setForeground(4, BLACK_COLOR);
                        tableItem1.setForeground(4, BLACK_COLOR);

                        tableItemTmp.setForeground(3, RED_COLOR);
                        tableItem0.setForeground(3, GREEN_COLOR);
                        tableItem1.setForeground(3, BLUE_COLOR);

                        tableItem1.setText(4, ""); //$NON-NLS-1$

                        /*
                         * visualization block
                         */
                        tmpA = qTmp.get(stepwiseCounter - 1).toString();
                        tmpB = xTmp.get(stepwiseCounter - 1).toString();
                        tmpC = xTmp.get(stepwiseCounter - 2).toString();
                        tmpD = xTmp.get(stepwiseCounter).toString();

                        result = MESSAGE_X_VISUAL + tmpA + " * " + tmpB + " + " + tmpC + " = " + tmpD; //$NON-NLS-1$ //$NON-NLS-2$ //$NON-NLS-3$

                        visualizeStyledText.setText(result);
                        parameterM = new StyleRange();
                        parameterM.start = 0;
                        parameterM.length = MESSAGE_X_VISUAL.length();
                        parameterM.foreground = BLACK_COLOR;
                        parameterM.fontStyle = SWT.BOLD;
                        visualizeStyledText.setStyleRange(parameterM);

                        parameterA = new StyleRange();
                        parameterA.start = MESSAGE_X_VISUAL.length();
                        parameterA.length = tmpA.length();
                        parameterA.foreground = VIOLET_COLOR;
                        parameterA.fontStyle = SWT.BOLD;
                        visualizeStyledText.setStyleRange(parameterA);

                        parameterB = new StyleRange();
                        parameterB.start = MESSAGE_X_VISUAL.length() + tmpA.length() + 3;
                        parameterB.length = tmpB.length();
                        parameterB.foreground = GREEN_COLOR;
                        parameterB.fontStyle = SWT.BOLD;
                        visualizeStyledText.setStyleRange(parameterB);

                        parameterC = new StyleRange();
                        parameterC.start = MESSAGE_X_VISUAL.length() + tmpA.length() + 3 + tmpB.length() + 3;
                        parameterC.length = tmpC.length();
                        parameterC.foreground = RED_COLOR;
                        parameterC.fontStyle = SWT.BOLD;
                        visualizeStyledText.setStyleRange(parameterC);

                        parameterD = new StyleRange();
                        parameterD.start =
                                MESSAGE_X_VISUAL.length() + tmpA.length() + 3 + tmpB.length() + 3 + tmpC.length() + 3;
                        parameterD.length = tmpD.length();
                        parameterD.foreground = BLUE_COLOR;
                        parameterD.fontStyle = SWT.BOLD;
                        visualizeStyledText.setStyleRange(parameterD);

                        nextState = visualMode.Y_EVAL;
                        previousState = visualMode.REMAINDER;

                        break;

                    case Y_EVAL:
                        stepwiseCounter = table.getItemCount() - 1;

                        tableItemTmp = table.getItem(stepwiseCounter - 2);
                        tableItem0 = table.getItem(stepwiseCounter - 1);
                        tableItem1 = table.getItem(stepwiseCounter);

                        clearTableItem(tableItemTmp);
                        clearTableItem(tableItem0);
                        clearTableItem(tableItem1);

                        tableItem0.setForeground(1, VIOLET_COLOR);

                        tableItemTmp.setForeground(4, RED_COLOR);
                        tableItem0.setForeground(4, GREEN_COLOR);
                        tableItem1.setForeground(4, BLUE_COLOR);

                        tableItem1.setText(1, ""); //$NON-NLS-1$

                        /*
                         * visualization block
                         */
                        tmpA = qTmp.get(stepwiseCounter - 1).toString();
                        tmpB = yTmp.get(stepwiseCounter - 1).toString();
                        tmpC = yTmp.get(stepwiseCounter - 2).toString();
                        tmpD = yTmp.get(stepwiseCounter).toString();

                        resultLabel.setText(""); //$NON-NLS-1$
                        resultText.setText(""); //$NON-NLS-1$

                        result = MESSAGE_Y_VISUAL + tmpA + " * " + tmpB + " + " + tmpC + " = " + tmpD; //$NON-NLS-1$ //$NON-NLS-2$ //$NON-NLS-3$

                        visualizeStyledText.setText(result);
                        parameterM = new StyleRange();
                        parameterM.start = 0;
                        parameterM.length = MESSAGE_Y_VISUAL.length();
                        parameterM.foreground = BLACK_COLOR;
                        parameterM.fontStyle = SWT.BOLD;
                        visualizeStyledText.setStyleRange(parameterM);

                        parameterA = new StyleRange();
                        parameterA.start = MESSAGE_Y_VISUAL.length();
                        parameterA.length = tmpA.length();
                        parameterA.foreground = VIOLET_COLOR;
                        parameterA.fontStyle = SWT.BOLD;
                        visualizeStyledText.setStyleRange(parameterA);

                        parameterB = new StyleRange();
                        parameterB.start = MESSAGE_Y_VISUAL.length() + tmpA.length() + 3;
                        parameterB.length = tmpB.length();
                        parameterB.foreground = GREEN_COLOR;
                        parameterB.fontStyle = SWT.BOLD;
                        visualizeStyledText.setStyleRange(parameterB);

                        parameterC = new StyleRange();
                        parameterC.start = MESSAGE_Y_VISUAL.length() + tmpA.length() + 3 + tmpB.length() + 3;
                        parameterC.length = tmpC.length();
                        parameterC.foreground = RED_COLOR;
                        parameterC.fontStyle = SWT.BOLD;
                        visualizeStyledText.setStyleRange(parameterC);

                        parameterD = new StyleRange();
                        parameterD.start =
                                MESSAGE_Y_VISUAL.length() + tmpA.length() + 3 + tmpB.length() + 3 + tmpC.length() + 3;
                        parameterD.length = tmpD.length();
                        parameterD.foreground = BLUE_COLOR;
                        parameterD.fontStyle = SWT.BOLD;
                        visualizeStyledText.setStyleRange(parameterD);

                        if (stepwiseCounter >= qTmp.size() - 1) {
                            nextState = visualMode.RESULT;
                            computeButton.setEnabled(true);
                            exportToPdfAction.setEnabled(false);
                            exportToLatexAction.setEnabled(false);
                            exportToCSVAction.setEnabled(false);
                        } else {
                            nextState = visualMode.QUOTIENT;
                        }
                        previousState = visualMode.X_EVAL;

                        break;
                }

            }
        });
        final GridData gd_backStepwiseButton = new GridData(SWT.LEFT, SWT.CENTER, false, true);
        gd_backStepwiseButton.widthHint = 125;
        backStepwiseButton.setLayoutData(gd_backStepwiseButton);
        backStepwiseButton.setText(Messages.XEuclideanView_BackStepwise_Button);

        info = new Group(main, SWT.NONE);
        final GridData gridDataI = new GridData(SWT.FILL, SWT.FILL, true, false);

        gridDataI.heightHint = 333;
        info.setLayoutData(gridDataI);
        final GridLayout gridLayoutInfo = new GridLayout();
        gridLayoutInfo.numColumns = 2;
        info.setLayout(gridLayoutInfo);
        info.setText(Messages.XEuclideanView_Visualization);

        table = new Table(info, SWT.BORDER);
        table.setLinesVisible(true);
        table.setHeaderVisible(true);
        final GridData gd_table = new GridData(SWT.FILL, SWT.CENTER, true, true, 2, 1);
        gd_table.widthHint = 466;
        gd_table.heightHint = 198;
        table.setLayoutData(gd_table);

        final TableColumn indexTableColumn = new TableColumn(table, SWT.NONE);
        indexTableColumn.setResizable(false);
        indexTableColumn.setWidth(50);
        indexTableColumn.setText("Index"); //$NON-NLS-1$

        final TableColumn quotientTableColumn = new TableColumn(table, SWT.NONE);
        quotientTableColumn.setWidth(100);
        quotientTableColumn.setText("Quotient"); //$NON-NLS-1$

        final TableColumn remainderrTableColumn = new TableColumn(table, SWT.NONE);
        remainderrTableColumn.setWidth(100);
        remainderrTableColumn.setText(Messages.XEuclideanView_Remainder_Table);

        final TableColumn xTableColumn = new TableColumn(table, SWT.NONE);
        xTableColumn.setWidth(100);
        xTableColumn.setText("X"); //$NON-NLS-1$

        final TableColumn yTableColumn = new TableColumn(table, SWT.NONE);
        yTableColumn.setWidth(100);
        yTableColumn.setText("Y"); //$NON-NLS-1$

        final Label gcdLabel = new Label(info, SWT.NONE);
        final GridData gd_gcdLabel = new GridData(SWT.FILL, SWT.FILL, false, true);
        gd_gcdLabel.heightHint = 24;
        gd_gcdLabel.widthHint = 154;
        gd_gcdLabel.verticalIndent = 15;
        gcdLabel.setLayoutData(gd_gcdLabel);
        gcdLabel.setText(Messages.XEuclideanView_GCD_Text);

        resultLabel = new Label(info, SWT.NONE);
        final GridData gd_resultLabel = new GridData(SWT.FILL, SWT.FILL, false, true);
        gd_resultLabel.widthHint = 396;
        gd_resultLabel.verticalIndent = 15;
        resultLabel.setLayoutData(gd_resultLabel);
        resultLabel.setFont(FontService.getNormalFont());
        resultLabel.setForeground(BLUE_COLOR);

        resultText = new Text(info, SWT.H_SCROLL | SWT.BORDER);
        resultText.setEditable(false);
        final GridData gd_resultText = new GridData(SWT.FILL, SWT.FILL, true, false, 2, 1);
        resultText.setLayoutData(gd_resultText);

        clearButton.addMouseListener(new MouseAdapter() {
            @Override
            public void mouseUp(final MouseEvent e) {
                clearAll();
                stepwiseCounter = 0;

                backStepwiseButton.setEnabled(false);
                computeButton.setEnabled(true);
                stepwiseButton.setEnabled(true);
                resetTableButton.setEnabled(false);
                exportToPdfAction.setEnabled(false);
                exportToLatexAction.setEnabled(false);
                exportToCSVAction.setEnabled(false);

                /*
                 * we have to remove the verifyListener first to display the changed value for the parameters, then we
                 * added again
                 */
                pText.removeVerifyListener(pTextOnlyNumbers);
                qText.removeVerifyListener(qTextOnlyNumbers);

                pText.setText(""); //$NON-NLS-1$
                qText.setText(""); //$NON-NLS-1$
                visualizeStyledText.setText(""); //$NON-NLS-1$

                pText.addVerifyListener(pTextOnlyNumbers);
                qText.addVerifyListener(qTextOnlyNumbers);

                resultLabel.setText(""); //$NON-NLS-1$
                resultText.setText(""); //$NON-NLS-1$

                nextState = visualMode.INIT;

            }
        });

        final Label dummyLabel = new Label(action, SWT.NONE);
        final GridData gd_dummyLabel = new GridData(SWT.LEFT, SWT.CENTER, true, false);
        dummyLabel.setLayoutData(gd_dummyLabel);
        dummyLabel.setText("dummy"); //$NON-NLS-1$
        dummyLabel.setVisible(false);

        visualizeStyledText = new StyledText(action, SWT.SINGLE | SWT.READ_ONLY | SWT.BORDER);
        visualizeStyledText.setEnabled(false);
        visualizeStyledText.setEditable(false);
        visualizeStyledText.setAlignment(SWT.CENTER);
        final GridData gd_visualizeStyledText = new GridData(SWT.FILL, SWT.CENTER, false, false, 6, 1);
        gd_visualizeStyledText.widthHint = 400;
        visualizeStyledText.setLayoutData(gd_visualizeStyledText);

        PlatformUI.getWorkbench().getHelpSystem().setHelp(parent.getShell(), XEuclideanPlugin.PLUGIN_ID + ".view");
        createActions();
        initializeMenu();
    }

    /**
     * Create the actions
     */
    private void createActions() {

        exportToPdfAction = new Action(Messages.XEuclideanView_ExportPDF_Menu) {
            @Override
            public void run() {
                FileDialog dialog = new FileDialog(Display.getCurrent().getActiveShell(), SWT.SAVE);
                dialog.setFilterPath(DirectoryService.getUserHomeDir());
                dialog.setFilterExtensions(new String[] {IConstants.PDF_FILTER_EXTENSION});
                dialog.setFilterNames(new String[] {IConstants.PDF_FILTER_NAME});
                dialog.setOverwrite(true);

                String filename = dialog.open();

                if (filename != null) {
                    FileExporter pdfExport = new FileExporter(xeuclid, filename);
                    pdfExport.exportToPDF();
                }
            }
        };
        exportToPdfAction.setEnabled(false);

        exportToCSVAction = new Action(Messages.XEuclideanView_ExportCSV_Menu) {
            @Override
            public void run() {
                FileDialog dialog = new FileDialog(Display.getCurrent().getActiveShell(), SWT.SAVE);
                dialog.setFilterPath(DirectoryService.getUserHomeDir());
                dialog.setFilterExtensions(new String[] {IConstants.CSV_FILTER_EXTENSION});
                dialog.setFilterNames(new String[] {IConstants.CSV_FILTER_NAME});
                dialog.setOverwrite(true);

                String filename = dialog.open();

                if (filename != null) {
                    FileExporter csvExport = new FileExporter(xeuclid, filename);
                    csvExport.exportToCSV();
                }
            }
        };
        exportToCSVAction.setEnabled(false);

        exportToLatexAction = new Action(Messages.XEuclideanView_ExportLatex_Menu) {
            @Override
            public void run() {
                FileDialog dialog = new FileDialog(Display.getCurrent().getActiveShell(), SWT.SAVE);
                dialog.setFilterPath(DirectoryService.getUserHomeDir());
                dialog.setFilterExtensions(new String[] {IConstants.TEX_FILTER_EXTENSION});
                dialog.setFilterNames(new String[] {IConstants.TEX_FILTER_NAME});
                dialog.setOverwrite(true);

                String filename = dialog.open();

                if (filename != null) {
                    FileExporter latexExport = new FileExporter(xeuclid, filename);
                    latexExport.exportToLatex();
                }

            }
        };
        exportToLatexAction.setEnabled(false);
        // Create the actions
    }

    /**
     * Initialize the menu
     */
    private void initializeMenu() {
        IMenuManager menuManager = getViewSite().getActionBars().getMenuManager();

        menuManager.add(exportToPdfAction);

        menuManager.add(exportToLatexAction);

        menuManager.add(exportToCSVAction);
    }

    @Override
    public void setFocus() {
        parent.setFocus();
    }

    /**
     * Clears the table and set all values back
     */
    private void clearAll() {
        table.clearAll();
        table.setItemCount(0);
        xeuclid.clear();
    }

    /**
     * Set the Color of the tableItem back to black
     */
    private void clearTableItem(TableItem tableItem) {
        if (tableItem != null) {
            tableItem.setForeground(0, BLACK_COLOR);
            tableItem.setForeground(1, BLACK_COLOR);
            tableItem.setForeground(2, BLACK_COLOR);
            tableItem.setForeground(3, BLACK_COLOR);
            tableItem.setForeground(4, BLACK_COLOR);
        }
    }
>>>>>>> 80ef7f85
}
<|MERGE_RESOLUTION|>--- conflicted
+++ resolved
@@ -1,2626 +1,1301 @@
-// -----BEGIN DISCLAIMER-----
-/*******************************************************************************
- * Copyright (c) 2011 JCrypTool Team and Contributors
- * 
- * All rights reserved. This program and the accompanying materials are made available under the terms of the Eclipse
- * Public License v1.0 which accompanies this distribution, and is available at
- * http://www.eclipse.org/legal/epl-v10.html
- *******************************************************************************/
-// -----END DISCLAIMER-----
-package org.jcryptool.visual.xeuclidean.views;
-
-import java.math.BigInteger;
-import java.util.Vector;
-
-import org.eclipse.jface.action.Action;
-import org.eclipse.jface.action.IMenuManager;
-import org.eclipse.swt.SWT;
-import org.eclipse.swt.custom.ScrolledComposite;
-import org.eclipse.swt.custom.StyleRange;
-import org.eclipse.swt.custom.StyledText;
-import org.eclipse.swt.events.MouseAdapter;
-import org.eclipse.swt.events.MouseEvent;
-import org.eclipse.swt.events.VerifyEvent;
-import org.eclipse.swt.events.VerifyListener;
-import org.eclipse.swt.graphics.Color;
-import org.eclipse.swt.layout.GridData;
-import org.eclipse.swt.layout.GridLayout;
-import org.eclipse.swt.widgets.Button;
-import org.eclipse.swt.widgets.Composite;
-import org.eclipse.swt.widgets.Control;
-import org.eclipse.swt.widgets.Display;
-import org.eclipse.swt.widgets.FileDialog;
-import org.eclipse.swt.widgets.Group;
-import org.eclipse.swt.widgets.Label;
-import org.eclipse.swt.widgets.Table;
-import org.eclipse.swt.widgets.TableColumn;
-import org.eclipse.swt.widgets.TableItem;
-import org.eclipse.swt.widgets.Text;
-import org.eclipse.ui.PlatformUI;
-import org.eclipse.ui.part.ViewPart;
-import org.jcryptool.core.util.constants.IConstants;
-import org.jcryptool.core.util.directories.DirectoryService;
-import org.jcryptool.core.util.fonts.FontService;
-import org.jcryptool.visual.xeuclidean.XEuclideanPlugin;
-import org.jcryptool.visual.xeuclidean.algorithm.XEuclid;
-import org.jcryptool.visual.xeuclidean.export.FileExporter;
-
-/**
- * @author Oryal Inel
- * @version 1.0.0
- */
-public class XEuclideanView extends ViewPart {
-<<<<<<< HEAD
-	private Action exportToLatexAction;
-	private Action exportToCSVAction;
-	private Action exportToPdfAction;
-
-	private Composite parent;
-
-	private static final String MESSAGE_X_VISUAL = "X: "; //$NON-NLS-1$
-	private static final String MESSAGE_Y_VISUAL = "Y: "; //$NON-NLS-1$
-
-	private static final Color BLACK_COLOR = Display.getCurrent()
-			.getSystemColor(SWT.COLOR_BLACK);
-	private static final Color RED_COLOR = Display.getCurrent().getSystemColor(
-			SWT.COLOR_RED);
-	private static final Color GREEN_COLOR = Display.getCurrent()
-			.getSystemColor(SWT.COLOR_GREEN);
-	private static final Color BLUE_COLOR = Display.getCurrent()
-			.getSystemColor(SWT.COLOR_BLUE);
-	private static final Color VIOLET_COLOR = Display.getCurrent()
-			.getSystemColor(SWT.COLOR_MAGENTA);
-
-	private Text resultText;
-	private StyledText visualizeStyledText;
-
-	private Label resultLabel;
-
-	private Table table;
-	private Group info;
-	private Text pText;
-	private Text qText;
-	private Group action;
-	private Composite main;
-
-	private VerifyListener pTextOnlyNumbers;
-	private VerifyListener qTextOnlyNumbers;
-
-	private int stepwiseCounter;
-
-	private TableItem tableItem0;
-	private TableItem tableItem1;
-	private TableItem tableItemTmp;
-
-	private String pValue;
-	private String qValue;
-
-	private enum visualMode {
-		INIT, QUOTIENT, REMAINDER, X_EVAL, Y_EVAL, RESULT
-	}
-
-	private visualMode nextState;
-	private visualMode previousState;
-
-	private BigInteger value;
-	private XEuclid xeuclid;
-	private Vector<BigInteger> xTmp = null;
-	private Vector<BigInteger> yTmp = null;
-	private Vector<BigInteger> rTmp = null;
-	private Vector<BigInteger> qTmp = null;
-	private boolean reset = false;
-
-	@Override
-	public void dispose() {
-		// RESULT_FONT.dispose();
-
-		super.dispose();
-	}
-
-	/**
-	 * Create contents of the view part
-	 * 
-	 * @param parent
-	 */
-	@Override
-	public void createPartControl(Composite parent) {
-		this.parent = parent;
-
-		xeuclid = new XEuclid();
-
-		nextState = visualMode.INIT;
-		previousState = null;
-
-		stepwiseCounter = 0;
-
-		pValue = ""; //$NON-NLS-1$
-		qValue = ""; //$NON-NLS-1$
-
-		value = BigInteger.ZERO;
-
-		GridData gridData = new GridData(SWT.FILL, SWT.FILL, true, false);
-		gridData.heightHint = 185;
-		GridLayout gridLayout = new GridLayout();
-		gridLayout.numColumns = 1;
-		gridLayout.makeColumnsEqualWidth = true;
-
-		// Create scrollable composite and composite within it
-		ScrolledComposite scroll = new ScrolledComposite(parent, SWT.H_SCROLL
-				| SWT.V_SCROLL | SWT.BORDER);
-		scroll.setExpandHorizontal(true);
-		scroll.setExpandVertical(true);
-		scroll.setLayoutData(gridData);
-
-		// gridlayout for elements
-		Composite pageComposite = new Composite(scroll, SWT.NONE);
-		scroll.setContent(pageComposite);
-		pageComposite.setLayout(gridLayout);
-		pageComposite.setLayoutData(gridData);
-
-		main = pageComposite;
-
-		GridLayout gridLayoutAction = new GridLayout();
-		gridLayoutAction.numColumns = 6;
-		gridLayoutAction.makeColumnsEqualWidth = false;
-		action = new Group(main, SWT.None);
-		action.setText(Messages.XEuclideanView_ExtendedEuclidean);
-		action.setLayout(gridLayoutAction);
-		action.setLayoutData(gridData);
-
-		final Label pLabel = new Label(action, SWT.NONE);
-		final GridData gd_pLabel = new GridData(SWT.LEFT, SWT.CENTER, false,
-				true, 2, 1);
-		gd_pLabel.widthHint = 206;
-		pLabel.setLayoutData(gd_pLabel);
-		pLabel.setText(Messages.XEuclideanView_Message_P);
-		new Label(action, SWT.NONE);
-		new Label(action, SWT.NONE);
-		new Label(action, SWT.NONE);
-		new Label(action, SWT.NONE);
-
-		pText = new Text(action, SWT.BORDER);
-		pTextOnlyNumbers = new VerifyListener() {
-			public void verifyText(VerifyEvent e) {
-				/*
-				 * keyCode == 8 is BACKSPACE and keyCode == 48 and keyCode ==
-				 * 128 is DEL
-				 */
-				if (e.text.matches("[0-9]*") || e.keyCode == SWT.BS || e.keyCode == SWT.DEL) { //$NON-NLS-1$
-					if (pText.getText().length() == 0
-							&& e.text.compareTo("0") == 0) { //$NON-NLS-1$
-						e.doit = false;
-					} else if (pText.getSelection().x == 0 && e.keyCode == 48) {
-						e.doit = false;
-					} else {
-						e.doit = true;
-					}
-				} else {
-					e.doit = false;
-				}
-			}
-		};
-		pText.addVerifyListener(pTextOnlyNumbers);
-
-		final GridData gd_pText = new GridData(SWT.FILL, SWT.CENTER, false,
-				true, 6, 1);
-		gd_pText.widthHint = 445;
-		pText.setLayoutData(gd_pText);
-
-		final Label qLabel = new Label(action, SWT.NONE);
-		qLabel.setLayoutData(new GridData(SWT.LEFT, SWT.CENTER, false, true, 2,
-				1));
-		qLabel.setText(Messages.XEuclideanView_Message_Q);
-		new Label(action, SWT.NONE);
-		new Label(action, SWT.NONE);
-		new Label(action, SWT.NONE);
-		new Label(action, SWT.NONE);
-
-		qText = new Text(action, SWT.BORDER);
-		qTextOnlyNumbers = pTextOnlyNumbers;
-		qText.addVerifyListener(qTextOnlyNumbers);
-		final GridData gd_qText = new GridData(SWT.FILL, SWT.CENTER, false,
-				true, 6, 1);
-		gd_qText.widthHint = 465;
-		qText.setLayoutData(gd_qText);
-
-		final Button clearButton = new Button(action, SWT.NONE);
-		final GridData gd_clearButton = new GridData(SWT.RIGHT, SWT.CENTER,
-				false, true);
-		gd_clearButton.widthHint = 125;
-		clearButton.setLayoutData(gd_clearButton);
-		clearButton.setText(Messages.XEuclideanView_Clear_Button);
-
-		final Button resetTableButton = new Button(action, SWT.NONE);
-		resetTableButton.setEnabled(false);
-		final GridData gd_resetTableButton = new GridData(SWT.LEFT, SWT.CENTER,
-				false, true);
-		gd_resetTableButton.widthHint = 125;
-		resetTableButton.setLayoutData(gd_resetTableButton);
-		resetTableButton.setText(Messages.XEuclideanView_ResetTable_Button);
-
-		final Button computeButton = new Button(action, SWT.NONE);
-		final GridData gd_computeButton = new GridData(SWT.LEFT, SWT.CENTER,
-				false, true);
-		gd_computeButton.widthHint = 125;
-		computeButton.setLayoutData(gd_computeButton);
-		computeButton.setText(Messages.XEuclideanView_Compute_Button);
-
-		final Button stepwiseButton = new Button(action, SWT.NONE);
-		final Button backStepwiseButton = new Button(action, SWT.NONE);
-
-		resetTableButton.addMouseListener(new MouseAdapter() {
-			@Override
-			public void mouseUp(final MouseEvent e) {
-				/*
-				 * clear first the table
-				 */
-				table.clearAll();
-				table.setItemCount(0);
-
-				/*
-				 * enable or disable the control buttons
-				 */
-				computeButton.setEnabled(true);
-				stepwiseButton.setEnabled(true);
-				resetTableButton.setEnabled(false);
-				backStepwiseButton.setEnabled(false);
-				exportToPdfAction.setEnabled(false);
-				exportToLatexAction.setEnabled(false);
-				exportToCSVAction.setEnabled(false);
-
-				stepwiseCounter = 0;
-
-				nextState = visualMode.INIT;
-
-				visualizeStyledText.setText(""); //$NON-NLS-1$
-				resultLabel.setText(""); //$NON-NLS-1$
-				resultText.setText(""); //$NON-NLS-1$
-
-				pValue = ""; //$NON-NLS-1$
-				qValue = ""; //$NON-NLS-1$
-
-			}
-		});
-
-		computeButton.addMouseListener(new MouseAdapter() {
-			@Override
-			public void mouseUp(final MouseEvent e) {
-				clearAll();
-
-				pValue = pText.getText();
-				qValue = qText.getText();
-
-				if (pValue.compareTo("") != 0 && qValue.compareTo("") != 0) { //$NON-NLS-1$ //$NON-NLS-2$
-					BigInteger p = new BigInteger(pText.getText());
-					BigInteger q = new BigInteger(qText.getText());
-					value = xeuclid.xeuclid(p, q);
-					xTmp = xeuclid.getX();
-					yTmp = xeuclid.getY();
-					rTmp = xeuclid.getR();
-					qTmp = xeuclid.getQ();
-
-					/*
-					 * get the values and write it into the table
-					 */
-					for (int i = 0; i < qTmp.size(); i++) {
-						TableItem tableItem = new TableItem(table, SWT.BORDER);
-						tableItem.setText(0, String.valueOf(i));
-						if (i == 0 || i == qTmp.size() - 1) {
-							tableItem.setText(1, ""); //$NON-NLS-1$
-						} else {
-							tableItem.setText(1, qTmp.get(i).toString());
-						}
-						tableItem.setText(2, rTmp.get(i).toString());
-						tableItem.setText(3, xTmp.get(i).toString());
-						tableItem.setText(4, yTmp.get(i).toString());
-
-						/*
-						 * autoscroll the table. the second line is for
-						 * deselection the TableItem.
-						 */
-						table.setSelection(table.getItems().length - 1);
-						table.setSelection(table.getItems().length);
-
-					}
-					String yTmpLastElement = yTmp.lastElement().toString();
-					String xTmpLastElement = xTmp.lastElement().toString();
-					/*
-					 * if the value for x or y is negative, then the sign have
-					 * to be in parenthesis
-					 */
-					if (xTmp.lastElement().compareTo(BigInteger.ZERO) < 0) {
-						xTmpLastElement = "( " + xTmpLastElement + " )"; //$NON-NLS-1$ //$NON-NLS-2$
-					}
-					if (yTmp.lastElement().compareTo(BigInteger.ZERO) < 0) {
-						yTmpLastElement = "( " + yTmpLastElement + " )"; //$NON-NLS-1$ //$NON-NLS-2$
-					}
-					String tmpValue = " = " + rTmp.firstElement() + " * " + yTmpLastElement + " + " + rTmp.get(1) //$NON-NLS-1$ //$NON-NLS-2$ //$NON-NLS-3$
-							+ " * " + xTmpLastElement; //$NON-NLS-1$
-
-					/*
-					 * check which parameter is bigger, then change the order
-					 */
-					if (p.compareTo(q) < 0) {
-						resultLabel.setText("gcd(q,p) = q * x + p * y"); //$NON-NLS-1$
-					} else {
-						resultLabel.setText("gcd(p,q) = p * x + q * y"); //$NON-NLS-1$
-					}
-
-					resultText.setText(value.toString() + tmpValue);
-
-					/*
-					 * visualization block
-					 */
-					String result = Messages.XEuclideanView_GCD_Text
-							+ " " + value.toString(); //$NON-NLS-1$
-
-					visualizeStyledText.setText(result);
-					StyleRange parameterA = new StyleRange();
-					parameterA.start = 0;
-					parameterA.length = Messages.XEuclideanView_GCD_Text
-							.length();
-					parameterA.foreground = BLACK_COLOR;
-					parameterA.fontStyle = SWT.BOLD;
-					visualizeStyledText.setStyleRange(parameterA);
-
-					StyleRange parameterB = new StyleRange();
-					parameterB.start = Messages.XEuclideanView_GCD_Text
-							.length() + 1;
-					parameterB.length = value.toString().length();
-					parameterB.foreground = BLUE_COLOR;
-					parameterB.fontStyle = SWT.BOLD;
-					visualizeStyledText.setStyleRange(parameterB);
-
-					/*
-					 * set the color of the result in table to blue
-					 */
-					table.getItem(qTmp.size() - 2).setForeground(2, BLUE_COLOR);
-
-					stepwiseCounter = qTmp.size() - 1;
-					previousState = visualMode.Y_EVAL;
-					/*
-					 * enable or disable the control buttons
-					 */
-					backStepwiseButton.setEnabled(true);
-					computeButton.setEnabled(false);
-					stepwiseButton.setEnabled(false);
-					resetTableButton.setEnabled(true);
-					clearButton.setEnabled(true);
-					exportToPdfAction.setEnabled(true);
-					exportToLatexAction.setEnabled(true);
-					exportToCSVAction.setEnabled(true);
-
-				}
-
-			}
-
-		});
-
-		// final Button stepwiseButton = new Button(action, SWT.NONE);
-		stepwiseButton.addMouseListener(new MouseAdapter() {
-			@Override
-			public void mouseUp(final MouseEvent e) {
-
-				StyleRange parameterM = new StyleRange();
-				StyleRange parameterA = new StyleRange();
-				StyleRange parameterB = new StyleRange();
-				StyleRange parameterC = new StyleRange();
-				StyleRange parameterD = new StyleRange();
-
-				String tmpA;
-				String tmpB;
-				String tmpC;
-				String tmpD;
-
-				/*
-				 * have to be initialized
-				 */
-				Vector<BigInteger> xTmp = xeuclid.getX();
-				Vector<BigInteger> yTmp = xeuclid.getY();
-				Vector<BigInteger> rTmp = xeuclid.getR();
-				Vector<BigInteger> qTmp = xeuclid.getQ();
-
-				switch (nextState) {
-				/*
-				 * the initial state, where xeuclid is called
-				 */
-				case INIT:
-					clearAll();
-					pValue = pText.getText();
-					qValue = qText.getText();
-
-					if (pValue.compareTo("") != 0 && qValue.compareTo("") != 0) { //$NON-NLS-1$ //$NON-NLS-2$
-						BigInteger p = new BigInteger(pValue);
-						BigInteger q = new BigInteger(qValue);
-
-						// executeButton.setEnabled(false);
-						resetTableButton.setEnabled(true);
-
-						value = xeuclid.xeuclid(p, q);
-						xTmp = xeuclid.getX();
-						yTmp = xeuclid.getY();
-						rTmp = xeuclid.getR();
-						qTmp = xeuclid.getQ();
-
-						tableItemTmp = new TableItem(table, SWT.BORDER);
-						tableItemTmp.setText(0, String.valueOf(stepwiseCounter));
-						tableItemTmp.setText(1, ""); //$NON-NLS-1$
-						tableItemTmp.setText(2, rTmp.get(stepwiseCounter)
-								.toString());
-						tableItemTmp.setText(3, xTmp.get(stepwiseCounter)
-								.toString());
-						tableItemTmp.setText(4, yTmp.get(stepwiseCounter)
-								.toString());
-						stepwiseCounter++;
-
-						tableItem0 = new TableItem(table, SWT.BORDER);
-						tableItem0.setText(0, String.valueOf(stepwiseCounter));
-						tableItem0.setText(2, rTmp.get(stepwiseCounter)
-								.toString());
-						tableItem0.setText(3, xTmp.get(stepwiseCounter)
-								.toString());
-						tableItem0.setText(4, yTmp.get(stepwiseCounter)
-								.toString());
-						stepwiseCounter++;
-
-						tableItem1 = null;
-
-						/*
-						 * visualization block
-						 */
-						visualizeStyledText
-								.setText(Messages.XEuclideanView_Initialization);
-						StyleRange styleInit = new StyleRange();
-						styleInit.foreground = BLACK_COLOR;
-						styleInit.start = 0;
-						styleInit.length = Messages.XEuclideanView_Initialization
-								.length();
-						styleInit.fontStyle = SWT.BOLD;
-						visualizeStyledText.setStyleRange(styleInit);
-
-						nextState = visualMode.QUOTIENT;
-						previousState = null;
-					}
-
-					break;
-				case QUOTIENT:
-					/*
-					 * tableItemTmp is the first row tableItem0 is the second
-					 * row tableItam1 is the third row
-					 */
-					backStepwiseButton.setEnabled(true);
-
-					clearTableItem(tableItemTmp);
-					clearTableItem(tableItem0);
-					if (stepwiseCounter < 3 && stepwiseCounter != 2) {
-						clearTableItem(tableItem1);
-					} else {
-						stepwiseCounter = table.getItemCount();
-					}
-
-					tableItemTmp = table.getItem(stepwiseCounter - 2);
-					tableItem0 = table.getItem(stepwiseCounter - 1);
-
-					clearTableItem(tableItem0);
-
-					tableItemTmp.setForeground(2, RED_COLOR);
-					tableItem0.setForeground(2, GREEN_COLOR);
-
-					tableItem0.setText(1, qTmp.get(stepwiseCounter - 1)
-							.toString());
-					tableItem0.setForeground(1, BLUE_COLOR);
-
-					/*
-					 * visualization block
-					 */
-					tmpA = tableItemTmp.getText(2);
-					tmpB = tableItem0.getText(2);
-					tmpC = qTmp.get(stepwiseCounter - 1).toString();
-
-					String result = Messages.XEuclideanView_Quotient + tmpA
-							+ " / " + tmpB + " = " + tmpC; //$NON-NLS-1$ //$NON-NLS-2$
-
-					visualizeStyledText.setText(result);
-					parameterM.start = 0;
-					parameterM.length = Messages.XEuclideanView_Quotient
-							.length();
-					parameterM.foreground = BLACK_COLOR;
-					parameterM.fontStyle = SWT.BOLD;
-					visualizeStyledText.setStyleRange(parameterM);
-
-					parameterA.start = Messages.XEuclideanView_Quotient
-							.length();
-					parameterA.length = tmpA.length();
-					parameterA.foreground = RED_COLOR;
-					parameterA.fontStyle = SWT.BOLD;
-					visualizeStyledText.setStyleRange(parameterA);
-
-					parameterB.start = Messages.XEuclideanView_Quotient
-							.length() + tmpA.length() + 3;
-					parameterB.length = tmpB.length();
-					parameterB.foreground = GREEN_COLOR;
-					parameterB.fontStyle = SWT.BOLD;
-					visualizeStyledText.setStyleRange(parameterB);
-
-					parameterC.start = Messages.XEuclideanView_Quotient
-							.length() + tmpA.length() + 3 + tmpB.length() + 3;
-					parameterC.length = tmpC.length();
-					parameterC.foreground = BLUE_COLOR;
-					parameterC.fontStyle = SWT.BOLD;
-					visualizeStyledText.setStyleRange(parameterC);
-
-					nextState = visualMode.REMAINDER;
-					if (previousState != null) {
-						previousState = visualMode.Y_EVAL;
-					} else {
-						previousState = visualMode.INIT;
-					}
-
-					break;
-
-				case REMAINDER:
-					tableItem1 = new TableItem(table, SWT.BORDER);
-
-					tableItem1.setText(0, String.valueOf(stepwiseCounter));
-					tmpA = rTmp.get(stepwiseCounter).toString();
-					tableItem1.setText(2, tmpA);
-					tableItem1.setForeground(2, BLUE_COLOR);
-
-					tableItem0.setForeground(1, BLACK_COLOR);
-
-					/*
-					 * visualization block
-					 */
-					result = Messages.XEuclideanView_Remainder + tmpA;
-
-					visualizeStyledText.setText(result);
-					parameterA = new StyleRange();
-					parameterA.start = 0;
-					parameterA.length = Messages.XEuclideanView_Remainder
-							.length();
-					parameterA.fontStyle = SWT.BOLD;
-					visualizeStyledText.setStyleRange(parameterA);
-
-					parameterB = new StyleRange();
-					parameterB.start = Messages.XEuclideanView_Remainder
-							.length();
-					parameterB.length = tmpA.length();
-					parameterB.foreground = BLUE_COLOR;
-					parameterB.fontStyle = SWT.BOLD;
-					visualizeStyledText.setStyleRange(parameterB);
-
-					nextState = visualMode.X_EVAL;
-					previousState = visualMode.QUOTIENT;
-
-					/*
-					 * autoscroll the table. the second line is for deselection
-					 * the TableItem.
-					 */
-					table.setSelection(table.getItems().length - 1);
-					table.setSelection(table.getItems().length);
-
-					break;
-
-				case X_EVAL:
-					/*
-					 * clear second column and set the color to black
-					 */
-					tableItemTmp.setForeground(2, BLACK_COLOR);
-					tableItem0.setForeground(2, BLACK_COLOR);
-					tableItem1.setForeground(2, BLACK_COLOR);
-
-					tableItem0.setForeground(1, VIOLET_COLOR);
-					tableItemTmp.setForeground(3, RED_COLOR);
-					tableItem0.setForeground(3, GREEN_COLOR);
-
-					tmpA = xTmp.get(stepwiseCounter).toString();
-					tableItem1.setText(3, tmpA);
-					tableItem1.setForeground(3, BLUE_COLOR);
-
-					/*
-					 * visualization block
-					 */
-					tmpA = qTmp.get(stepwiseCounter - 1).toString();
-					tmpB = xTmp.get(stepwiseCounter - 1).toString();
-					tmpC = xTmp.get(stepwiseCounter - 2).toString();
-					tmpD = xTmp.get(stepwiseCounter).toString();
-
-					result = MESSAGE_X_VISUAL + tmpA
-							+ " * " + tmpB + " + " + tmpC + " = " + tmpD; //$NON-NLS-1$ //$NON-NLS-2$ //$NON-NLS-3$
-
-					visualizeStyledText.setText(result);
-					parameterM = new StyleRange();
-					parameterM.start = 0;
-					parameterM.length = MESSAGE_X_VISUAL.length();
-					parameterM.foreground = BLACK_COLOR;
-					parameterM.fontStyle = SWT.BOLD;
-					visualizeStyledText.setStyleRange(parameterM);
-
-					parameterA = new StyleRange();
-					parameterA.start = MESSAGE_X_VISUAL.length();
-					parameterA.length = tmpA.length();
-					parameterA.foreground = VIOLET_COLOR;
-					parameterA.fontStyle = SWT.BOLD;
-					visualizeStyledText.setStyleRange(parameterA);
-
-					parameterB = new StyleRange();
-					parameterB.start = MESSAGE_X_VISUAL.length()
-							+ tmpA.length() + 3;
-					parameterB.length = tmpB.length();
-					parameterB.foreground = GREEN_COLOR;
-					parameterB.fontStyle = SWT.BOLD;
-					visualizeStyledText.setStyleRange(parameterB);
-
-					parameterC = new StyleRange();
-					parameterC.start = MESSAGE_X_VISUAL.length()
-							+ tmpA.length() + 3 + tmpB.length() + 3;
-					parameterC.length = tmpC.length();
-					parameterC.foreground = RED_COLOR;
-					parameterC.fontStyle = SWT.BOLD;
-					visualizeStyledText.setStyleRange(parameterC);
-
-					parameterD = new StyleRange();
-					parameterD.start = MESSAGE_X_VISUAL.length()
-							+ tmpA.length() + 3 + tmpB.length() + 3
-							+ tmpC.length() + 3;
-					parameterD.length = tmpD.length();
-					parameterD.foreground = BLUE_COLOR;
-					parameterD.fontStyle = SWT.BOLD;
-					visualizeStyledText.setStyleRange(parameterD);
-
-					nextState = visualMode.Y_EVAL;
-					previousState = visualMode.REMAINDER;
-
-					break;
-
-				case Y_EVAL:
-					/*
-					 * clear third column and set the color to black
-					 */
-					tableItemTmp.setForeground(3, BLACK_COLOR);
-					tableItem0.setForeground(3, BLACK_COLOR);
-					tableItem1.setForeground(3, BLACK_COLOR);
-
-					tableItemTmp.setForeground(4, RED_COLOR);
-					tableItem0.setForeground(4, GREEN_COLOR);
-
-					tmpA = yTmp.get(stepwiseCounter).toString();
-					tableItem1.setText(4, tmpA);
-					tableItem1.setForeground(4, BLUE_COLOR);
-
-					/*
-					 * visualization block
-					 */
-					tmpA = qTmp.get(stepwiseCounter - 1).toString();
-					tmpB = yTmp.get(stepwiseCounter - 1).toString();
-					tmpC = yTmp.get(stepwiseCounter - 2).toString();
-					tmpD = yTmp.get(stepwiseCounter).toString();
-
-					result = MESSAGE_Y_VISUAL + tmpA
-							+ " * " + tmpB + " + " + tmpC + " = " + tmpD; //$NON-NLS-1$ //$NON-NLS-2$ //$NON-NLS-3$
-
-					visualizeStyledText.setText(result);
-					parameterM = new StyleRange();
-					parameterM.start = 0;
-					parameterM.length = MESSAGE_Y_VISUAL.length();
-					parameterM.foreground = BLACK_COLOR;
-					parameterM.fontStyle = SWT.BOLD;
-					visualizeStyledText.setStyleRange(parameterM);
-
-					parameterA = new StyleRange();
-					parameterA.start = MESSAGE_Y_VISUAL.length();
-					parameterA.length = tmpA.length();
-					parameterA.foreground = VIOLET_COLOR;
-					parameterA.fontStyle = SWT.BOLD;
-					visualizeStyledText.setStyleRange(parameterA);
-
-					parameterB = new StyleRange();
-					parameterB.start = MESSAGE_Y_VISUAL.length()
-							+ tmpA.length() + 3;
-					parameterB.length = tmpB.length();
-					parameterB.foreground = GREEN_COLOR;
-					parameterB.fontStyle = SWT.BOLD;
-					visualizeStyledText.setStyleRange(parameterB);
-
-					parameterC = new StyleRange();
-					parameterC.start = MESSAGE_Y_VISUAL.length()
-							+ tmpA.length() + 3 + tmpB.length() + 3;
-					parameterC.length = tmpC.length();
-					parameterC.foreground = RED_COLOR;
-					parameterC.fontStyle = SWT.BOLD;
-					visualizeStyledText.setStyleRange(parameterC);
-
-					parameterD = new StyleRange();
-					parameterD.start = MESSAGE_Y_VISUAL.length()
-							+ tmpA.length() + 3 + tmpB.length() + 3
-							+ tmpC.length() + 3;
-					parameterD.length = tmpD.length();
-					parameterD.foreground = BLUE_COLOR;
-					parameterD.fontStyle = SWT.BOLD;
-					visualizeStyledText.setStyleRange(parameterD);
-
-					if (stepwiseCounter >= qTmp.size() - 1) {
-						nextState = visualMode.RESULT;
-					} else {
-						nextState = visualMode.QUOTIENT;
-						stepwiseCounter++;
-					}
-					previousState = visualMode.X_EVAL;
-
-					break;
-
-				case RESULT:
-					/*
-					 * clear the three rows and set the color of the result
-					 * value to blue
-					 */
-					clearTableItem(tableItemTmp);
-					clearTableItem(tableItem0);
-					clearTableItem(tableItem1);
-
-					tableItem0.setForeground(2, BLUE_COLOR);
-
-					String yTmpLastElement = yTmp.lastElement().toString();
-					String xTmpLastElement = xTmp.lastElement().toString();
-					if (xTmp.lastElement().compareTo(BigInteger.ZERO) < 0) {
-						xTmpLastElement = "( " + xTmpLastElement + " )"; //$NON-NLS-1$ //$NON-NLS-2$
-					}
-					if (yTmp.lastElement().compareTo(BigInteger.ZERO) < 0) {
-						yTmpLastElement = "( " + yTmpLastElement + " )"; //$NON-NLS-1$ //$NON-NLS-2$
-					}
-					String tmpValue = " = " + rTmp.firstElement() + " * " + yTmpLastElement + " + " + rTmp.get(1) //$NON-NLS-1$ //$NON-NLS-2$ //$NON-NLS-3$
-							+ " * " + xTmpLastElement; //$NON-NLS-1$
-					resultText.setText(value.toString() + tmpValue);
-
-					if (new BigInteger(pValue)
-							.compareTo(new BigInteger(qValue)) < 0) {
-						resultLabel.setText("gcd(q,p) = q * x + p * y"); //$NON-NLS-1$
-					} else {
-						resultLabel.setText("gcd(p,q) = p * x + q * y"); //$NON-NLS-1$
-					}
-
-					/*
-					 * visualization block
-					 */
-					result = Messages.XEuclideanView_GCD_Text
-							+ " " + value.toString(); //$NON-NLS-1$
-
-					visualizeStyledText.setText(result);
-					parameterA = new StyleRange();
-					parameterA.start = 0;
-					parameterA.length = Messages.XEuclideanView_GCD_Text
-							.length();
-					parameterA.foreground = BLACK_COLOR;
-					parameterA.fontStyle = SWT.BOLD;
-					visualizeStyledText.setStyleRange(parameterA);
-
-					parameterB = new StyleRange();
-					parameterB.start = Messages.XEuclideanView_GCD_Text
-							.length() + 1;
-					parameterB.length = value.toString().length();
-					parameterB.foreground = BLUE_COLOR;
-					parameterB.fontStyle = SWT.BOLD;
-					visualizeStyledText.setStyleRange(parameterB);
-
-					stepwiseButton.setEnabled(false);
-					computeButton.setEnabled(false);
-					exportToPdfAction.setEnabled(true);
-					exportToLatexAction.setEnabled(true);
-					exportToCSVAction.setEnabled(true);
-
-					nextState = null;
-					previousState = visualMode.Y_EVAL;
-
-					break;
-				}
-			}
-		});
-		final GridData gd_stepwiseButton = new GridData(SWT.LEFT, SWT.CENTER,
-				false, true);
-		gd_stepwiseButton.widthHint = 125;
-		stepwiseButton.setLayoutData(gd_stepwiseButton);
-		stepwiseButton.setText(Messages.XEuclideanView_Stepwise_Button);
-
-		backStepwiseButton.setEnabled(false);
-		backStepwiseButton.addMouseListener(new MouseAdapter() {
-			@SuppressWarnings("incomplete-switch")
-			@Override
-			public void mouseUp(final MouseEvent e) {
-
-				stepwiseButton.setEnabled(true);
-
-				StyleRange parameterM = new StyleRange();
-				StyleRange parameterA = new StyleRange();
-				StyleRange parameterB = new StyleRange();
-				StyleRange parameterC = new StyleRange();
-				StyleRange parameterD = new StyleRange();
-
-				String tmpA;
-				String tmpB;
-				String tmpC;
-				String tmpD;
-
-				Vector<BigInteger> xTmp = xeuclid.getX();
-				Vector<BigInteger> yTmp = xeuclid.getY();
-				Vector<BigInteger> rTmp = xeuclid.getR();
-				Vector<BigInteger> qTmp = xeuclid.getQ();
-
-				String result;
-
-				switch (previousState) {
-
-				case INIT:
-					clearTableItem(tableItemTmp);
-					clearTableItem(tableItem0);
-
-					tableItem0.setText(1, ""); //$NON-NLS-1$
-
-					backStepwiseButton.setEnabled(false);
-
-					nextState = visualMode.QUOTIENT;
-					previousState = null;
-
-					/*
-					 * visualization block
-					 */
-					visualizeStyledText
-							.setText(Messages.XEuclideanView_Initialization);
-					StyleRange styleInit = new StyleRange();
-					styleInit.foreground = BLACK_COLOR;
-					styleInit.start = 0;
-					styleInit.length = Messages.XEuclideanView_Initialization
-							.length();
-					styleInit.fontStyle = SWT.BOLD;
-					visualizeStyledText.setStyleRange(styleInit);
-
-					break;
-
-				case QUOTIENT:
-					tableItem0.setForeground(1, BLUE_COLOR);
-
-					/*
-					 * visualization block
-					 */
-					tmpA = tableItemTmp.getText(2);
-					tmpB = tableItem0.getText(2);
-					tmpC = qTmp.get(stepwiseCounter - 1).toString();
-
-					result = Messages.XEuclideanView_Quotient + tmpA
-							+ " / " + tmpB + " = " + tmpC; //$NON-NLS-1$ //$NON-NLS-2$
-
-					visualizeStyledText.setText(result);
-					parameterM.start = 0;
-					parameterM.length = Messages.XEuclideanView_Quotient
-							.length();
-					parameterM.foreground = BLACK_COLOR;
-					parameterM.fontStyle = SWT.BOLD;
-					visualizeStyledText.setStyleRange(parameterM);
-
-					parameterA.start = Messages.XEuclideanView_Quotient
-							.length();
-					parameterA.length = tmpA.length();
-					parameterA.foreground = RED_COLOR;
-					parameterA.fontStyle = SWT.BOLD;
-					visualizeStyledText.setStyleRange(parameterA);
-
-					parameterB.start = Messages.XEuclideanView_Quotient
-							.length() + tmpA.length() + 3;
-					parameterB.length = tmpB.length();
-					parameterB.foreground = GREEN_COLOR;
-					parameterB.fontStyle = SWT.BOLD;
-					visualizeStyledText.setStyleRange(parameterB);
-
-					parameterC.start = Messages.XEuclideanView_Quotient
-							.length() + tmpA.length() + 3 + tmpB.length() + 3;
-					parameterC.length = tmpC.length();
-					parameterC.foreground = BLUE_COLOR;
-					parameterC.fontStyle = SWT.BOLD;
-					visualizeStyledText.setStyleRange(parameterC);
-
-					table.remove(stepwiseCounter);
-
-					// currentState = visualMode.QUOTIENT;
-					nextState = visualMode.REMAINDER;
-					if (previousState != null) {
-						previousState = visualMode.Y_EVAL;
-						stepwiseCounter = table.getItemCount();
-					}
-
-					if (stepwiseCounter == 2) {
-						previousState = visualMode.INIT;
-					}
-
-					break;
-
-				case REMAINDER:
-					tableItemTmp.setForeground(3, BLACK_COLOR);
-					tableItem0.setForeground(3, BLACK_COLOR);
-					tableItem1.setForeground(3, BLACK_COLOR);
-					tableItem0.setForeground(1, BLACK_COLOR);
-
-					tableItem1.setForeground(2, BLUE_COLOR);
-					tableItem0.setForeground(2, GREEN_COLOR);
-					tableItemTmp.setForeground(2, RED_COLOR);
-
-					tableItem1.setText(3, ""); //$NON-NLS-1$
-
-					/*
-					 * visualization block
-					 */
-					tmpA = rTmp.get(stepwiseCounter).toString();
-
-					result = Messages.XEuclideanView_Remainder + tmpA;
-
-					visualizeStyledText.setText(result);
-					parameterA = new StyleRange();
-					parameterA.start = 0;
-					parameterA.length = Messages.XEuclideanView_Remainder
-							.length();
-					parameterA.fontStyle = SWT.BOLD;
-					visualizeStyledText.setStyleRange(parameterA);
-
-					parameterB = new StyleRange();
-					parameterB.start = Messages.XEuclideanView_Remainder
-							.length();
-					parameterB.length = tmpA.length();
-					parameterB.foreground = BLUE_COLOR;
-					parameterB.fontStyle = SWT.BOLD;
-					visualizeStyledText.setStyleRange(parameterB);
-
-					nextState = visualMode.X_EVAL;
-					previousState = visualMode.QUOTIENT;
-
-					break;
-
-				case X_EVAL:
-					stepwiseCounter = table.getItemCount() - 1;
-
-					tableItemTmp.setForeground(4, BLACK_COLOR);
-					tableItem0.setForeground(4, BLACK_COLOR);
-					tableItem1.setForeground(4, BLACK_COLOR);
-
-					tableItemTmp.setForeground(3, RED_COLOR);
-					tableItem0.setForeground(3, GREEN_COLOR);
-					tableItem1.setForeground(3, BLUE_COLOR);
-
-					tableItem1.setText(4, ""); //$NON-NLS-1$
-
-					/*
-					 * visualization block
-					 */
-					tmpA = qTmp.get(stepwiseCounter - 1).toString();
-					tmpB = xTmp.get(stepwiseCounter - 1).toString();
-					tmpC = xTmp.get(stepwiseCounter - 2).toString();
-					tmpD = xTmp.get(stepwiseCounter).toString();
-
-					result = MESSAGE_X_VISUAL + tmpA
-							+ " * " + tmpB + " + " + tmpC + " = " + tmpD; //$NON-NLS-1$ //$NON-NLS-2$ //$NON-NLS-3$
-
-					visualizeStyledText.setText(result);
-					parameterM = new StyleRange();
-					parameterM.start = 0;
-					parameterM.length = MESSAGE_X_VISUAL.length();
-					parameterM.foreground = BLACK_COLOR;
-					parameterM.fontStyle = SWT.BOLD;
-					visualizeStyledText.setStyleRange(parameterM);
-
-					parameterA = new StyleRange();
-					parameterA.start = MESSAGE_X_VISUAL.length();
-					parameterA.length = tmpA.length();
-					parameterA.foreground = VIOLET_COLOR;
-					parameterA.fontStyle = SWT.BOLD;
-					visualizeStyledText.setStyleRange(parameterA);
-
-					parameterB = new StyleRange();
-					parameterB.start = MESSAGE_X_VISUAL.length()
-							+ tmpA.length() + 3;
-					parameterB.length = tmpB.length();
-					parameterB.foreground = GREEN_COLOR;
-					parameterB.fontStyle = SWT.BOLD;
-					visualizeStyledText.setStyleRange(parameterB);
-
-					parameterC = new StyleRange();
-					parameterC.start = MESSAGE_X_VISUAL.length()
-							+ tmpA.length() + 3 + tmpB.length() + 3;
-					parameterC.length = tmpC.length();
-					parameterC.foreground = RED_COLOR;
-					parameterC.fontStyle = SWT.BOLD;
-					visualizeStyledText.setStyleRange(parameterC);
-
-					parameterD = new StyleRange();
-					parameterD.start = MESSAGE_X_VISUAL.length()
-							+ tmpA.length() + 3 + tmpB.length() + 3
-							+ tmpC.length() + 3;
-					parameterD.length = tmpD.length();
-					parameterD.foreground = BLUE_COLOR;
-					parameterD.fontStyle = SWT.BOLD;
-					visualizeStyledText.setStyleRange(parameterD);
-
-					nextState = visualMode.Y_EVAL;
-					previousState = visualMode.REMAINDER;
-
-					break;
-
-				case Y_EVAL:
-					stepwiseCounter = table.getItemCount() - 1;
-
-					tableItemTmp = table.getItem(stepwiseCounter - 2);
-					tableItem0 = table.getItem(stepwiseCounter - 1);
-					tableItem1 = table.getItem(stepwiseCounter);
-
-					clearTableItem(tableItemTmp);
-					clearTableItem(tableItem0);
-					clearTableItem(tableItem1);
-
-					tableItem0.setForeground(1, VIOLET_COLOR);
-
-					tableItemTmp.setForeground(4, RED_COLOR);
-					tableItem0.setForeground(4, GREEN_COLOR);
-					tableItem1.setForeground(4, BLUE_COLOR);
-
-					tableItem1.setText(1, ""); //$NON-NLS-1$
-
-					/*
-					 * visualization block
-					 */
-					tmpA = qTmp.get(stepwiseCounter - 1).toString();
-					tmpB = yTmp.get(stepwiseCounter - 1).toString();
-					tmpC = yTmp.get(stepwiseCounter - 2).toString();
-					tmpD = yTmp.get(stepwiseCounter).toString();
-
-					resultLabel.setText(""); //$NON-NLS-1$
-					resultText.setText(""); //$NON-NLS-1$
-
-					result = MESSAGE_Y_VISUAL + tmpA
-							+ " * " + tmpB + " + " + tmpC + " = " + tmpD; //$NON-NLS-1$ //$NON-NLS-2$ //$NON-NLS-3$
-
-					visualizeStyledText.setText(result);
-					parameterM = new StyleRange();
-					parameterM.start = 0;
-					parameterM.length = MESSAGE_Y_VISUAL.length();
-					parameterM.foreground = BLACK_COLOR;
-					parameterM.fontStyle = SWT.BOLD;
-					visualizeStyledText.setStyleRange(parameterM);
-
-					parameterA = new StyleRange();
-					parameterA.start = MESSAGE_Y_VISUAL.length();
-					parameterA.length = tmpA.length();
-					parameterA.foreground = VIOLET_COLOR;
-					parameterA.fontStyle = SWT.BOLD;
-					visualizeStyledText.setStyleRange(parameterA);
-
-					parameterB = new StyleRange();
-					parameterB.start = MESSAGE_Y_VISUAL.length()
-							+ tmpA.length() + 3;
-					parameterB.length = tmpB.length();
-					parameterB.foreground = GREEN_COLOR;
-					parameterB.fontStyle = SWT.BOLD;
-					visualizeStyledText.setStyleRange(parameterB);
-
-					parameterC = new StyleRange();
-					parameterC.start = MESSAGE_Y_VISUAL.length()
-							+ tmpA.length() + 3 + tmpB.length() + 3;
-					parameterC.length = tmpC.length();
-					parameterC.foreground = RED_COLOR;
-					parameterC.fontStyle = SWT.BOLD;
-					visualizeStyledText.setStyleRange(parameterC);
-
-					parameterD = new StyleRange();
-					parameterD.start = MESSAGE_Y_VISUAL.length()
-							+ tmpA.length() + 3 + tmpB.length() + 3
-							+ tmpC.length() + 3;
-					parameterD.length = tmpD.length();
-					parameterD.foreground = BLUE_COLOR;
-					parameterD.fontStyle = SWT.BOLD;
-					visualizeStyledText.setStyleRange(parameterD);
-
-					if (stepwiseCounter >= qTmp.size() - 1) {
-						nextState = visualMode.RESULT;
-						computeButton.setEnabled(true);
-						exportToPdfAction.setEnabled(false);
-						exportToLatexAction.setEnabled(false);
-						exportToCSVAction.setEnabled(false);
-					} else {
-						nextState = visualMode.QUOTIENT;
-					}
-					previousState = visualMode.X_EVAL;
-
-					break;
-				}
-
-			}
-		});
-		final GridData gd_backStepwiseButton = new GridData(SWT.LEFT,
-				SWT.CENTER, false, true);
-		gd_backStepwiseButton.widthHint = 125;
-		backStepwiseButton.setLayoutData(gd_backStepwiseButton);
-		backStepwiseButton.setText(Messages.XEuclideanView_BackStepwise_Button);
-
-		info = new Group(main, SWT.NONE);
-		final GridData gridDataI = new GridData(SWT.FILL, SWT.FILL, true, false);
-
-		gridDataI.heightHint = 333;
-		info.setLayoutData(gridDataI);
-		final GridLayout gridLayoutInfo = new GridLayout();
-		gridLayoutInfo.numColumns = 2;
-		info.setLayout(gridLayoutInfo);
-		info.setText(Messages.XEuclideanView_Visualization);
-
-		table = new Table(info, SWT.BORDER);
-		table.setLinesVisible(true);
-		table.setHeaderVisible(true);
-		final GridData gd_table = new GridData(SWT.FILL, SWT.CENTER, true,
-				true, 2, 1);
-		gd_table.widthHint = 466;
-		gd_table.heightHint = 198;
-		table.setLayoutData(gd_table);
-
-		final TableColumn indexTableColumn = new TableColumn(table, SWT.NONE);
-		indexTableColumn.setResizable(false);
-		indexTableColumn.setWidth(50);
-		indexTableColumn.setText("Index"); //$NON-NLS-1$
-
-		final TableColumn quotientTableColumn = new TableColumn(table, SWT.NONE);
-		quotientTableColumn.setWidth(100);
-		quotientTableColumn.setText("Quotient"); //$NON-NLS-1$
-
-		final TableColumn remainderrTableColumn = new TableColumn(table,
-				SWT.NONE);
-		remainderrTableColumn.setWidth(100);
-		remainderrTableColumn.setText(Messages.XEuclideanView_Remainder_Table);
-
-		final TableColumn xTableColumn = new TableColumn(table, SWT.NONE);
-		xTableColumn.setWidth(100);
-		xTableColumn.setText("X"); //$NON-NLS-1$
-
-		final TableColumn yTableColumn = new TableColumn(table, SWT.NONE);
-		yTableColumn.setWidth(100);
-		yTableColumn.setText("Y"); //$NON-NLS-1$
-
-		final Label gcdLabel = new Label(info, SWT.NONE);
-		final GridData gd_gcdLabel = new GridData(SWT.FILL, SWT.FILL, false,
-				true);
-		gd_gcdLabel.heightHint = 24;
-		gd_gcdLabel.widthHint = 154;
-		gd_gcdLabel.verticalIndent = 15;
-		gcdLabel.setLayoutData(gd_gcdLabel);
-		gcdLabel.setText(Messages.XEuclideanView_GCD_Text);
-
-		resultLabel = new Label(info, SWT.NONE);
-		final GridData gd_resultLabel = new GridData(SWT.FILL, SWT.FILL, false,
-				true);
-		gd_resultLabel.widthHint = 396;
-		gd_resultLabel.verticalIndent = 15;
-		resultLabel.setLayoutData(gd_resultLabel);
-		resultLabel.setFont(FontService.getNormalFont());
-		resultLabel.setForeground(BLUE_COLOR);
-
-		resultText = new Text(info, SWT.H_SCROLL | SWT.BORDER);
-		resultText.setEditable(false);
-		final GridData gd_resultText = new GridData(SWT.FILL, SWT.FILL, true,
-				false, 2, 1);
-		resultText.setLayoutData(gd_resultText);
-
-		clearButton.addMouseListener(new MouseAdapter() {
-			@Override
-			public void mouseUp(final MouseEvent e) {
-				clearAll();
-				stepwiseCounter = 0;
-
-				backStepwiseButton.setEnabled(false);
-				computeButton.setEnabled(true);
-				stepwiseButton.setEnabled(true);
-				resetTableButton.setEnabled(false);
-				exportToPdfAction.setEnabled(false);
-				exportToLatexAction.setEnabled(false);
-				exportToCSVAction.setEnabled(false);
-
-				/*
-				 * we have to remove the verifyListener first to display the
-				 * changed value for the parameters, then we added again
-				 */
-				pText.removeVerifyListener(pTextOnlyNumbers);
-				qText.removeVerifyListener(qTextOnlyNumbers);
-
-				pText.setText(""); //$NON-NLS-1$
-				qText.setText(""); //$NON-NLS-1$
-				visualizeStyledText.setText(""); //$NON-NLS-1$
-
-				pText.addVerifyListener(pTextOnlyNumbers);
-				qText.addVerifyListener(qTextOnlyNumbers);
-
-				resultLabel.setText(""); //$NON-NLS-1$
-				resultText.setText(""); //$NON-NLS-1$
-
-				nextState = visualMode.INIT;
-
-			}
-		});
-
-		final Label dummyLabel = new Label(action, SWT.NONE);
-		final GridData gd_dummyLabel = new GridData(SWT.LEFT, SWT.CENTER, true,
-				false);
-		dummyLabel.setLayoutData(gd_dummyLabel);
-		dummyLabel.setText("dummy"); //$NON-NLS-1$
-		dummyLabel.setVisible(false);
-
-		visualizeStyledText = new StyledText(action, SWT.SINGLE | SWT.READ_ONLY
-				| SWT.BORDER);
-		visualizeStyledText.setEnabled(false);
-		visualizeStyledText.setEditable(false);
-		visualizeStyledText.setAlignment(SWT.CENTER);
-		final GridData gd_visualizeStyledText = new GridData(SWT.FILL,
-				SWT.CENTER, false, false, 6, 1);
-		gd_visualizeStyledText.widthHint = 400;
-		visualizeStyledText.setLayoutData(gd_visualizeStyledText);
-
-		PlatformUI
-				.getWorkbench()
-				.getHelpSystem()
-				.setHelp(parent.getShell(),
-						XEuclideanPlugin.PLUGIN_ID + ".viewer");
-
-		if (!reset) {
-			createActions();
-			initializeMenu();
-		}
-	}
-
-	/**
-	 * Create the actions
-	 */
-	private void createActions() {
-
-		exportToPdfAction = new Action(Messages.XEuclideanView_ExportPDF_Menu) {
-			@Override
-			public void run() {
-				FileDialog dialog = new FileDialog(Display.getCurrent()
-						.getActiveShell(), SWT.SAVE);
-				dialog.setFilterPath(DirectoryService.getUserHomeDir());
-				dialog.setFilterExtensions(new String[] { IConstants.PDF_FILTER_EXTENSION });
-				dialog.setFilterNames(new String[] { IConstants.PDF_FILTER_NAME });
-				dialog.setOverwrite(true);
-
-				String filename = dialog.open();
-
-				if (filename != null) {
-					FileExporter pdfExport = new FileExporter(xeuclid, filename);
-					pdfExport.exportToPDF();
-				}
-			}
-		};
-		exportToPdfAction.setEnabled(false);
-
-		exportToCSVAction = new Action(Messages.XEuclideanView_ExportCSV_Menu) {
-			@Override
-			public void run() {
-				FileDialog dialog = new FileDialog(Display.getCurrent()
-						.getActiveShell(), SWT.SAVE);
-				dialog.setFilterPath(DirectoryService.getUserHomeDir());
-				dialog.setFilterExtensions(new String[] { IConstants.CSV_FILTER_EXTENSION });
-				dialog.setFilterNames(new String[] { IConstants.CSV_FILTER_NAME });
-				dialog.setOverwrite(true);
-
-				String filename = dialog.open();
-
-				if (filename != null) {
-					FileExporter csvExport = new FileExporter(xeuclid, filename);
-					csvExport.exportToCSV();
-				}
-			}
-		};
-		exportToCSVAction.setEnabled(false);
-
-		exportToLatexAction = new Action(
-				Messages.XEuclideanView_ExportLatex_Menu) {
-			@Override
-			public void run() {
-				FileDialog dialog = new FileDialog(Display.getCurrent()
-						.getActiveShell(), SWT.SAVE);
-				dialog.setFilterPath(DirectoryService.getUserHomeDir());
-				dialog.setFilterExtensions(new String[] { IConstants.TEX_FILTER_EXTENSION });
-				dialog.setFilterNames(new String[] { IConstants.TEX_FILTER_NAME });
-				dialog.setOverwrite(true);
-
-				String filename = dialog.open();
-
-				if (filename != null) {
-					FileExporter latexExport = new FileExporter(xeuclid,
-							filename);
-					latexExport.exportToLatex();
-				}
-
-			}
-		};
-		exportToLatexAction.setEnabled(false);
-		// Create the actions
-	}
-
-	/**
-	 * Initialize the menu
-	 */
-	private void initializeMenu() {
-		IMenuManager menuManager = getViewSite().getActionBars()
-				.getMenuManager();
-
-		menuManager.add(exportToPdfAction);
-
-		menuManager.add(exportToLatexAction);
-
-		menuManager.add(exportToCSVAction);
-	}
-
-	@Override
-	public void setFocus() {
-		parent.setFocus();
-	}
-
-	/**
-	 * Clears the table and set all values back
-	 */
-	private void clearAll() {
-		table.clearAll();
-		table.setItemCount(0);
-		xeuclid.clear();
-	}
-
-	/**
-	 * Set the Color of the tableItem back to black
-	 */
-	private void clearTableItem(TableItem tableItem) {
-		if (tableItem != null) {
-			tableItem.setForeground(0, BLACK_COLOR);
-			tableItem.setForeground(1, BLACK_COLOR);
-			tableItem.setForeground(2, BLACK_COLOR);
-			tableItem.setForeground(3, BLACK_COLOR);
-			tableItem.setForeground(4, BLACK_COLOR);
-		}
-	}
-
-	public void reset() {
-		Control[] children = parent.getChildren();
-		for (Control control : children) {
-			control.dispose();
-		}
-		createPartControl(parent);
-		parent.layout();
-		reset = true;
-	}
-=======
-    private Action exportToLatexAction;
-    private Action exportToCSVAction;
-    private Action exportToPdfAction;
-
-    private Composite parent;
-
-    private static final String MESSAGE_X_VISUAL = "X: "; //$NON-NLS-1$
-    private static final String MESSAGE_Y_VISUAL = "Y: "; //$NON-NLS-1$
-
-    private static final Color BLACK_COLOR = Display.getCurrent().getSystemColor(SWT.COLOR_BLACK);
-    private static final Color RED_COLOR = Display.getCurrent().getSystemColor(SWT.COLOR_RED);
-    private static final Color GREEN_COLOR = Display.getCurrent().getSystemColor(SWT.COLOR_GREEN);
-    private static final Color BLUE_COLOR = Display.getCurrent().getSystemColor(SWT.COLOR_BLUE);
-    private static final Color VIOLET_COLOR = Display.getCurrent().getSystemColor(SWT.COLOR_MAGENTA);
-
-    private Text resultText;
-    private StyledText visualizeStyledText;
-
-    private Label resultLabel;
-
-    private Table table;
-    private Group info;
-    private Text pText;
-    private Text qText;
-    private Group action;
-    private Composite main;
-
-    private VerifyListener pTextOnlyNumbers;
-    private VerifyListener qTextOnlyNumbers;
-
-    private int stepwiseCounter;
-
-    private TableItem tableItem0;
-    private TableItem tableItem1;
-    private TableItem tableItemTmp;
-
-    private String pValue;
-    private String qValue;
-
-    private enum visualMode {
-        INIT, QUOTIENT, REMAINDER, X_EVAL, Y_EVAL, RESULT
-    }
-
-    private visualMode nextState;
-    private visualMode previousState;
-
-    private BigInteger value;
-    private XEuclid xeuclid;
-    private Vector<BigInteger> xTmp = null;
-    private Vector<BigInteger> yTmp = null;
-    private Vector<BigInteger> rTmp = null;
-    private Vector<BigInteger> qTmp = null;
-
-    @Override
-    public void dispose() {
-        // RESULT_FONT.dispose();
-
-        super.dispose();
-    }
-
-    /**
-     * Create contents of the view part
-     * 
-     * @param parent
-     */
-    @Override
-    public void createPartControl(Composite parent) {
-        this.parent = parent;
-
-        xeuclid = new XEuclid();
-
-        nextState = visualMode.INIT;
-        previousState = null;
-
-        stepwiseCounter = 0;
-
-        pValue = ""; //$NON-NLS-1$
-        qValue = ""; //$NON-NLS-1$
-
-        value = BigInteger.ZERO;
-
-        GridData gridData = new GridData(SWT.FILL, SWT.FILL, true, false);
-        gridData.heightHint = 185;
-        GridLayout gridLayout = new GridLayout();
-        gridLayout.numColumns = 1;
-        gridLayout.makeColumnsEqualWidth = true;
-
-        // Create scrollable composite and composite within it
-        ScrolledComposite scroll = new ScrolledComposite(parent, SWT.H_SCROLL | SWT.V_SCROLL | SWT.BORDER);
-        scroll.setExpandHorizontal(true);
-        scroll.setExpandVertical(true);
-        scroll.setLayoutData(gridData);
-
-        // gridlayout for elements
-        Composite pageComposite = new Composite(scroll, SWT.NONE);
-        scroll.setContent(pageComposite);
-        pageComposite.setLayout(gridLayout);
-        pageComposite.setLayoutData(gridData);
-
-        main = pageComposite;
-
-        GridLayout gridLayoutAction = new GridLayout();
-        gridLayoutAction.numColumns = 6;
-        gridLayoutAction.makeColumnsEqualWidth = false;
-        action = new Group(main, SWT.None);
-        action.setText(Messages.XEuclideanView_ExtendedEuclidean);
-        action.setLayout(gridLayoutAction);
-        action.setLayoutData(gridData);
-
-        final Label pLabel = new Label(action, SWT.NONE);
-        final GridData gd_pLabel = new GridData(SWT.LEFT, SWT.CENTER, false, true, 2, 1);
-        gd_pLabel.widthHint = 206;
-        pLabel.setLayoutData(gd_pLabel);
-        pLabel.setText(Messages.XEuclideanView_Message_P);
-        new Label(action, SWT.NONE);
-        new Label(action, SWT.NONE);
-        new Label(action, SWT.NONE);
-        new Label(action, SWT.NONE);
-
-        pText = new Text(action, SWT.BORDER);
-        pTextOnlyNumbers = new VerifyListener() {
-            public void verifyText(VerifyEvent e) {
-                /*
-                 * keyCode == 8 is BACKSPACE and keyCode == 48 and keyCode == 128 is DEL
-                 */
-                if (e.text.matches("[0-9]*") || e.keyCode == SWT.BS || e.keyCode == SWT.DEL) { //$NON-NLS-1$
-                    if (pText.getText().length() == 0 && e.text.compareTo("0") == 0) { //$NON-NLS-1$
-                        e.doit = false;
-                    } else if (pText.getSelection().x == 0 && e.keyCode == 48) {
-                        e.doit = false;
-                    } else {
-                        e.doit = true;
-                    }
-                } else {
-                    e.doit = false;
-                }
-            }
-        };
-        pText.addVerifyListener(pTextOnlyNumbers);
-
-        final GridData gd_pText = new GridData(SWT.FILL, SWT.CENTER, false, true, 6, 1);
-        gd_pText.widthHint = 445;
-        pText.setLayoutData(gd_pText);
-
-        final Label qLabel = new Label(action, SWT.NONE);
-        qLabel.setLayoutData(new GridData(SWT.LEFT, SWT.CENTER, false, true, 2, 1));
-        qLabel.setText(Messages.XEuclideanView_Message_Q);
-        new Label(action, SWT.NONE);
-        new Label(action, SWT.NONE);
-        new Label(action, SWT.NONE);
-        new Label(action, SWT.NONE);
-
-        qText = new Text(action, SWT.BORDER);
-        qTextOnlyNumbers = pTextOnlyNumbers;
-        qText.addVerifyListener(qTextOnlyNumbers);
-        final GridData gd_qText = new GridData(SWT.FILL, SWT.CENTER, false, true, 6, 1);
-        gd_qText.widthHint = 465;
-        qText.setLayoutData(gd_qText);
-
-        final Button clearButton = new Button(action, SWT.NONE);
-        final GridData gd_clearButton = new GridData(SWT.RIGHT, SWT.CENTER, false, true);
-        gd_clearButton.widthHint = 125;
-        clearButton.setLayoutData(gd_clearButton);
-        clearButton.setText(Messages.XEuclideanView_Clear_Button);
-
-        final Button resetTableButton = new Button(action, SWT.NONE);
-        resetTableButton.setEnabled(false);
-        final GridData gd_resetTableButton = new GridData(SWT.LEFT, SWT.CENTER, false, true);
-        gd_resetTableButton.widthHint = 125;
-        resetTableButton.setLayoutData(gd_resetTableButton);
-        resetTableButton.setText(Messages.XEuclideanView_ResetTable_Button);
-
-        final Button computeButton = new Button(action, SWT.NONE);
-        final GridData gd_computeButton = new GridData(SWT.LEFT, SWT.CENTER, false, true);
-        gd_computeButton.widthHint = 125;
-        computeButton.setLayoutData(gd_computeButton);
-        computeButton.setText(Messages.XEuclideanView_Compute_Button);
-
-        final Button stepwiseButton = new Button(action, SWT.NONE);
-        final Button backStepwiseButton = new Button(action, SWT.NONE);
-
-        resetTableButton.addMouseListener(new MouseAdapter() {
-            @Override
-            public void mouseUp(final MouseEvent e) {
-                /*
-                 * clear first the table
-                 */
-                table.clearAll();
-                table.setItemCount(0);
-
-                /*
-                 * enable or disable the control buttons
-                 */
-                computeButton.setEnabled(true);
-                stepwiseButton.setEnabled(true);
-                resetTableButton.setEnabled(false);
-                backStepwiseButton.setEnabled(false);
-                exportToPdfAction.setEnabled(false);
-                exportToLatexAction.setEnabled(false);
-                exportToCSVAction.setEnabled(false);
-
-                stepwiseCounter = 0;
-
-                nextState = visualMode.INIT;
-
-                visualizeStyledText.setText(""); //$NON-NLS-1$
-                resultLabel.setText(""); //$NON-NLS-1$
-                resultText.setText(""); //$NON-NLS-1$
-
-                pValue = ""; //$NON-NLS-1$
-                qValue = ""; //$NON-NLS-1$
-
-            }
-        });
-
-        computeButton.addMouseListener(new MouseAdapter() {
-            @Override
-            public void mouseUp(final MouseEvent e) {
-                clearAll();
-
-                pValue = pText.getText();
-                qValue = qText.getText();
-
-                if (pValue.compareTo("") != 0 && qValue.compareTo("") != 0) { //$NON-NLS-1$ //$NON-NLS-2$
-                    BigInteger p = new BigInteger(pText.getText());
-                    BigInteger q = new BigInteger(qText.getText());
-                    value = xeuclid.xeuclid(p, q);
-                    xTmp = xeuclid.getX();
-                    yTmp = xeuclid.getY();
-                    rTmp = xeuclid.getR();
-                    qTmp = xeuclid.getQ();
-
-                    /*
-                     * get the values and write it into the table
-                     */
-                    for (int i = 0; i < qTmp.size(); i++) {
-                        TableItem tableItem = new TableItem(table, SWT.BORDER);
-                        tableItem.setText(0, String.valueOf(i));
-                        if (i == 0 || i == qTmp.size() - 1) {
-                            tableItem.setText(1, ""); //$NON-NLS-1$
-                        } else {
-                            tableItem.setText(1, qTmp.get(i).toString());
-                        }
-                        tableItem.setText(2, rTmp.get(i).toString());
-                        tableItem.setText(3, xTmp.get(i).toString());
-                        tableItem.setText(4, yTmp.get(i).toString());
-
-                        /*
-                         * autoscroll the table. the second line is for deselection the TableItem.
-                         */
-                        table.setSelection(table.getItems().length - 1);
-                        table.setSelection(table.getItems().length);
-
-                    }
-                    String yTmpLastElement = yTmp.lastElement().toString();
-                    String xTmpLastElement = xTmp.lastElement().toString();
-                    /*
-                     * if the value for x or y is negative, then the sign have to be in parenthesis
-                     */
-                    if (xTmp.lastElement().compareTo(BigInteger.ZERO) < 0) {
-                        xTmpLastElement = "( " + xTmpLastElement + " )"; //$NON-NLS-1$ //$NON-NLS-2$
-                    }
-                    if (yTmp.lastElement().compareTo(BigInteger.ZERO) < 0) {
-                        yTmpLastElement = "( " + yTmpLastElement + " )"; //$NON-NLS-1$ //$NON-NLS-2$
-                    }
-                    String tmpValue = " = " + rTmp.firstElement() + " * " + yTmpLastElement + " + " + rTmp.get(1) //$NON-NLS-1$ //$NON-NLS-2$ //$NON-NLS-3$
-                            + " * " + xTmpLastElement; //$NON-NLS-1$
-
-                    /*
-                     * check which parameter is bigger, then change the order
-                     */
-                    if (p.compareTo(q) < 0) {
-                        resultLabel.setText("gcd(q,p) = q * x + p * y"); //$NON-NLS-1$
-                    } else {
-                        resultLabel.setText("gcd(p,q) = p * x + q * y"); //$NON-NLS-1$
-                    }
-
-                    resultText.setText(value.toString() + tmpValue);
-
-                    /*
-                     * visualization block
-                     */
-                    String result = Messages.XEuclideanView_GCD_Text + " " + value.toString(); //$NON-NLS-1$
-
-                    visualizeStyledText.setText(result);
-                    StyleRange parameterA = new StyleRange();
-                    parameterA.start = 0;
-                    parameterA.length = Messages.XEuclideanView_GCD_Text.length();
-                    parameterA.foreground = BLACK_COLOR;
-                    parameterA.fontStyle = SWT.BOLD;
-                    visualizeStyledText.setStyleRange(parameterA);
-
-                    StyleRange parameterB = new StyleRange();
-                    parameterB.start = Messages.XEuclideanView_GCD_Text.length() + 1;
-                    parameterB.length = value.toString().length();
-                    parameterB.foreground = BLUE_COLOR;
-                    parameterB.fontStyle = SWT.BOLD;
-                    visualizeStyledText.setStyleRange(parameterB);
-
-                    /*
-                     * set the color of the result in table to blue
-                     */
-                    table.getItem(qTmp.size() - 2).setForeground(2, BLUE_COLOR);
-
-                    stepwiseCounter = qTmp.size() - 1;
-                    previousState = visualMode.Y_EVAL;
-                    /*
-                     * enable or disable the control buttons
-                     */
-                    backStepwiseButton.setEnabled(true);
-                    computeButton.setEnabled(false);
-                    stepwiseButton.setEnabled(false);
-                    resetTableButton.setEnabled(true);
-                    clearButton.setEnabled(true);
-                    exportToPdfAction.setEnabled(true);
-                    exportToLatexAction.setEnabled(true);
-                    exportToCSVAction.setEnabled(true);
-
-                }
-
-            }
-
-        });
-
-        // final Button stepwiseButton = new Button(action, SWT.NONE);
-        stepwiseButton.addMouseListener(new MouseAdapter() {
-            @Override
-            public void mouseUp(final MouseEvent e) {
-
-                StyleRange parameterM = new StyleRange();
-                StyleRange parameterA = new StyleRange();
-                StyleRange parameterB = new StyleRange();
-                StyleRange parameterC = new StyleRange();
-                StyleRange parameterD = new StyleRange();
-
-                String tmpA;
-                String tmpB;
-                String tmpC;
-                String tmpD;
-
-                /*
-                 * have to be initialized
-                 */
-                Vector<BigInteger> xTmp = xeuclid.getX();
-                Vector<BigInteger> yTmp = xeuclid.getY();
-                Vector<BigInteger> rTmp = xeuclid.getR();
-                Vector<BigInteger> qTmp = xeuclid.getQ();
-
-                switch (nextState) {
-                /*
-                 * the initial state, where xeuclid is called
-                 */
-                    case INIT:
-                        clearAll();
-                        pValue = pText.getText();
-                        qValue = qText.getText();
-
-                        if (pValue.compareTo("") != 0 && qValue.compareTo("") != 0) { //$NON-NLS-1$ //$NON-NLS-2$
-                            BigInteger p = new BigInteger(pValue);
-                            BigInteger q = new BigInteger(qValue);
-
-                            // executeButton.setEnabled(false);
-                            resetTableButton.setEnabled(true);
-
-                            value = xeuclid.xeuclid(p, q);
-                            xTmp = xeuclid.getX();
-                            yTmp = xeuclid.getY();
-                            rTmp = xeuclid.getR();
-                            qTmp = xeuclid.getQ();
-
-                            tableItemTmp = new TableItem(table, SWT.BORDER);
-                            tableItemTmp.setText(0, String.valueOf(stepwiseCounter));
-                            tableItemTmp.setText(1, ""); //$NON-NLS-1$
-                            tableItemTmp.setText(2, rTmp.get(stepwiseCounter).toString());
-                            tableItemTmp.setText(3, xTmp.get(stepwiseCounter).toString());
-                            tableItemTmp.setText(4, yTmp.get(stepwiseCounter).toString());
-                            stepwiseCounter++;
-
-                            tableItem0 = new TableItem(table, SWT.BORDER);
-                            tableItem0.setText(0, String.valueOf(stepwiseCounter));
-                            tableItem0.setText(2, rTmp.get(stepwiseCounter).toString());
-                            tableItem0.setText(3, xTmp.get(stepwiseCounter).toString());
-                            tableItem0.setText(4, yTmp.get(stepwiseCounter).toString());
-                            stepwiseCounter++;
-
-                            tableItem1 = null;
-
-                            /*
-                             * visualization block
-                             */
-                            visualizeStyledText.setText(Messages.XEuclideanView_Initialization);
-                            StyleRange styleInit = new StyleRange();
-                            styleInit.foreground = BLACK_COLOR;
-                            styleInit.start = 0;
-                            styleInit.length = Messages.XEuclideanView_Initialization.length();
-                            styleInit.fontStyle = SWT.BOLD;
-                            visualizeStyledText.setStyleRange(styleInit);
-
-                            nextState = visualMode.QUOTIENT;
-                            previousState = null;
-                        }
-
-                        break;
-                    case QUOTIENT:
-                        /*
-                         * tableItemTmp is the first row tableItem0 is the second row tableItam1 is the third row
-                         */
-                        backStepwiseButton.setEnabled(true);
-
-                        clearTableItem(tableItemTmp);
-                        clearTableItem(tableItem0);
-                        if (stepwiseCounter < 3 && stepwiseCounter != 2) {
-                            clearTableItem(tableItem1);
-                        } else {
-                            stepwiseCounter = table.getItemCount();
-                        }
-
-                        tableItemTmp = table.getItem(stepwiseCounter - 2);
-                        tableItem0 = table.getItem(stepwiseCounter - 1);
-
-                        clearTableItem(tableItem0);
-
-                        tableItemTmp.setForeground(2, RED_COLOR);
-                        tableItem0.setForeground(2, GREEN_COLOR);
-
-                        tableItem0.setText(1, qTmp.get(stepwiseCounter - 1).toString());
-                        tableItem0.setForeground(1, BLUE_COLOR);
-
-                        /*
-                         * visualization block
-                         */
-                        tmpA = tableItemTmp.getText(2);
-                        tmpB = tableItem0.getText(2);
-                        tmpC = qTmp.get(stepwiseCounter - 1).toString();
-
-                        String result = Messages.XEuclideanView_Quotient + tmpA + " / " + tmpB + " = " + tmpC; //$NON-NLS-1$ //$NON-NLS-2$
-
-                        visualizeStyledText.setText(result);
-                        parameterM.start = 0;
-                        parameterM.length = Messages.XEuclideanView_Quotient.length();
-                        parameterM.foreground = BLACK_COLOR;
-                        parameterM.fontStyle = SWT.BOLD;
-                        visualizeStyledText.setStyleRange(parameterM);
-
-                        parameterA.start = Messages.XEuclideanView_Quotient.length();
-                        parameterA.length = tmpA.length();
-                        parameterA.foreground = RED_COLOR;
-                        parameterA.fontStyle = SWT.BOLD;
-                        visualizeStyledText.setStyleRange(parameterA);
-
-                        parameterB.start = Messages.XEuclideanView_Quotient.length() + tmpA.length() + 3;
-                        parameterB.length = tmpB.length();
-                        parameterB.foreground = GREEN_COLOR;
-                        parameterB.fontStyle = SWT.BOLD;
-                        visualizeStyledText.setStyleRange(parameterB);
-
-                        parameterC.start =
-                                Messages.XEuclideanView_Quotient.length() + tmpA.length() + 3 + tmpB.length() + 3;
-                        parameterC.length = tmpC.length();
-                        parameterC.foreground = BLUE_COLOR;
-                        parameterC.fontStyle = SWT.BOLD;
-                        visualizeStyledText.setStyleRange(parameterC);
-
-                        nextState = visualMode.REMAINDER;
-                        if (previousState != null) {
-                            previousState = visualMode.Y_EVAL;
-                        } else {
-                            previousState = visualMode.INIT;
-                        }
-
-                        break;
-
-                    case REMAINDER:
-                        tableItem1 = new TableItem(table, SWT.BORDER);
-
-                        tableItem1.setText(0, String.valueOf(stepwiseCounter));
-                        tmpA = rTmp.get(stepwiseCounter).toString();
-                        tableItem1.setText(2, tmpA);
-                        tableItem1.setForeground(2, BLUE_COLOR);
-
-                        tableItem0.setForeground(1, BLACK_COLOR);
-
-                        /*
-                         * visualization block
-                         */
-                        result = Messages.XEuclideanView_Remainder + tmpA;
-
-                        visualizeStyledText.setText(result);
-                        parameterA = new StyleRange();
-                        parameterA.start = 0;
-                        parameterA.length = Messages.XEuclideanView_Remainder.length();
-                        parameterA.fontStyle = SWT.BOLD;
-                        visualizeStyledText.setStyleRange(parameterA);
-
-                        parameterB = new StyleRange();
-                        parameterB.start = Messages.XEuclideanView_Remainder.length();
-                        parameterB.length = tmpA.length();
-                        parameterB.foreground = BLUE_COLOR;
-                        parameterB.fontStyle = SWT.BOLD;
-                        visualizeStyledText.setStyleRange(parameterB);
-
-                        nextState = visualMode.X_EVAL;
-                        previousState = visualMode.QUOTIENT;
-
-                        /*
-                         * autoscroll the table. the second line is for deselection the TableItem.
-                         */
-                        table.setSelection(table.getItems().length - 1);
-                        table.setSelection(table.getItems().length);
-
-                        break;
-
-                    case X_EVAL:
-                        /*
-                         * clear second column and set the color to black
-                         */
-                        tableItemTmp.setForeground(2, BLACK_COLOR);
-                        tableItem0.setForeground(2, BLACK_COLOR);
-                        tableItem1.setForeground(2, BLACK_COLOR);
-
-                        tableItem0.setForeground(1, VIOLET_COLOR);
-                        tableItemTmp.setForeground(3, RED_COLOR);
-                        tableItem0.setForeground(3, GREEN_COLOR);
-
-                        tmpA = xTmp.get(stepwiseCounter).toString();
-                        tableItem1.setText(3, tmpA);
-                        tableItem1.setForeground(3, BLUE_COLOR);
-
-                        /*
-                         * visualization block
-                         */
-                        tmpA = qTmp.get(stepwiseCounter - 1).toString();
-                        tmpB = xTmp.get(stepwiseCounter - 1).toString();
-                        tmpC = xTmp.get(stepwiseCounter - 2).toString();
-                        tmpD = xTmp.get(stepwiseCounter).toString();
-
-                        result = MESSAGE_X_VISUAL + tmpA + " * " + tmpB + " + " + tmpC + " = " + tmpD; //$NON-NLS-1$ //$NON-NLS-2$ //$NON-NLS-3$
-
-                        visualizeStyledText.setText(result);
-                        parameterM = new StyleRange();
-                        parameterM.start = 0;
-                        parameterM.length = MESSAGE_X_VISUAL.length();
-                        parameterM.foreground = BLACK_COLOR;
-                        parameterM.fontStyle = SWT.BOLD;
-                        visualizeStyledText.setStyleRange(parameterM);
-
-                        parameterA = new StyleRange();
-                        parameterA.start = MESSAGE_X_VISUAL.length();
-                        parameterA.length = tmpA.length();
-                        parameterA.foreground = VIOLET_COLOR;
-                        parameterA.fontStyle = SWT.BOLD;
-                        visualizeStyledText.setStyleRange(parameterA);
-
-                        parameterB = new StyleRange();
-                        parameterB.start = MESSAGE_X_VISUAL.length() + tmpA.length() + 3;
-                        parameterB.length = tmpB.length();
-                        parameterB.foreground = GREEN_COLOR;
-                        parameterB.fontStyle = SWT.BOLD;
-                        visualizeStyledText.setStyleRange(parameterB);
-
-                        parameterC = new StyleRange();
-                        parameterC.start = MESSAGE_X_VISUAL.length() + tmpA.length() + 3 + tmpB.length() + 3;
-                        parameterC.length = tmpC.length();
-                        parameterC.foreground = RED_COLOR;
-                        parameterC.fontStyle = SWT.BOLD;
-                        visualizeStyledText.setStyleRange(parameterC);
-
-                        parameterD = new StyleRange();
-                        parameterD.start =
-                                MESSAGE_X_VISUAL.length() + tmpA.length() + 3 + tmpB.length() + 3 + tmpC.length() + 3;
-                        parameterD.length = tmpD.length();
-                        parameterD.foreground = BLUE_COLOR;
-                        parameterD.fontStyle = SWT.BOLD;
-                        visualizeStyledText.setStyleRange(parameterD);
-
-                        nextState = visualMode.Y_EVAL;
-                        previousState = visualMode.REMAINDER;
-
-                        break;
-
-                    case Y_EVAL:
-                        /*
-                         * clear third column and set the color to black
-                         */
-                        tableItemTmp.setForeground(3, BLACK_COLOR);
-                        tableItem0.setForeground(3, BLACK_COLOR);
-                        tableItem1.setForeground(3, BLACK_COLOR);
-
-                        tableItemTmp.setForeground(4, RED_COLOR);
-                        tableItem0.setForeground(4, GREEN_COLOR);
-
-                        tmpA = yTmp.get(stepwiseCounter).toString();
-                        tableItem1.setText(4, tmpA);
-                        tableItem1.setForeground(4, BLUE_COLOR);
-
-                        /*
-                         * visualization block
-                         */
-                        tmpA = qTmp.get(stepwiseCounter - 1).toString();
-                        tmpB = yTmp.get(stepwiseCounter - 1).toString();
-                        tmpC = yTmp.get(stepwiseCounter - 2).toString();
-                        tmpD = yTmp.get(stepwiseCounter).toString();
-
-                        result = MESSAGE_Y_VISUAL + tmpA + " * " + tmpB + " + " + tmpC + " = " + tmpD; //$NON-NLS-1$ //$NON-NLS-2$ //$NON-NLS-3$
-
-                        visualizeStyledText.setText(result);
-                        parameterM = new StyleRange();
-                        parameterM.start = 0;
-                        parameterM.length = MESSAGE_Y_VISUAL.length();
-                        parameterM.foreground = BLACK_COLOR;
-                        parameterM.fontStyle = SWT.BOLD;
-                        visualizeStyledText.setStyleRange(parameterM);
-
-                        parameterA = new StyleRange();
-                        parameterA.start = MESSAGE_Y_VISUAL.length();
-                        parameterA.length = tmpA.length();
-                        parameterA.foreground = VIOLET_COLOR;
-                        parameterA.fontStyle = SWT.BOLD;
-                        visualizeStyledText.setStyleRange(parameterA);
-
-                        parameterB = new StyleRange();
-                        parameterB.start = MESSAGE_Y_VISUAL.length() + tmpA.length() + 3;
-                        parameterB.length = tmpB.length();
-                        parameterB.foreground = GREEN_COLOR;
-                        parameterB.fontStyle = SWT.BOLD;
-                        visualizeStyledText.setStyleRange(parameterB);
-
-                        parameterC = new StyleRange();
-                        parameterC.start = MESSAGE_Y_VISUAL.length() + tmpA.length() + 3 + tmpB.length() + 3;
-                        parameterC.length = tmpC.length();
-                        parameterC.foreground = RED_COLOR;
-                        parameterC.fontStyle = SWT.BOLD;
-                        visualizeStyledText.setStyleRange(parameterC);
-
-                        parameterD = new StyleRange();
-                        parameterD.start =
-                                MESSAGE_Y_VISUAL.length() + tmpA.length() + 3 + tmpB.length() + 3 + tmpC.length() + 3;
-                        parameterD.length = tmpD.length();
-                        parameterD.foreground = BLUE_COLOR;
-                        parameterD.fontStyle = SWT.BOLD;
-                        visualizeStyledText.setStyleRange(parameterD);
-
-                        if (stepwiseCounter >= qTmp.size() - 1) {
-                            nextState = visualMode.RESULT;
-                        } else {
-                            nextState = visualMode.QUOTIENT;
-                            stepwiseCounter++;
-                        }
-                        previousState = visualMode.X_EVAL;
-
-                        break;
-
-                    case RESULT:
-                        /*
-                         * clear the three rows and set the color of the result value to blue
-                         */
-                        clearTableItem(tableItemTmp);
-                        clearTableItem(tableItem0);
-                        clearTableItem(tableItem1);
-
-                        tableItem0.setForeground(2, BLUE_COLOR);
-
-                        String yTmpLastElement = yTmp.lastElement().toString();
-                        String xTmpLastElement = xTmp.lastElement().toString();
-                        if (xTmp.lastElement().compareTo(BigInteger.ZERO) < 0) {
-                            xTmpLastElement = "( " + xTmpLastElement + " )"; //$NON-NLS-1$ //$NON-NLS-2$
-                        }
-                        if (yTmp.lastElement().compareTo(BigInteger.ZERO) < 0) {
-                            yTmpLastElement = "( " + yTmpLastElement + " )"; //$NON-NLS-1$ //$NON-NLS-2$
-                        }
-                        String tmpValue = " = " + rTmp.firstElement() + " * " + yTmpLastElement + " + " + rTmp.get(1) //$NON-NLS-1$ //$NON-NLS-2$ //$NON-NLS-3$
-                                + " * " + xTmpLastElement; //$NON-NLS-1$
-                        resultText.setText(value.toString() + tmpValue);
-
-                        if (new BigInteger(pValue).compareTo(new BigInteger(qValue)) < 0) {
-                            resultLabel.setText("gcd(q,p) = q * x + p * y"); //$NON-NLS-1$
-                        } else {
-                            resultLabel.setText("gcd(p,q) = p * x + q * y"); //$NON-NLS-1$
-                        }
-
-                        /*
-                         * visualization block
-                         */
-                        result = Messages.XEuclideanView_GCD_Text + " " + value.toString(); //$NON-NLS-1$
-
-                        visualizeStyledText.setText(result);
-                        parameterA = new StyleRange();
-                        parameterA.start = 0;
-                        parameterA.length = Messages.XEuclideanView_GCD_Text.length();
-                        parameterA.foreground = BLACK_COLOR;
-                        parameterA.fontStyle = SWT.BOLD;
-                        visualizeStyledText.setStyleRange(parameterA);
-
-                        parameterB = new StyleRange();
-                        parameterB.start = Messages.XEuclideanView_GCD_Text.length() + 1;
-                        parameterB.length = value.toString().length();
-                        parameterB.foreground = BLUE_COLOR;
-                        parameterB.fontStyle = SWT.BOLD;
-                        visualizeStyledText.setStyleRange(parameterB);
-
-                        stepwiseButton.setEnabled(false);
-                        computeButton.setEnabled(false);
-                        exportToPdfAction.setEnabled(true);
-                        exportToLatexAction.setEnabled(true);
-                        exportToCSVAction.setEnabled(true);
-
-                        nextState = null;
-                        previousState = visualMode.Y_EVAL;
-
-                        break;
-                }
-            }
-        });
-        final GridData gd_stepwiseButton = new GridData(SWT.LEFT, SWT.CENTER, false, true);
-        gd_stepwiseButton.widthHint = 125;
-        stepwiseButton.setLayoutData(gd_stepwiseButton);
-        stepwiseButton.setText(Messages.XEuclideanView_Stepwise_Button);
-
-        backStepwiseButton.setEnabled(false);
-        backStepwiseButton.addMouseListener(new MouseAdapter() {
-            @SuppressWarnings("incomplete-switch")
-            @Override
-            public void mouseUp(final MouseEvent e) {
-
-                stepwiseButton.setEnabled(true);
-
-                StyleRange parameterM = new StyleRange();
-                StyleRange parameterA = new StyleRange();
-                StyleRange parameterB = new StyleRange();
-                StyleRange parameterC = new StyleRange();
-                StyleRange parameterD = new StyleRange();
-
-                String tmpA;
-                String tmpB;
-                String tmpC;
-                String tmpD;
-
-                Vector<BigInteger> xTmp = xeuclid.getX();
-                Vector<BigInteger> yTmp = xeuclid.getY();
-                Vector<BigInteger> rTmp = xeuclid.getR();
-                Vector<BigInteger> qTmp = xeuclid.getQ();
-
-                String result;
-
-                switch (previousState) {
-
-                    case INIT:
-                        clearTableItem(tableItemTmp);
-                        clearTableItem(tableItem0);
-
-                        tableItem0.setText(1, ""); //$NON-NLS-1$
-
-                        backStepwiseButton.setEnabled(false);
-
-                        nextState = visualMode.QUOTIENT;
-                        previousState = null;
-
-                        /*
-                         * visualization block
-                         */
-                        visualizeStyledText.setText(Messages.XEuclideanView_Initialization);
-                        StyleRange styleInit = new StyleRange();
-                        styleInit.foreground = BLACK_COLOR;
-                        styleInit.start = 0;
-                        styleInit.length = Messages.XEuclideanView_Initialization.length();
-                        styleInit.fontStyle = SWT.BOLD;
-                        visualizeStyledText.setStyleRange(styleInit);
-
-                        break;
-
-                    case QUOTIENT:
-                        tableItem0.setForeground(1, BLUE_COLOR);
-
-                        /*
-                         * visualization block
-                         */
-                        tmpA = tableItemTmp.getText(2);
-                        tmpB = tableItem0.getText(2);
-                        tmpC = qTmp.get(stepwiseCounter - 1).toString();
-
-                        result = Messages.XEuclideanView_Quotient + tmpA + " / " + tmpB + " = " + tmpC; //$NON-NLS-1$ //$NON-NLS-2$
-
-                        visualizeStyledText.setText(result);
-                        parameterM.start = 0;
-                        parameterM.length = Messages.XEuclideanView_Quotient.length();
-                        parameterM.foreground = BLACK_COLOR;
-                        parameterM.fontStyle = SWT.BOLD;
-                        visualizeStyledText.setStyleRange(parameterM);
-
-                        parameterA.start = Messages.XEuclideanView_Quotient.length();
-                        parameterA.length = tmpA.length();
-                        parameterA.foreground = RED_COLOR;
-                        parameterA.fontStyle = SWT.BOLD;
-                        visualizeStyledText.setStyleRange(parameterA);
-
-                        parameterB.start = Messages.XEuclideanView_Quotient.length() + tmpA.length() + 3;
-                        parameterB.length = tmpB.length();
-                        parameterB.foreground = GREEN_COLOR;
-                        parameterB.fontStyle = SWT.BOLD;
-                        visualizeStyledText.setStyleRange(parameterB);
-
-                        parameterC.start =
-                                Messages.XEuclideanView_Quotient.length() + tmpA.length() + 3 + tmpB.length() + 3;
-                        parameterC.length = tmpC.length();
-                        parameterC.foreground = BLUE_COLOR;
-                        parameterC.fontStyle = SWT.BOLD;
-                        visualizeStyledText.setStyleRange(parameterC);
-
-                        table.remove(stepwiseCounter);
-
-                        // currentState = visualMode.QUOTIENT;
-                        nextState = visualMode.REMAINDER;
-                        if (previousState != null) {
-                            previousState = visualMode.Y_EVAL;
-                            stepwiseCounter = table.getItemCount();
-                        }
-
-                        if (stepwiseCounter == 2) {
-                            previousState = visualMode.INIT;
-                        }
-
-                        break;
-
-                    case REMAINDER:
-                        tableItemTmp.setForeground(3, BLACK_COLOR);
-                        tableItem0.setForeground(3, BLACK_COLOR);
-                        tableItem1.setForeground(3, BLACK_COLOR);
-                        tableItem0.setForeground(1, BLACK_COLOR);
-
-                        tableItem1.setForeground(2, BLUE_COLOR);
-                        tableItem0.setForeground(2, GREEN_COLOR);
-                        tableItemTmp.setForeground(2, RED_COLOR);
-
-                        tableItem1.setText(3, ""); //$NON-NLS-1$
-
-                        /*
-                         * visualization block
-                         */
-                        tmpA = rTmp.get(stepwiseCounter).toString();
-
-                        result = Messages.XEuclideanView_Remainder + tmpA;
-
-                        visualizeStyledText.setText(result);
-                        parameterA = new StyleRange();
-                        parameterA.start = 0;
-                        parameterA.length = Messages.XEuclideanView_Remainder.length();
-                        parameterA.fontStyle = SWT.BOLD;
-                        visualizeStyledText.setStyleRange(parameterA);
-
-                        parameterB = new StyleRange();
-                        parameterB.start = Messages.XEuclideanView_Remainder.length();
-                        parameterB.length = tmpA.length();
-                        parameterB.foreground = BLUE_COLOR;
-                        parameterB.fontStyle = SWT.BOLD;
-                        visualizeStyledText.setStyleRange(parameterB);
-
-                        nextState = visualMode.X_EVAL;
-                        previousState = visualMode.QUOTIENT;
-
-                        break;
-
-                    case X_EVAL:
-                        stepwiseCounter = table.getItemCount() - 1;
-
-                        tableItemTmp.setForeground(4, BLACK_COLOR);
-                        tableItem0.setForeground(4, BLACK_COLOR);
-                        tableItem1.setForeground(4, BLACK_COLOR);
-
-                        tableItemTmp.setForeground(3, RED_COLOR);
-                        tableItem0.setForeground(3, GREEN_COLOR);
-                        tableItem1.setForeground(3, BLUE_COLOR);
-
-                        tableItem1.setText(4, ""); //$NON-NLS-1$
-
-                        /*
-                         * visualization block
-                         */
-                        tmpA = qTmp.get(stepwiseCounter - 1).toString();
-                        tmpB = xTmp.get(stepwiseCounter - 1).toString();
-                        tmpC = xTmp.get(stepwiseCounter - 2).toString();
-                        tmpD = xTmp.get(stepwiseCounter).toString();
-
-                        result = MESSAGE_X_VISUAL + tmpA + " * " + tmpB + " + " + tmpC + " = " + tmpD; //$NON-NLS-1$ //$NON-NLS-2$ //$NON-NLS-3$
-
-                        visualizeStyledText.setText(result);
-                        parameterM = new StyleRange();
-                        parameterM.start = 0;
-                        parameterM.length = MESSAGE_X_VISUAL.length();
-                        parameterM.foreground = BLACK_COLOR;
-                        parameterM.fontStyle = SWT.BOLD;
-                        visualizeStyledText.setStyleRange(parameterM);
-
-                        parameterA = new StyleRange();
-                        parameterA.start = MESSAGE_X_VISUAL.length();
-                        parameterA.length = tmpA.length();
-                        parameterA.foreground = VIOLET_COLOR;
-                        parameterA.fontStyle = SWT.BOLD;
-                        visualizeStyledText.setStyleRange(parameterA);
-
-                        parameterB = new StyleRange();
-                        parameterB.start = MESSAGE_X_VISUAL.length() + tmpA.length() + 3;
-                        parameterB.length = tmpB.length();
-                        parameterB.foreground = GREEN_COLOR;
-                        parameterB.fontStyle = SWT.BOLD;
-                        visualizeStyledText.setStyleRange(parameterB);
-
-                        parameterC = new StyleRange();
-                        parameterC.start = MESSAGE_X_VISUAL.length() + tmpA.length() + 3 + tmpB.length() + 3;
-                        parameterC.length = tmpC.length();
-                        parameterC.foreground = RED_COLOR;
-                        parameterC.fontStyle = SWT.BOLD;
-                        visualizeStyledText.setStyleRange(parameterC);
-
-                        parameterD = new StyleRange();
-                        parameterD.start =
-                                MESSAGE_X_VISUAL.length() + tmpA.length() + 3 + tmpB.length() + 3 + tmpC.length() + 3;
-                        parameterD.length = tmpD.length();
-                        parameterD.foreground = BLUE_COLOR;
-                        parameterD.fontStyle = SWT.BOLD;
-                        visualizeStyledText.setStyleRange(parameterD);
-
-                        nextState = visualMode.Y_EVAL;
-                        previousState = visualMode.REMAINDER;
-
-                        break;
-
-                    case Y_EVAL:
-                        stepwiseCounter = table.getItemCount() - 1;
-
-                        tableItemTmp = table.getItem(stepwiseCounter - 2);
-                        tableItem0 = table.getItem(stepwiseCounter - 1);
-                        tableItem1 = table.getItem(stepwiseCounter);
-
-                        clearTableItem(tableItemTmp);
-                        clearTableItem(tableItem0);
-                        clearTableItem(tableItem1);
-
-                        tableItem0.setForeground(1, VIOLET_COLOR);
-
-                        tableItemTmp.setForeground(4, RED_COLOR);
-                        tableItem0.setForeground(4, GREEN_COLOR);
-                        tableItem1.setForeground(4, BLUE_COLOR);
-
-                        tableItem1.setText(1, ""); //$NON-NLS-1$
-
-                        /*
-                         * visualization block
-                         */
-                        tmpA = qTmp.get(stepwiseCounter - 1).toString();
-                        tmpB = yTmp.get(stepwiseCounter - 1).toString();
-                        tmpC = yTmp.get(stepwiseCounter - 2).toString();
-                        tmpD = yTmp.get(stepwiseCounter).toString();
-
-                        resultLabel.setText(""); //$NON-NLS-1$
-                        resultText.setText(""); //$NON-NLS-1$
-
-                        result = MESSAGE_Y_VISUAL + tmpA + " * " + tmpB + " + " + tmpC + " = " + tmpD; //$NON-NLS-1$ //$NON-NLS-2$ //$NON-NLS-3$
-
-                        visualizeStyledText.setText(result);
-                        parameterM = new StyleRange();
-                        parameterM.start = 0;
-                        parameterM.length = MESSAGE_Y_VISUAL.length();
-                        parameterM.foreground = BLACK_COLOR;
-                        parameterM.fontStyle = SWT.BOLD;
-                        visualizeStyledText.setStyleRange(parameterM);
-
-                        parameterA = new StyleRange();
-                        parameterA.start = MESSAGE_Y_VISUAL.length();
-                        parameterA.length = tmpA.length();
-                        parameterA.foreground = VIOLET_COLOR;
-                        parameterA.fontStyle = SWT.BOLD;
-                        visualizeStyledText.setStyleRange(parameterA);
-
-                        parameterB = new StyleRange();
-                        parameterB.start = MESSAGE_Y_VISUAL.length() + tmpA.length() + 3;
-                        parameterB.length = tmpB.length();
-                        parameterB.foreground = GREEN_COLOR;
-                        parameterB.fontStyle = SWT.BOLD;
-                        visualizeStyledText.setStyleRange(parameterB);
-
-                        parameterC = new StyleRange();
-                        parameterC.start = MESSAGE_Y_VISUAL.length() + tmpA.length() + 3 + tmpB.length() + 3;
-                        parameterC.length = tmpC.length();
-                        parameterC.foreground = RED_COLOR;
-                        parameterC.fontStyle = SWT.BOLD;
-                        visualizeStyledText.setStyleRange(parameterC);
-
-                        parameterD = new StyleRange();
-                        parameterD.start =
-                                MESSAGE_Y_VISUAL.length() + tmpA.length() + 3 + tmpB.length() + 3 + tmpC.length() + 3;
-                        parameterD.length = tmpD.length();
-                        parameterD.foreground = BLUE_COLOR;
-                        parameterD.fontStyle = SWT.BOLD;
-                        visualizeStyledText.setStyleRange(parameterD);
-
-                        if (stepwiseCounter >= qTmp.size() - 1) {
-                            nextState = visualMode.RESULT;
-                            computeButton.setEnabled(true);
-                            exportToPdfAction.setEnabled(false);
-                            exportToLatexAction.setEnabled(false);
-                            exportToCSVAction.setEnabled(false);
-                        } else {
-                            nextState = visualMode.QUOTIENT;
-                        }
-                        previousState = visualMode.X_EVAL;
-
-                        break;
-                }
-
-            }
-        });
-        final GridData gd_backStepwiseButton = new GridData(SWT.LEFT, SWT.CENTER, false, true);
-        gd_backStepwiseButton.widthHint = 125;
-        backStepwiseButton.setLayoutData(gd_backStepwiseButton);
-        backStepwiseButton.setText(Messages.XEuclideanView_BackStepwise_Button);
-
-        info = new Group(main, SWT.NONE);
-        final GridData gridDataI = new GridData(SWT.FILL, SWT.FILL, true, false);
-
-        gridDataI.heightHint = 333;
-        info.setLayoutData(gridDataI);
-        final GridLayout gridLayoutInfo = new GridLayout();
-        gridLayoutInfo.numColumns = 2;
-        info.setLayout(gridLayoutInfo);
-        info.setText(Messages.XEuclideanView_Visualization);
-
-        table = new Table(info, SWT.BORDER);
-        table.setLinesVisible(true);
-        table.setHeaderVisible(true);
-        final GridData gd_table = new GridData(SWT.FILL, SWT.CENTER, true, true, 2, 1);
-        gd_table.widthHint = 466;
-        gd_table.heightHint = 198;
-        table.setLayoutData(gd_table);
-
-        final TableColumn indexTableColumn = new TableColumn(table, SWT.NONE);
-        indexTableColumn.setResizable(false);
-        indexTableColumn.setWidth(50);
-        indexTableColumn.setText("Index"); //$NON-NLS-1$
-
-        final TableColumn quotientTableColumn = new TableColumn(table, SWT.NONE);
-        quotientTableColumn.setWidth(100);
-        quotientTableColumn.setText("Quotient"); //$NON-NLS-1$
-
-        final TableColumn remainderrTableColumn = new TableColumn(table, SWT.NONE);
-        remainderrTableColumn.setWidth(100);
-        remainderrTableColumn.setText(Messages.XEuclideanView_Remainder_Table);
-
-        final TableColumn xTableColumn = new TableColumn(table, SWT.NONE);
-        xTableColumn.setWidth(100);
-        xTableColumn.setText("X"); //$NON-NLS-1$
-
-        final TableColumn yTableColumn = new TableColumn(table, SWT.NONE);
-        yTableColumn.setWidth(100);
-        yTableColumn.setText("Y"); //$NON-NLS-1$
-
-        final Label gcdLabel = new Label(info, SWT.NONE);
-        final GridData gd_gcdLabel = new GridData(SWT.FILL, SWT.FILL, false, true);
-        gd_gcdLabel.heightHint = 24;
-        gd_gcdLabel.widthHint = 154;
-        gd_gcdLabel.verticalIndent = 15;
-        gcdLabel.setLayoutData(gd_gcdLabel);
-        gcdLabel.setText(Messages.XEuclideanView_GCD_Text);
-
-        resultLabel = new Label(info, SWT.NONE);
-        final GridData gd_resultLabel = new GridData(SWT.FILL, SWT.FILL, false, true);
-        gd_resultLabel.widthHint = 396;
-        gd_resultLabel.verticalIndent = 15;
-        resultLabel.setLayoutData(gd_resultLabel);
-        resultLabel.setFont(FontService.getNormalFont());
-        resultLabel.setForeground(BLUE_COLOR);
-
-        resultText = new Text(info, SWT.H_SCROLL | SWT.BORDER);
-        resultText.setEditable(false);
-        final GridData gd_resultText = new GridData(SWT.FILL, SWT.FILL, true, false, 2, 1);
-        resultText.setLayoutData(gd_resultText);
-
-        clearButton.addMouseListener(new MouseAdapter() {
-            @Override
-            public void mouseUp(final MouseEvent e) {
-                clearAll();
-                stepwiseCounter = 0;
-
-                backStepwiseButton.setEnabled(false);
-                computeButton.setEnabled(true);
-                stepwiseButton.setEnabled(true);
-                resetTableButton.setEnabled(false);
-                exportToPdfAction.setEnabled(false);
-                exportToLatexAction.setEnabled(false);
-                exportToCSVAction.setEnabled(false);
-
-                /*
-                 * we have to remove the verifyListener first to display the changed value for the parameters, then we
-                 * added again
-                 */
-                pText.removeVerifyListener(pTextOnlyNumbers);
-                qText.removeVerifyListener(qTextOnlyNumbers);
-
-                pText.setText(""); //$NON-NLS-1$
-                qText.setText(""); //$NON-NLS-1$
-                visualizeStyledText.setText(""); //$NON-NLS-1$
-
-                pText.addVerifyListener(pTextOnlyNumbers);
-                qText.addVerifyListener(qTextOnlyNumbers);
-
-                resultLabel.setText(""); //$NON-NLS-1$
-                resultText.setText(""); //$NON-NLS-1$
-
-                nextState = visualMode.INIT;
-
-            }
-        });
-
-        final Label dummyLabel = new Label(action, SWT.NONE);
-        final GridData gd_dummyLabel = new GridData(SWT.LEFT, SWT.CENTER, true, false);
-        dummyLabel.setLayoutData(gd_dummyLabel);
-        dummyLabel.setText("dummy"); //$NON-NLS-1$
-        dummyLabel.setVisible(false);
-
-        visualizeStyledText = new StyledText(action, SWT.SINGLE | SWT.READ_ONLY | SWT.BORDER);
-        visualizeStyledText.setEnabled(false);
-        visualizeStyledText.setEditable(false);
-        visualizeStyledText.setAlignment(SWT.CENTER);
-        final GridData gd_visualizeStyledText = new GridData(SWT.FILL, SWT.CENTER, false, false, 6, 1);
-        gd_visualizeStyledText.widthHint = 400;
-        visualizeStyledText.setLayoutData(gd_visualizeStyledText);
-
-        PlatformUI.getWorkbench().getHelpSystem().setHelp(parent.getShell(), XEuclideanPlugin.PLUGIN_ID + ".view");
-        createActions();
-        initializeMenu();
-    }
-
-    /**
-     * Create the actions
-     */
-    private void createActions() {
-
-        exportToPdfAction = new Action(Messages.XEuclideanView_ExportPDF_Menu) {
-            @Override
-            public void run() {
-                FileDialog dialog = new FileDialog(Display.getCurrent().getActiveShell(), SWT.SAVE);
-                dialog.setFilterPath(DirectoryService.getUserHomeDir());
-                dialog.setFilterExtensions(new String[] {IConstants.PDF_FILTER_EXTENSION});
-                dialog.setFilterNames(new String[] {IConstants.PDF_FILTER_NAME});
-                dialog.setOverwrite(true);
-
-                String filename = dialog.open();
-
-                if (filename != null) {
-                    FileExporter pdfExport = new FileExporter(xeuclid, filename);
-                    pdfExport.exportToPDF();
-                }
-            }
-        };
-        exportToPdfAction.setEnabled(false);
-
-        exportToCSVAction = new Action(Messages.XEuclideanView_ExportCSV_Menu) {
-            @Override
-            public void run() {
-                FileDialog dialog = new FileDialog(Display.getCurrent().getActiveShell(), SWT.SAVE);
-                dialog.setFilterPath(DirectoryService.getUserHomeDir());
-                dialog.setFilterExtensions(new String[] {IConstants.CSV_FILTER_EXTENSION});
-                dialog.setFilterNames(new String[] {IConstants.CSV_FILTER_NAME});
-                dialog.setOverwrite(true);
-
-                String filename = dialog.open();
-
-                if (filename != null) {
-                    FileExporter csvExport = new FileExporter(xeuclid, filename);
-                    csvExport.exportToCSV();
-                }
-            }
-        };
-        exportToCSVAction.setEnabled(false);
-
-        exportToLatexAction = new Action(Messages.XEuclideanView_ExportLatex_Menu) {
-            @Override
-            public void run() {
-                FileDialog dialog = new FileDialog(Display.getCurrent().getActiveShell(), SWT.SAVE);
-                dialog.setFilterPath(DirectoryService.getUserHomeDir());
-                dialog.setFilterExtensions(new String[] {IConstants.TEX_FILTER_EXTENSION});
-                dialog.setFilterNames(new String[] {IConstants.TEX_FILTER_NAME});
-                dialog.setOverwrite(true);
-
-                String filename = dialog.open();
-
-                if (filename != null) {
-                    FileExporter latexExport = new FileExporter(xeuclid, filename);
-                    latexExport.exportToLatex();
-                }
-
-            }
-        };
-        exportToLatexAction.setEnabled(false);
-        // Create the actions
-    }
-
-    /**
-     * Initialize the menu
-     */
-    private void initializeMenu() {
-        IMenuManager menuManager = getViewSite().getActionBars().getMenuManager();
-
-        menuManager.add(exportToPdfAction);
-
-        menuManager.add(exportToLatexAction);
-
-        menuManager.add(exportToCSVAction);
-    }
-
-    @Override
-    public void setFocus() {
-        parent.setFocus();
-    }
-
-    /**
-     * Clears the table and set all values back
-     */
-    private void clearAll() {
-        table.clearAll();
-        table.setItemCount(0);
-        xeuclid.clear();
-    }
-
-    /**
-     * Set the Color of the tableItem back to black
-     */
-    private void clearTableItem(TableItem tableItem) {
-        if (tableItem != null) {
-            tableItem.setForeground(0, BLACK_COLOR);
-            tableItem.setForeground(1, BLACK_COLOR);
-            tableItem.setForeground(2, BLACK_COLOR);
-            tableItem.setForeground(3, BLACK_COLOR);
-            tableItem.setForeground(4, BLACK_COLOR);
-        }
-    }
->>>>>>> 80ef7f85
-}
+// -----BEGIN DISCLAIMER-----
+/*******************************************************************************
+ * Copyright (c) 2011 JCrypTool Team and Contributors
+ * 
+ * All rights reserved. This program and the accompanying materials are made available under the terms of the Eclipse
+ * Public License v1.0 which accompanies this distribution, and is available at
+ * http://www.eclipse.org/legal/epl-v10.html
+ *******************************************************************************/
+// -----END DISCLAIMER-----
+package org.jcryptool.visual.xeuclidean.views;
+
+import java.math.BigInteger;
+import java.util.Vector;
+
+import org.eclipse.jface.action.Action;
+import org.eclipse.jface.action.IMenuManager;
+import org.eclipse.swt.SWT;
+import org.eclipse.swt.custom.ScrolledComposite;
+import org.eclipse.swt.custom.StyleRange;
+import org.eclipse.swt.custom.StyledText;
+import org.eclipse.swt.events.MouseAdapter;
+import org.eclipse.swt.events.MouseEvent;
+import org.eclipse.swt.events.VerifyEvent;
+import org.eclipse.swt.events.VerifyListener;
+import org.eclipse.swt.graphics.Color;
+import org.eclipse.swt.layout.GridData;
+import org.eclipse.swt.layout.GridLayout;
+import org.eclipse.swt.widgets.Button;
+import org.eclipse.swt.widgets.Composite;
+import org.eclipse.swt.widgets.Control;
+import org.eclipse.swt.widgets.Display;
+import org.eclipse.swt.widgets.FileDialog;
+import org.eclipse.swt.widgets.Group;
+import org.eclipse.swt.widgets.Label;
+import org.eclipse.swt.widgets.Table;
+import org.eclipse.swt.widgets.TableColumn;
+import org.eclipse.swt.widgets.TableItem;
+import org.eclipse.swt.widgets.Text;
+import org.eclipse.ui.PlatformUI;
+import org.eclipse.ui.part.ViewPart;
+import org.jcryptool.core.util.constants.IConstants;
+import org.jcryptool.core.util.directories.DirectoryService;
+import org.jcryptool.core.util.fonts.FontService;
+import org.jcryptool.visual.xeuclidean.XEuclideanPlugin;
+import org.jcryptool.visual.xeuclidean.algorithm.XEuclid;
+import org.jcryptool.visual.xeuclidean.export.FileExporter;
+
+/**
+ * @author Oryal Inel
+ * @version 1.0.0
+ */
+public class XEuclideanView extends ViewPart {
+    private Action exportToLatexAction;
+    private Action exportToCSVAction;
+    private Action exportToPdfAction;
+
+    private Composite parent;
+
+    private static final String MESSAGE_X_VISUAL = "X: "; //$NON-NLS-1$
+    private static final String MESSAGE_Y_VISUAL = "Y: "; //$NON-NLS-1$
+
+    private static final Color BLACK_COLOR = Display.getCurrent().getSystemColor(SWT.COLOR_BLACK);
+    private static final Color RED_COLOR = Display.getCurrent().getSystemColor(SWT.COLOR_RED);
+    private static final Color GREEN_COLOR = Display.getCurrent().getSystemColor(SWT.COLOR_GREEN);
+    private static final Color BLUE_COLOR = Display.getCurrent().getSystemColor(SWT.COLOR_BLUE);
+    private static final Color VIOLET_COLOR = Display.getCurrent().getSystemColor(SWT.COLOR_MAGENTA);
+
+    private Text resultText;
+    private StyledText visualizeStyledText;
+
+    private Label resultLabel;
+
+    private Table table;
+    private Group info;
+    private Text pText;
+    private Text qText;
+    private Group action;
+    private Composite main;
+
+    private VerifyListener pTextOnlyNumbers;
+    private VerifyListener qTextOnlyNumbers;
+
+    private int stepwiseCounter;
+
+    private TableItem tableItem0;
+    private TableItem tableItem1;
+    private TableItem tableItemTmp;
+
+    private String pValue;
+    private String qValue;
+
+    private enum visualMode {
+        INIT, QUOTIENT, REMAINDER, X_EVAL, Y_EVAL, RESULT
+    }
+
+    private visualMode nextState;
+    private visualMode previousState;
+
+    private BigInteger value;
+    private XEuclid xeuclid;
+    private Vector<BigInteger> xTmp = null;
+    private Vector<BigInteger> yTmp = null;
+    private Vector<BigInteger> rTmp = null;
+    private Vector<BigInteger> qTmp = null;
+    private boolean reset = false;
+
+    @Override
+    public void dispose() {
+        // RESULT_FONT.dispose();
+
+        super.dispose();
+    }
+
+    /**
+     * Create contents of the view part
+     * 
+     * @param parent
+     */
+    @Override
+    public void createPartControl(Composite parent) {
+        this.parent = parent;
+
+        xeuclid = new XEuclid();
+
+        nextState = visualMode.INIT;
+        previousState = null;
+
+        stepwiseCounter = 0;
+
+        pValue = ""; //$NON-NLS-1$
+        qValue = ""; //$NON-NLS-1$
+
+        value = BigInteger.ZERO;
+
+        GridData gridData = new GridData(SWT.FILL, SWT.FILL, true, false);
+        gridData.heightHint = 185;
+        GridLayout gridLayout = new GridLayout();
+        gridLayout.numColumns = 1;
+        gridLayout.makeColumnsEqualWidth = true;
+
+        // Create scrollable composite and composite within it
+        ScrolledComposite scroll = new ScrolledComposite(parent, SWT.H_SCROLL | SWT.V_SCROLL | SWT.BORDER);
+        scroll.setExpandHorizontal(true);
+        scroll.setExpandVertical(true);
+        scroll.setLayoutData(gridData);
+
+        // gridlayout for elements
+        Composite pageComposite = new Composite(scroll, SWT.NONE);
+        scroll.setContent(pageComposite);
+        pageComposite.setLayout(gridLayout);
+        pageComposite.setLayoutData(gridData);
+
+        main = pageComposite;
+
+        GridLayout gridLayoutAction = new GridLayout();
+        gridLayoutAction.numColumns = 6;
+        gridLayoutAction.makeColumnsEqualWidth = false;
+        action = new Group(main, SWT.None);
+        action.setText(Messages.XEuclideanView_ExtendedEuclidean);
+        action.setLayout(gridLayoutAction);
+        action.setLayoutData(gridData);
+
+        final Label pLabel = new Label(action, SWT.NONE);
+        final GridData gd_pLabel = new GridData(SWT.LEFT, SWT.CENTER, false, true, 2, 1);
+        gd_pLabel.widthHint = 206;
+        pLabel.setLayoutData(gd_pLabel);
+        pLabel.setText(Messages.XEuclideanView_Message_P);
+        new Label(action, SWT.NONE);
+        new Label(action, SWT.NONE);
+        new Label(action, SWT.NONE);
+        new Label(action, SWT.NONE);
+
+        pText = new Text(action, SWT.BORDER);
+        pTextOnlyNumbers = new VerifyListener() {
+            public void verifyText(VerifyEvent e) {
+                /*
+                 * keyCode == 8 is BACKSPACE and keyCode == 48 and keyCode == 128 is DEL
+                 */
+                if (e.text.matches("[0-9]*") || e.keyCode == SWT.BS || e.keyCode == SWT.DEL) { //$NON-NLS-1$
+                    if (pText.getText().length() == 0 && e.text.compareTo("0") == 0) { //$NON-NLS-1$
+                        e.doit = false;
+                    } else if (pText.getSelection().x == 0 && e.keyCode == 48) {
+                        e.doit = false;
+                    } else {
+                        e.doit = true;
+                    }
+                } else {
+                    e.doit = false;
+                }
+            }
+        };
+        pText.addVerifyListener(pTextOnlyNumbers);
+
+        final GridData gd_pText = new GridData(SWT.FILL, SWT.CENTER, false, true, 6, 1);
+        gd_pText.widthHint = 445;
+        pText.setLayoutData(gd_pText);
+
+        final Label qLabel = new Label(action, SWT.NONE);
+        qLabel.setLayoutData(new GridData(SWT.LEFT, SWT.CENTER, false, true, 2, 1));
+        qLabel.setText(Messages.XEuclideanView_Message_Q);
+        new Label(action, SWT.NONE);
+        new Label(action, SWT.NONE);
+        new Label(action, SWT.NONE);
+        new Label(action, SWT.NONE);
+
+        qText = new Text(action, SWT.BORDER);
+        qTextOnlyNumbers = pTextOnlyNumbers;
+        qText.addVerifyListener(qTextOnlyNumbers);
+        final GridData gd_qText = new GridData(SWT.FILL, SWT.CENTER, false, true, 6, 1);
+        gd_qText.widthHint = 465;
+        qText.setLayoutData(gd_qText);
+
+        final Button clearButton = new Button(action, SWT.NONE);
+        final GridData gd_clearButton = new GridData(SWT.RIGHT, SWT.CENTER, false, true);
+        gd_clearButton.widthHint = 140;
+        clearButton.setLayoutData(gd_clearButton);
+        clearButton.setText(Messages.XEuclideanView_Clear_Button);
+
+        final Button resetTableButton = new Button(action, SWT.NONE);
+        resetTableButton.setEnabled(false);
+        final GridData gd_resetTableButton = new GridData(SWT.LEFT, SWT.CENTER, false, true);
+        gd_resetTableButton.widthHint = 140;
+        resetTableButton.setLayoutData(gd_resetTableButton);
+        resetTableButton.setText(Messages.XEuclideanView_ResetTable_Button);
+
+        final Button computeButton = new Button(action, SWT.NONE);
+        final GridData gd_computeButton = new GridData(SWT.LEFT, SWT.CENTER, false, true);
+        gd_computeButton.widthHint = 140;
+        computeButton.setLayoutData(gd_computeButton);
+        computeButton.setText(Messages.XEuclideanView_Compute_Button);
+
+        final Button stepwiseButton = new Button(action, SWT.NONE);
+        final Button backStepwiseButton = new Button(action, SWT.NONE);
+
+        resetTableButton.addMouseListener(new MouseAdapter() {
+            @Override
+            public void mouseUp(final MouseEvent e) {
+                /*
+                 * clear first the table
+                 */
+                table.clearAll();
+                table.setItemCount(0);
+
+                /*
+                 * enable or disable the control buttons
+                 */
+                computeButton.setEnabled(true);
+                stepwiseButton.setEnabled(true);
+                resetTableButton.setEnabled(false);
+                backStepwiseButton.setEnabled(false);
+                exportToPdfAction.setEnabled(false);
+                exportToLatexAction.setEnabled(false);
+                exportToCSVAction.setEnabled(false);
+
+                stepwiseCounter = 0;
+
+                nextState = visualMode.INIT;
+
+                visualizeStyledText.setText(""); //$NON-NLS-1$
+                resultLabel.setText(""); //$NON-NLS-1$
+                resultText.setText(""); //$NON-NLS-1$
+
+                pValue = ""; //$NON-NLS-1$
+                qValue = ""; //$NON-NLS-1$
+
+            }
+        });
+
+        computeButton.addMouseListener(new MouseAdapter() {
+            @Override
+            public void mouseUp(final MouseEvent e) {
+                clearAll();
+
+                pValue = pText.getText();
+                qValue = qText.getText();
+
+                if (pValue.compareTo("") != 0 && qValue.compareTo("") != 0) { //$NON-NLS-1$ //$NON-NLS-2$
+                    BigInteger p = new BigInteger(pText.getText());
+                    BigInteger q = new BigInteger(qText.getText());
+                    value = xeuclid.xeuclid(p, q);
+                    xTmp = xeuclid.getX();
+                    yTmp = xeuclid.getY();
+                    rTmp = xeuclid.getR();
+                    qTmp = xeuclid.getQ();
+
+                    /*
+                     * get the values and write it into the table
+                     */
+                    for (int i = 0; i < qTmp.size(); i++) {
+                        TableItem tableItem = new TableItem(table, SWT.BORDER);
+                        tableItem.setText(0, String.valueOf(i));
+                        if (i == 0 || i == qTmp.size() - 1) {
+                            tableItem.setText(1, ""); //$NON-NLS-1$
+                        } else {
+                            tableItem.setText(1, qTmp.get(i).toString());
+                        }
+                        tableItem.setText(2, rTmp.get(i).toString());
+                        tableItem.setText(3, xTmp.get(i).toString());
+                        tableItem.setText(4, yTmp.get(i).toString());
+
+                        /*
+                         * autoscroll the table. the second line is for deselection the TableItem.
+                         */
+                        table.setSelection(table.getItems().length - 1);
+                        table.setSelection(table.getItems().length);
+
+                    }
+                    String yTmpLastElement = yTmp.lastElement().toString();
+                    String xTmpLastElement = xTmp.lastElement().toString();
+                    /*
+                     * if the value for x or y is negative, then the sign have to be in parenthesis
+                     */
+                    if (xTmp.lastElement().compareTo(BigInteger.ZERO) < 0) {
+                        xTmpLastElement = "( " + xTmpLastElement + " )"; //$NON-NLS-1$ //$NON-NLS-2$
+                    }
+                    if (yTmp.lastElement().compareTo(BigInteger.ZERO) < 0) {
+                        yTmpLastElement = "( " + yTmpLastElement + " )"; //$NON-NLS-1$ //$NON-NLS-2$
+                    }
+                    String tmpValue = " = " + rTmp.firstElement() + " * " + yTmpLastElement + " + " + rTmp.get(1) //$NON-NLS-1$ //$NON-NLS-2$ //$NON-NLS-3$
+                            + " * " + xTmpLastElement; //$NON-NLS-1$
+
+                    /*
+                     * check which parameter is bigger, then change the order
+                     */
+                    if (p.compareTo(q) < 0) {
+                        resultLabel.setText("gcd(q,p) = q * x + p * y"); //$NON-NLS-1$
+                    } else {
+                        resultLabel.setText("gcd(p,q) = p * x + q * y"); //$NON-NLS-1$
+                    }
+
+                    resultText.setText(value.toString() + tmpValue);
+
+                    /*
+                     * visualization block
+                     */
+                    String result = Messages.XEuclideanView_GCD_Text + " " + value.toString(); //$NON-NLS-1$
+
+                    visualizeStyledText.setText(result);
+                    StyleRange parameterA = new StyleRange();
+                    parameterA.start = 0;
+                    parameterA.length = Messages.XEuclideanView_GCD_Text.length();
+                    parameterA.foreground = BLACK_COLOR;
+                    parameterA.fontStyle = SWT.BOLD;
+                    visualizeStyledText.setStyleRange(parameterA);
+
+                    StyleRange parameterB = new StyleRange();
+                    parameterB.start = Messages.XEuclideanView_GCD_Text.length() + 1;
+                    parameterB.length = value.toString().length();
+                    parameterB.foreground = BLUE_COLOR;
+                    parameterB.fontStyle = SWT.BOLD;
+                    visualizeStyledText.setStyleRange(parameterB);
+
+                    /*
+                     * set the color of the result in table to blue
+                     */
+                    table.getItem(qTmp.size() - 2).setForeground(2, BLUE_COLOR);
+
+                    stepwiseCounter = qTmp.size() - 1;
+                    previousState = visualMode.Y_EVAL;
+                    /*
+                     * enable or disable the control buttons
+                     */
+                    backStepwiseButton.setEnabled(true);
+                    computeButton.setEnabled(false);
+                    stepwiseButton.setEnabled(false);
+                    resetTableButton.setEnabled(true);
+                    clearButton.setEnabled(true);
+                    exportToPdfAction.setEnabled(true);
+                    exportToLatexAction.setEnabled(true);
+                    exportToCSVAction.setEnabled(true);
+
+                }
+
+            }
+
+        });
+
+        // final Button stepwiseButton = new Button(action, SWT.NONE);
+        stepwiseButton.addMouseListener(new MouseAdapter() {
+            @Override
+            public void mouseUp(final MouseEvent e) {
+
+                StyleRange parameterM = new StyleRange();
+                StyleRange parameterA = new StyleRange();
+                StyleRange parameterB = new StyleRange();
+                StyleRange parameterC = new StyleRange();
+                StyleRange parameterD = new StyleRange();
+
+                String tmpA;
+                String tmpB;
+                String tmpC;
+                String tmpD;
+
+                /*
+                 * have to be initialized
+                 */
+                Vector<BigInteger> xTmp = xeuclid.getX();
+                Vector<BigInteger> yTmp = xeuclid.getY();
+                Vector<BigInteger> rTmp = xeuclid.getR();
+                Vector<BigInteger> qTmp = xeuclid.getQ();
+
+                switch (nextState) {
+                /*
+                 * the initial state, where xeuclid is called
+                 */
+                    case INIT:
+                        clearAll();
+                        pValue = pText.getText();
+                        qValue = qText.getText();
+
+                        if (pValue.compareTo("") != 0 && qValue.compareTo("") != 0) { //$NON-NLS-1$ //$NON-NLS-2$
+                            BigInteger p = new BigInteger(pValue);
+                            BigInteger q = new BigInteger(qValue);
+
+                            // executeButton.setEnabled(false);
+                            resetTableButton.setEnabled(true);
+
+                            value = xeuclid.xeuclid(p, q);
+                            xTmp = xeuclid.getX();
+                            yTmp = xeuclid.getY();
+                            rTmp = xeuclid.getR();
+                            qTmp = xeuclid.getQ();
+
+                            tableItemTmp = new TableItem(table, SWT.BORDER);
+                            tableItemTmp.setText(0, String.valueOf(stepwiseCounter));
+                            tableItemTmp.setText(1, ""); //$NON-NLS-1$
+                            tableItemTmp.setText(2, rTmp.get(stepwiseCounter).toString());
+                            tableItemTmp.setText(3, xTmp.get(stepwiseCounter).toString());
+                            tableItemTmp.setText(4, yTmp.get(stepwiseCounter).toString());
+                            stepwiseCounter++;
+
+                            tableItem0 = new TableItem(table, SWT.BORDER);
+                            tableItem0.setText(0, String.valueOf(stepwiseCounter));
+                            tableItem0.setText(2, rTmp.get(stepwiseCounter).toString());
+                            tableItem0.setText(3, xTmp.get(stepwiseCounter).toString());
+                            tableItem0.setText(4, yTmp.get(stepwiseCounter).toString());
+                            stepwiseCounter++;
+
+                            tableItem1 = null;
+
+                            /*
+                             * visualization block
+                             */
+                            visualizeStyledText.setText(Messages.XEuclideanView_Initialization);
+                            StyleRange styleInit = new StyleRange();
+                            styleInit.foreground = BLACK_COLOR;
+                            styleInit.start = 0;
+                            styleInit.length = Messages.XEuclideanView_Initialization.length();
+                            styleInit.fontStyle = SWT.BOLD;
+                            visualizeStyledText.setStyleRange(styleInit);
+
+                            nextState = visualMode.QUOTIENT;
+                            previousState = null;
+                        }
+
+                        break;
+                    case QUOTIENT:
+                        /*
+                         * tableItemTmp is the first row tableItem0 is the second row tableItam1 is the third row
+                         */
+                        backStepwiseButton.setEnabled(true);
+
+                        clearTableItem(tableItemTmp);
+                        clearTableItem(tableItem0);
+                        if (stepwiseCounter < 3 && stepwiseCounter != 2) {
+                            clearTableItem(tableItem1);
+                        } else {
+                            stepwiseCounter = table.getItemCount();
+                        }
+
+                        tableItemTmp = table.getItem(stepwiseCounter - 2);
+                        tableItem0 = table.getItem(stepwiseCounter - 1);
+
+                        clearTableItem(tableItem0);
+
+                        tableItemTmp.setForeground(2, RED_COLOR);
+                        tableItem0.setForeground(2, GREEN_COLOR);
+
+                        tableItem0.setText(1, qTmp.get(stepwiseCounter - 1).toString());
+                        tableItem0.setForeground(1, BLUE_COLOR);
+
+                        /*
+                         * visualization block
+                         */
+                        tmpA = tableItemTmp.getText(2);
+                        tmpB = tableItem0.getText(2);
+                        tmpC = qTmp.get(stepwiseCounter - 1).toString();
+
+                        String result = Messages.XEuclideanView_Quotient + tmpA + " / " + tmpB + " = " + tmpC; //$NON-NLS-1$ //$NON-NLS-2$
+
+                        visualizeStyledText.setText(result);
+                        parameterM.start = 0;
+                        parameterM.length = Messages.XEuclideanView_Quotient.length();
+                        parameterM.foreground = BLACK_COLOR;
+                        parameterM.fontStyle = SWT.BOLD;
+                        visualizeStyledText.setStyleRange(parameterM);
+
+                        parameterA.start = Messages.XEuclideanView_Quotient.length();
+                        parameterA.length = tmpA.length();
+                        parameterA.foreground = RED_COLOR;
+                        parameterA.fontStyle = SWT.BOLD;
+                        visualizeStyledText.setStyleRange(parameterA);
+
+                        parameterB.start = Messages.XEuclideanView_Quotient.length() + tmpA.length() + 3;
+                        parameterB.length = tmpB.length();
+                        parameterB.foreground = GREEN_COLOR;
+                        parameterB.fontStyle = SWT.BOLD;
+                        visualizeStyledText.setStyleRange(parameterB);
+
+                        parameterC.start = Messages.XEuclideanView_Quotient.length() + tmpA.length() + 3
+                                + tmpB.length() + 3;
+                        parameterC.length = tmpC.length();
+                        parameterC.foreground = BLUE_COLOR;
+                        parameterC.fontStyle = SWT.BOLD;
+                        visualizeStyledText.setStyleRange(parameterC);
+
+                        nextState = visualMode.REMAINDER;
+                        if (previousState != null) {
+                            previousState = visualMode.Y_EVAL;
+                        } else {
+                            previousState = visualMode.INIT;
+                        }
+
+                        break;
+
+                    case REMAINDER:
+                        tableItem1 = new TableItem(table, SWT.BORDER);
+
+                        tableItem1.setText(0, String.valueOf(stepwiseCounter));
+                        tmpA = rTmp.get(stepwiseCounter).toString();
+                        tableItem1.setText(2, tmpA);
+                        tableItem1.setForeground(2, BLUE_COLOR);
+
+                        tableItem0.setForeground(1, BLACK_COLOR);
+
+                        /*
+                         * visualization block
+                         */
+                        result = Messages.XEuclideanView_Remainder + tmpA;
+
+                        visualizeStyledText.setText(result);
+                        parameterA = new StyleRange();
+                        parameterA.start = 0;
+                        parameterA.length = Messages.XEuclideanView_Remainder.length();
+                        parameterA.fontStyle = SWT.BOLD;
+                        visualizeStyledText.setStyleRange(parameterA);
+
+                        parameterB = new StyleRange();
+                        parameterB.start = Messages.XEuclideanView_Remainder.length();
+                        parameterB.length = tmpA.length();
+                        parameterB.foreground = BLUE_COLOR;
+                        parameterB.fontStyle = SWT.BOLD;
+                        visualizeStyledText.setStyleRange(parameterB);
+
+                        nextState = visualMode.X_EVAL;
+                        previousState = visualMode.QUOTIENT;
+
+                        /*
+                         * autoscroll the table. the second line is for deselection the TableItem.
+                         */
+                        table.setSelection(table.getItems().length - 1);
+                        table.setSelection(table.getItems().length);
+
+                        break;
+
+                    case X_EVAL:
+                        /*
+                         * clear second column and set the color to black
+                         */
+                        tableItemTmp.setForeground(2, BLACK_COLOR);
+                        tableItem0.setForeground(2, BLACK_COLOR);
+                        tableItem1.setForeground(2, BLACK_COLOR);
+
+                        tableItem0.setForeground(1, VIOLET_COLOR);
+                        tableItemTmp.setForeground(3, RED_COLOR);
+                        tableItem0.setForeground(3, GREEN_COLOR);
+
+                        tmpA = xTmp.get(stepwiseCounter).toString();
+                        tableItem1.setText(3, tmpA);
+                        tableItem1.setForeground(3, BLUE_COLOR);
+
+                        /*
+                         * visualization block
+                         */
+                        tmpA = qTmp.get(stepwiseCounter - 1).toString();
+                        tmpB = xTmp.get(stepwiseCounter - 1).toString();
+                        tmpC = xTmp.get(stepwiseCounter - 2).toString();
+                        tmpD = xTmp.get(stepwiseCounter).toString();
+
+                        result = MESSAGE_X_VISUAL + tmpA + " * " + tmpB + " + " + tmpC + " = " + tmpD; //$NON-NLS-1$ //$NON-NLS-2$ //$NON-NLS-3$
+
+                        visualizeStyledText.setText(result);
+                        parameterM = new StyleRange();
+                        parameterM.start = 0;
+                        parameterM.length = MESSAGE_X_VISUAL.length();
+                        parameterM.foreground = BLACK_COLOR;
+                        parameterM.fontStyle = SWT.BOLD;
+                        visualizeStyledText.setStyleRange(parameterM);
+
+                        parameterA = new StyleRange();
+                        parameterA.start = MESSAGE_X_VISUAL.length();
+                        parameterA.length = tmpA.length();
+                        parameterA.foreground = VIOLET_COLOR;
+                        parameterA.fontStyle = SWT.BOLD;
+                        visualizeStyledText.setStyleRange(parameterA);
+
+                        parameterB = new StyleRange();
+                        parameterB.start = MESSAGE_X_VISUAL.length() + tmpA.length() + 3;
+                        parameterB.length = tmpB.length();
+                        parameterB.foreground = GREEN_COLOR;
+                        parameterB.fontStyle = SWT.BOLD;
+                        visualizeStyledText.setStyleRange(parameterB);
+
+                        parameterC = new StyleRange();
+                        parameterC.start = MESSAGE_X_VISUAL.length() + tmpA.length() + 3 + tmpB.length() + 3;
+                        parameterC.length = tmpC.length();
+                        parameterC.foreground = RED_COLOR;
+                        parameterC.fontStyle = SWT.BOLD;
+                        visualizeStyledText.setStyleRange(parameterC);
+
+                        parameterD = new StyleRange();
+                        parameterD.start = MESSAGE_X_VISUAL.length() + tmpA.length() + 3 + tmpB.length() + 3
+                                + tmpC.length() + 3;
+                        parameterD.length = tmpD.length();
+                        parameterD.foreground = BLUE_COLOR;
+                        parameterD.fontStyle = SWT.BOLD;
+                        visualizeStyledText.setStyleRange(parameterD);
+
+                        nextState = visualMode.Y_EVAL;
+                        previousState = visualMode.REMAINDER;
+
+                        break;
+
+                    case Y_EVAL:
+                        /*
+                         * clear third column and set the color to black
+                         */
+                        tableItemTmp.setForeground(3, BLACK_COLOR);
+                        tableItem0.setForeground(3, BLACK_COLOR);
+                        tableItem1.setForeground(3, BLACK_COLOR);
+
+                        tableItemTmp.setForeground(4, RED_COLOR);
+                        tableItem0.setForeground(4, GREEN_COLOR);
+
+                        tmpA = yTmp.get(stepwiseCounter).toString();
+                        tableItem1.setText(4, tmpA);
+                        tableItem1.setForeground(4, BLUE_COLOR);
+
+                        /*
+                         * visualization block
+                         */
+                        tmpA = qTmp.get(stepwiseCounter - 1).toString();
+                        tmpB = yTmp.get(stepwiseCounter - 1).toString();
+                        tmpC = yTmp.get(stepwiseCounter - 2).toString();
+                        tmpD = yTmp.get(stepwiseCounter).toString();
+
+                        result = MESSAGE_Y_VISUAL + tmpA + " * " + tmpB + " + " + tmpC + " = " + tmpD; //$NON-NLS-1$ //$NON-NLS-2$ //$NON-NLS-3$
+
+                        visualizeStyledText.setText(result);
+                        parameterM = new StyleRange();
+                        parameterM.start = 0;
+                        parameterM.length = MESSAGE_Y_VISUAL.length();
+                        parameterM.foreground = BLACK_COLOR;
+                        parameterM.fontStyle = SWT.BOLD;
+                        visualizeStyledText.setStyleRange(parameterM);
+
+                        parameterA = new StyleRange();
+                        parameterA.start = MESSAGE_Y_VISUAL.length();
+                        parameterA.length = tmpA.length();
+                        parameterA.foreground = VIOLET_COLOR;
+                        parameterA.fontStyle = SWT.BOLD;
+                        visualizeStyledText.setStyleRange(parameterA);
+
+                        parameterB = new StyleRange();
+                        parameterB.start = MESSAGE_Y_VISUAL.length() + tmpA.length() + 3;
+                        parameterB.length = tmpB.length();
+                        parameterB.foreground = GREEN_COLOR;
+                        parameterB.fontStyle = SWT.BOLD;
+                        visualizeStyledText.setStyleRange(parameterB);
+
+                        parameterC = new StyleRange();
+                        parameterC.start = MESSAGE_Y_VISUAL.length() + tmpA.length() + 3 + tmpB.length() + 3;
+                        parameterC.length = tmpC.length();
+                        parameterC.foreground = RED_COLOR;
+                        parameterC.fontStyle = SWT.BOLD;
+                        visualizeStyledText.setStyleRange(parameterC);
+
+                        parameterD = new StyleRange();
+                        parameterD.start = MESSAGE_Y_VISUAL.length() + tmpA.length() + 3 + tmpB.length() + 3
+                                + tmpC.length() + 3;
+                        parameterD.length = tmpD.length();
+                        parameterD.foreground = BLUE_COLOR;
+                        parameterD.fontStyle = SWT.BOLD;
+                        visualizeStyledText.setStyleRange(parameterD);
+
+                        if (stepwiseCounter >= qTmp.size() - 1) {
+                            nextState = visualMode.RESULT;
+                        } else {
+                            nextState = visualMode.QUOTIENT;
+                            stepwiseCounter++;
+                        }
+                        previousState = visualMode.X_EVAL;
+
+                        break;
+
+                    case RESULT:
+                        /*
+                         * clear the three rows and set the color of the result value to blue
+                         */
+                        clearTableItem(tableItemTmp);
+                        clearTableItem(tableItem0);
+                        clearTableItem(tableItem1);
+
+                        tableItem0.setForeground(2, BLUE_COLOR);
+
+                        String yTmpLastElement = yTmp.lastElement().toString();
+                        String xTmpLastElement = xTmp.lastElement().toString();
+                        if (xTmp.lastElement().compareTo(BigInteger.ZERO) < 0) {
+                            xTmpLastElement = "( " + xTmpLastElement + " )"; //$NON-NLS-1$ //$NON-NLS-2$
+                        }
+                        if (yTmp.lastElement().compareTo(BigInteger.ZERO) < 0) {
+                            yTmpLastElement = "( " + yTmpLastElement + " )"; //$NON-NLS-1$ //$NON-NLS-2$
+                        }
+                        String tmpValue = " = " + rTmp.firstElement() + " * " + yTmpLastElement + " + " + rTmp.get(1) //$NON-NLS-1$ //$NON-NLS-2$ //$NON-NLS-3$
+                                + " * " + xTmpLastElement; //$NON-NLS-1$
+                        resultText.setText(value.toString() + tmpValue);
+
+                        if (new BigInteger(pValue).compareTo(new BigInteger(qValue)) < 0) {
+                            resultLabel.setText("gcd(q,p) = q * x + p * y"); //$NON-NLS-1$
+                        } else {
+                            resultLabel.setText("gcd(p,q) = p * x + q * y"); //$NON-NLS-1$
+                        }
+
+                        /*
+                         * visualization block
+                         */
+                        result = Messages.XEuclideanView_GCD_Text + " " + value.toString(); //$NON-NLS-1$
+
+                        visualizeStyledText.setText(result);
+                        parameterA = new StyleRange();
+                        parameterA.start = 0;
+                        parameterA.length = Messages.XEuclideanView_GCD_Text.length();
+                        parameterA.foreground = BLACK_COLOR;
+                        parameterA.fontStyle = SWT.BOLD;
+                        visualizeStyledText.setStyleRange(parameterA);
+
+                        parameterB = new StyleRange();
+                        parameterB.start = Messages.XEuclideanView_GCD_Text.length() + 1;
+                        parameterB.length = value.toString().length();
+                        parameterB.foreground = BLUE_COLOR;
+                        parameterB.fontStyle = SWT.BOLD;
+                        visualizeStyledText.setStyleRange(parameterB);
+
+                        stepwiseButton.setEnabled(false);
+                        computeButton.setEnabled(false);
+                        exportToPdfAction.setEnabled(true);
+                        exportToLatexAction.setEnabled(true);
+                        exportToCSVAction.setEnabled(true);
+
+                        nextState = null;
+                        previousState = visualMode.Y_EVAL;
+
+                        break;
+                }
+            }
+        });
+        final GridData gd_stepwiseButton = new GridData(SWT.LEFT, SWT.CENTER, false, true);
+        gd_stepwiseButton.widthHint = 140;
+        stepwiseButton.setLayoutData(gd_stepwiseButton);
+        stepwiseButton.setText(Messages.XEuclideanView_Stepwise_Button);
+
+        backStepwiseButton.setEnabled(false);
+        backStepwiseButton.addMouseListener(new MouseAdapter() {
+            @SuppressWarnings("incomplete-switch")
+            @Override
+            public void mouseUp(final MouseEvent e) {
+
+                stepwiseButton.setEnabled(true);
+
+                StyleRange parameterM = new StyleRange();
+                StyleRange parameterA = new StyleRange();
+                StyleRange parameterB = new StyleRange();
+                StyleRange parameterC = new StyleRange();
+                StyleRange parameterD = new StyleRange();
+
+                String tmpA;
+                String tmpB;
+                String tmpC;
+                String tmpD;
+
+                Vector<BigInteger> xTmp = xeuclid.getX();
+                Vector<BigInteger> yTmp = xeuclid.getY();
+                Vector<BigInteger> rTmp = xeuclid.getR();
+                Vector<BigInteger> qTmp = xeuclid.getQ();
+
+                String result;
+
+                switch (previousState) {
+
+                    case INIT:
+                        clearTableItem(tableItemTmp);
+                        clearTableItem(tableItem0);
+
+                        tableItem0.setText(1, ""); //$NON-NLS-1$
+
+                        backStepwiseButton.setEnabled(false);
+
+                        nextState = visualMode.QUOTIENT;
+                        previousState = null;
+
+                        /*
+                         * visualization block
+                         */
+                        visualizeStyledText.setText(Messages.XEuclideanView_Initialization);
+                        StyleRange styleInit = new StyleRange();
+                        styleInit.foreground = BLACK_COLOR;
+                        styleInit.start = 0;
+                        styleInit.length = Messages.XEuclideanView_Initialization.length();
+                        styleInit.fontStyle = SWT.BOLD;
+                        visualizeStyledText.setStyleRange(styleInit);
+
+                        break;
+
+                    case QUOTIENT:
+                        tableItem0.setForeground(1, BLUE_COLOR);
+
+                        /*
+                         * visualization block
+                         */
+                        tmpA = tableItemTmp.getText(2);
+                        tmpB = tableItem0.getText(2);
+                        tmpC = qTmp.get(stepwiseCounter - 1).toString();
+
+                        result = Messages.XEuclideanView_Quotient + tmpA + " / " + tmpB + " = " + tmpC; //$NON-NLS-1$ //$NON-NLS-2$
+
+                        visualizeStyledText.setText(result);
+                        parameterM.start = 0;
+                        parameterM.length = Messages.XEuclideanView_Quotient.length();
+                        parameterM.foreground = BLACK_COLOR;
+                        parameterM.fontStyle = SWT.BOLD;
+                        visualizeStyledText.setStyleRange(parameterM);
+
+                        parameterA.start = Messages.XEuclideanView_Quotient.length();
+                        parameterA.length = tmpA.length();
+                        parameterA.foreground = RED_COLOR;
+                        parameterA.fontStyle = SWT.BOLD;
+                        visualizeStyledText.setStyleRange(parameterA);
+
+                        parameterB.start = Messages.XEuclideanView_Quotient.length() + tmpA.length() + 3;
+                        parameterB.length = tmpB.length();
+                        parameterB.foreground = GREEN_COLOR;
+                        parameterB.fontStyle = SWT.BOLD;
+                        visualizeStyledText.setStyleRange(parameterB);
+
+                        parameterC.start = Messages.XEuclideanView_Quotient.length() + tmpA.length() + 3
+                                + tmpB.length() + 3;
+                        parameterC.length = tmpC.length();
+                        parameterC.foreground = BLUE_COLOR;
+                        parameterC.fontStyle = SWT.BOLD;
+                        visualizeStyledText.setStyleRange(parameterC);
+
+                        table.remove(stepwiseCounter);
+
+                        // currentState = visualMode.QUOTIENT;
+                        nextState = visualMode.REMAINDER;
+                        if (previousState != null) {
+                            previousState = visualMode.Y_EVAL;
+                            stepwiseCounter = table.getItemCount();
+                        }
+
+                        if (stepwiseCounter == 2) {
+                            previousState = visualMode.INIT;
+                        }
+
+                        break;
+
+                    case REMAINDER:
+                        tableItemTmp.setForeground(3, BLACK_COLOR);
+                        tableItem0.setForeground(3, BLACK_COLOR);
+                        tableItem1.setForeground(3, BLACK_COLOR);
+                        tableItem0.setForeground(1, BLACK_COLOR);
+
+                        tableItem1.setForeground(2, BLUE_COLOR);
+                        tableItem0.setForeground(2, GREEN_COLOR);
+                        tableItemTmp.setForeground(2, RED_COLOR);
+
+                        tableItem1.setText(3, ""); //$NON-NLS-1$
+
+                        /*
+                         * visualization block
+                         */
+                        tmpA = rTmp.get(stepwiseCounter).toString();
+
+                        result = Messages.XEuclideanView_Remainder + tmpA;
+
+                        visualizeStyledText.setText(result);
+                        parameterA = new StyleRange();
+                        parameterA.start = 0;
+                        parameterA.length = Messages.XEuclideanView_Remainder.length();
+                        parameterA.fontStyle = SWT.BOLD;
+                        visualizeStyledText.setStyleRange(parameterA);
+
+                        parameterB = new StyleRange();
+                        parameterB.start = Messages.XEuclideanView_Remainder.length();
+                        parameterB.length = tmpA.length();
+                        parameterB.foreground = BLUE_COLOR;
+                        parameterB.fontStyle = SWT.BOLD;
+                        visualizeStyledText.setStyleRange(parameterB);
+
+                        nextState = visualMode.X_EVAL;
+                        previousState = visualMode.QUOTIENT;
+
+                        break;
+
+                    case X_EVAL:
+                        stepwiseCounter = table.getItemCount() - 1;
+
+                        tableItemTmp.setForeground(4, BLACK_COLOR);
+                        tableItem0.setForeground(4, BLACK_COLOR);
+                        tableItem1.setForeground(4, BLACK_COLOR);
+
+                        tableItemTmp.setForeground(3, RED_COLOR);
+                        tableItem0.setForeground(3, GREEN_COLOR);
+                        tableItem1.setForeground(3, BLUE_COLOR);
+
+                        tableItem1.setText(4, ""); //$NON-NLS-1$
+
+                        /*
+                         * visualization block
+                         */
+                        tmpA = qTmp.get(stepwiseCounter - 1).toString();
+                        tmpB = xTmp.get(stepwiseCounter - 1).toString();
+                        tmpC = xTmp.get(stepwiseCounter - 2).toString();
+                        tmpD = xTmp.get(stepwiseCounter).toString();
+
+                        result = MESSAGE_X_VISUAL + tmpA + " * " + tmpB + " + " + tmpC + " = " + tmpD; //$NON-NLS-1$ //$NON-NLS-2$ //$NON-NLS-3$
+
+                        visualizeStyledText.setText(result);
+                        parameterM = new StyleRange();
+                        parameterM.start = 0;
+                        parameterM.length = MESSAGE_X_VISUAL.length();
+                        parameterM.foreground = BLACK_COLOR;
+                        parameterM.fontStyle = SWT.BOLD;
+                        visualizeStyledText.setStyleRange(parameterM);
+
+                        parameterA = new StyleRange();
+                        parameterA.start = MESSAGE_X_VISUAL.length();
+                        parameterA.length = tmpA.length();
+                        parameterA.foreground = VIOLET_COLOR;
+                        parameterA.fontStyle = SWT.BOLD;
+                        visualizeStyledText.setStyleRange(parameterA);
+
+                        parameterB = new StyleRange();
+                        parameterB.start = MESSAGE_X_VISUAL.length() + tmpA.length() + 3;
+                        parameterB.length = tmpB.length();
+                        parameterB.foreground = GREEN_COLOR;
+                        parameterB.fontStyle = SWT.BOLD;
+                        visualizeStyledText.setStyleRange(parameterB);
+
+                        parameterC = new StyleRange();
+                        parameterC.start = MESSAGE_X_VISUAL.length() + tmpA.length() + 3 + tmpB.length() + 3;
+                        parameterC.length = tmpC.length();
+                        parameterC.foreground = RED_COLOR;
+                        parameterC.fontStyle = SWT.BOLD;
+                        visualizeStyledText.setStyleRange(parameterC);
+
+                        parameterD = new StyleRange();
+                        parameterD.start = MESSAGE_X_VISUAL.length() + tmpA.length() + 3 + tmpB.length() + 3
+                                + tmpC.length() + 3;
+                        parameterD.length = tmpD.length();
+                        parameterD.foreground = BLUE_COLOR;
+                        parameterD.fontStyle = SWT.BOLD;
+                        visualizeStyledText.setStyleRange(parameterD);
+
+                        nextState = visualMode.Y_EVAL;
+                        previousState = visualMode.REMAINDER;
+
+                        break;
+
+                    case Y_EVAL:
+                        stepwiseCounter = table.getItemCount() - 1;
+
+                        tableItemTmp = table.getItem(stepwiseCounter - 2);
+                        tableItem0 = table.getItem(stepwiseCounter - 1);
+                        tableItem1 = table.getItem(stepwiseCounter);
+
+                        clearTableItem(tableItemTmp);
+                        clearTableItem(tableItem0);
+                        clearTableItem(tableItem1);
+
+                        tableItem0.setForeground(1, VIOLET_COLOR);
+
+                        tableItemTmp.setForeground(4, RED_COLOR);
+                        tableItem0.setForeground(4, GREEN_COLOR);
+                        tableItem1.setForeground(4, BLUE_COLOR);
+
+                        tableItem1.setText(1, ""); //$NON-NLS-1$
+
+                        /*
+                         * visualization block
+                         */
+                        tmpA = qTmp.get(stepwiseCounter - 1).toString();
+                        tmpB = yTmp.get(stepwiseCounter - 1).toString();
+                        tmpC = yTmp.get(stepwiseCounter - 2).toString();
+                        tmpD = yTmp.get(stepwiseCounter).toString();
+
+                        resultLabel.setText(""); //$NON-NLS-1$
+                        resultText.setText(""); //$NON-NLS-1$
+
+                        result = MESSAGE_Y_VISUAL + tmpA + " * " + tmpB + " + " + tmpC + " = " + tmpD; //$NON-NLS-1$ //$NON-NLS-2$ //$NON-NLS-3$
+
+                        visualizeStyledText.setText(result);
+                        parameterM = new StyleRange();
+                        parameterM.start = 0;
+                        parameterM.length = MESSAGE_Y_VISUAL.length();
+                        parameterM.foreground = BLACK_COLOR;
+                        parameterM.fontStyle = SWT.BOLD;
+                        visualizeStyledText.setStyleRange(parameterM);
+
+                        parameterA = new StyleRange();
+                        parameterA.start = MESSAGE_Y_VISUAL.length();
+                        parameterA.length = tmpA.length();
+                        parameterA.foreground = VIOLET_COLOR;
+                        parameterA.fontStyle = SWT.BOLD;
+                        visualizeStyledText.setStyleRange(parameterA);
+
+                        parameterB = new StyleRange();
+                        parameterB.start = MESSAGE_Y_VISUAL.length() + tmpA.length() + 3;
+                        parameterB.length = tmpB.length();
+                        parameterB.foreground = GREEN_COLOR;
+                        parameterB.fontStyle = SWT.BOLD;
+                        visualizeStyledText.setStyleRange(parameterB);
+
+                        parameterC = new StyleRange();
+                        parameterC.start = MESSAGE_Y_VISUAL.length() + tmpA.length() + 3 + tmpB.length() + 3;
+                        parameterC.length = tmpC.length();
+                        parameterC.foreground = RED_COLOR;
+                        parameterC.fontStyle = SWT.BOLD;
+                        visualizeStyledText.setStyleRange(parameterC);
+
+                        parameterD = new StyleRange();
+                        parameterD.start = MESSAGE_Y_VISUAL.length() + tmpA.length() + 3 + tmpB.length() + 3
+                                + tmpC.length() + 3;
+                        parameterD.length = tmpD.length();
+                        parameterD.foreground = BLUE_COLOR;
+                        parameterD.fontStyle = SWT.BOLD;
+                        visualizeStyledText.setStyleRange(parameterD);
+
+                        if (stepwiseCounter >= qTmp.size() - 1) {
+                            nextState = visualMode.RESULT;
+                            computeButton.setEnabled(true);
+                            exportToPdfAction.setEnabled(false);
+                            exportToLatexAction.setEnabled(false);
+                            exportToCSVAction.setEnabled(false);
+                        } else {
+                            nextState = visualMode.QUOTIENT;
+                        }
+                        previousState = visualMode.X_EVAL;
+
+                        break;
+                }
+
+            }
+        });
+        final GridData gd_backStepwiseButton = new GridData(SWT.LEFT, SWT.CENTER, false, true);
+        gd_backStepwiseButton.widthHint = 140;
+        backStepwiseButton.setLayoutData(gd_backStepwiseButton);
+        backStepwiseButton.setText(Messages.XEuclideanView_BackStepwise_Button);
+
+        info = new Group(main, SWT.NONE);
+        final GridData gridDataI = new GridData(SWT.FILL, SWT.FILL, true, false);
+
+        gridDataI.heightHint = 333;
+        info.setLayoutData(gridDataI);
+        final GridLayout gridLayoutInfo = new GridLayout();
+        gridLayoutInfo.numColumns = 2;
+        info.setLayout(gridLayoutInfo);
+        info.setText(Messages.XEuclideanView_Visualization);
+
+        table = new Table(info, SWT.BORDER);
+        table.setLinesVisible(true);
+        table.setHeaderVisible(true);
+        final GridData gd_table = new GridData(SWT.FILL, SWT.CENTER, true, true, 2, 1);
+        gd_table.widthHint = 466;
+        gd_table.heightHint = 198;
+        table.setLayoutData(gd_table);
+
+        final TableColumn indexTableColumn = new TableColumn(table, SWT.NONE);
+        indexTableColumn.setResizable(false);
+        indexTableColumn.setWidth(50);
+        indexTableColumn.setText("Index"); //$NON-NLS-1$
+
+        final TableColumn quotientTableColumn = new TableColumn(table, SWT.NONE);
+        quotientTableColumn.setWidth(100);
+        quotientTableColumn.setText("Quotient"); //$NON-NLS-1$
+
+        final TableColumn remainderrTableColumn = new TableColumn(table, SWT.NONE);
+        remainderrTableColumn.setWidth(100);
+        remainderrTableColumn.setText(Messages.XEuclideanView_Remainder_Table);
+
+        final TableColumn xTableColumn = new TableColumn(table, SWT.NONE);
+        xTableColumn.setWidth(100);
+        xTableColumn.setText("X"); //$NON-NLS-1$
+
+        final TableColumn yTableColumn = new TableColumn(table, SWT.NONE);
+        yTableColumn.setWidth(100);
+        yTableColumn.setText("Y"); //$NON-NLS-1$
+
+        final Label gcdLabel = new Label(info, SWT.NONE);
+        final GridData gd_gcdLabel = new GridData(SWT.FILL, SWT.FILL, false, true);
+        gd_gcdLabel.heightHint = 24;
+        gd_gcdLabel.widthHint = 154;
+        gd_gcdLabel.verticalIndent = 15;
+        gcdLabel.setLayoutData(gd_gcdLabel);
+        gcdLabel.setText(Messages.XEuclideanView_GCD_Text);
+
+        resultLabel = new Label(info, SWT.NONE);
+        final GridData gd_resultLabel = new GridData(SWT.FILL, SWT.FILL, false, true);
+        gd_resultLabel.widthHint = 396;
+        gd_resultLabel.verticalIndent = 15;
+        resultLabel.setLayoutData(gd_resultLabel);
+        resultLabel.setFont(FontService.getNormalFont());
+        resultLabel.setForeground(BLUE_COLOR);
+
+        resultText = new Text(info, SWT.H_SCROLL | SWT.BORDER);
+        resultText.setEditable(false);
+        final GridData gd_resultText = new GridData(SWT.FILL, SWT.FILL, true, false, 2, 1);
+        resultText.setLayoutData(gd_resultText);
+
+        clearButton.addMouseListener(new MouseAdapter() {
+            @Override
+            public void mouseUp(final MouseEvent e) {
+                clearAll();
+                stepwiseCounter = 0;
+
+                backStepwiseButton.setEnabled(false);
+                computeButton.setEnabled(true);
+                stepwiseButton.setEnabled(true);
+                resetTableButton.setEnabled(false);
+                exportToPdfAction.setEnabled(false);
+                exportToLatexAction.setEnabled(false);
+                exportToCSVAction.setEnabled(false);
+
+                /*
+                 * we have to remove the verifyListener first to display the changed value for the parameters, then we
+                 * added again
+                 */
+                pText.removeVerifyListener(pTextOnlyNumbers);
+                qText.removeVerifyListener(qTextOnlyNumbers);
+
+                pText.setText(""); //$NON-NLS-1$
+                qText.setText(""); //$NON-NLS-1$
+                visualizeStyledText.setText(""); //$NON-NLS-1$
+
+                pText.addVerifyListener(pTextOnlyNumbers);
+                qText.addVerifyListener(qTextOnlyNumbers);
+
+                resultLabel.setText(""); //$NON-NLS-1$
+                resultText.setText(""); //$NON-NLS-1$
+
+                nextState = visualMode.INIT;
+
+            }
+        });
+
+        final Label dummyLabel = new Label(action, SWT.NONE);
+        final GridData gd_dummyLabel = new GridData(SWT.LEFT, SWT.CENTER, true, false);
+        dummyLabel.setLayoutData(gd_dummyLabel);
+        dummyLabel.setText("dummy"); //$NON-NLS-1$
+        dummyLabel.setVisible(false);
+
+        visualizeStyledText = new StyledText(action, SWT.SINGLE | SWT.READ_ONLY | SWT.BORDER);
+        visualizeStyledText.setEnabled(false);
+        visualizeStyledText.setEditable(false);
+        visualizeStyledText.setAlignment(SWT.CENTER);
+        final GridData gd_visualizeStyledText = new GridData(SWT.FILL, SWT.CENTER, false, false, 6, 1);
+        gd_visualizeStyledText.widthHint = 400;
+        visualizeStyledText.setLayoutData(gd_visualizeStyledText);
+
+        PlatformUI.getWorkbench().getHelpSystem().setHelp(parent.getShell(), XEuclideanPlugin.PLUGIN_ID + ".view");
+
+        if (!reset) {
+            createActions();
+            initializeMenu();
+        }
+    }
+
+    /**
+     * Create the actions
+     */
+    private void createActions() {
+        exportToPdfAction = new Action(Messages.XEuclideanView_ExportPDF_Menu) {
+            @Override
+            public void run() {
+                FileDialog dialog = new FileDialog(Display.getCurrent().getActiveShell(), SWT.SAVE);
+                dialog.setFilterPath(DirectoryService.getUserHomeDir());
+                dialog.setFilterExtensions(new String[] {IConstants.PDF_FILTER_EXTENSION});
+                dialog.setFilterNames(new String[] {IConstants.PDF_FILTER_NAME});
+                dialog.setOverwrite(true);
+
+                String filename = dialog.open();
+
+                if (filename != null) {
+                    FileExporter pdfExport = new FileExporter(xeuclid, filename);
+                    pdfExport.exportToPDF();
+                }
+            }
+        };
+        exportToPdfAction.setEnabled(false);
+
+        exportToCSVAction = new Action(Messages.XEuclideanView_ExportCSV_Menu) {
+            @Override
+            public void run() {
+                FileDialog dialog = new FileDialog(Display.getCurrent().getActiveShell(), SWT.SAVE);
+                dialog.setFilterPath(DirectoryService.getUserHomeDir());
+                dialog.setFilterExtensions(new String[] {IConstants.CSV_FILTER_EXTENSION});
+                dialog.setFilterNames(new String[] {IConstants.CSV_FILTER_NAME});
+                dialog.setOverwrite(true);
+
+                String filename = dialog.open();
+
+                if (filename != null) {
+                    FileExporter csvExport = new FileExporter(xeuclid, filename);
+                    csvExport.exportToCSV();
+                }
+            }
+        };
+        exportToCSVAction.setEnabled(false);
+
+        exportToLatexAction = new Action(Messages.XEuclideanView_ExportLatex_Menu) {
+            @Override
+            public void run() {
+                FileDialog dialog = new FileDialog(Display.getCurrent().getActiveShell(), SWT.SAVE);
+                dialog.setFilterPath(DirectoryService.getUserHomeDir());
+                dialog.setFilterExtensions(new String[] {IConstants.TEX_FILTER_EXTENSION});
+                dialog.setFilterNames(new String[] {IConstants.TEX_FILTER_NAME});
+                dialog.setOverwrite(true);
+
+                String filename = dialog.open();
+
+                if (filename != null) {
+                    FileExporter latexExport = new FileExporter(xeuclid, filename);
+                    latexExport.exportToLatex();
+                }
+
+            }
+        };
+        exportToLatexAction.setEnabled(false);
+        // Create the actions
+    }
+
+    /**
+     * Initialize the menu
+     */
+    private void initializeMenu() {
+        IMenuManager menuManager = getViewSite().getActionBars().getMenuManager();
+
+        menuManager.add(exportToPdfAction);
+
+        menuManager.add(exportToLatexAction);
+
+        menuManager.add(exportToCSVAction);
+    }
+
+    @Override
+    public void setFocus() {
+        parent.setFocus();
+    }
+
+    /**
+     * Clears the table and set all values back
+     */
+    private void clearAll() {
+        table.clearAll();
+        table.setItemCount(0);
+        xeuclid.clear();
+    }
+
+    /**
+     * Set the Color of the tableItem back to black
+     */
+    private void clearTableItem(TableItem tableItem) {
+        if (tableItem != null) {
+            tableItem.setForeground(0, BLACK_COLOR);
+            tableItem.setForeground(1, BLACK_COLOR);
+            tableItem.setForeground(2, BLACK_COLOR);
+            tableItem.setForeground(3, BLACK_COLOR);
+            tableItem.setForeground(4, BLACK_COLOR);
+        }
+    }
+
+    public void reset() {
+        Control[] children = parent.getChildren();
+        for (Control control : children) {
+            control.dispose();
+        }
+        createPartControl(parent);
+        parent.layout();
+        reset = true;
+    }
+}