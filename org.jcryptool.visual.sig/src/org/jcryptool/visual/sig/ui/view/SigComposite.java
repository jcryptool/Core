package org.jcryptool.visual.sig.ui.view;

import org.eclipse.jface.window.Window;
import org.eclipse.jface.wizard.WizardDialog;
import org.eclipse.swt.SWT;
import org.eclipse.swt.events.KeyAdapter;
import org.eclipse.swt.events.KeyEvent;
import org.eclipse.swt.events.KeyListener;
import org.eclipse.swt.events.PaintEvent;
import org.eclipse.swt.events.PaintListener;
import org.eclipse.swt.events.SelectionEvent;
import org.eclipse.swt.events.SelectionListener;
import org.eclipse.swt.graphics.Color;
import org.eclipse.swt.graphics.Font;
import org.eclipse.swt.graphics.FontData;
import org.eclipse.swt.graphics.GC;
import org.eclipse.swt.graphics.Image;
import org.eclipse.swt.graphics.ImageData;
import org.eclipse.swt.graphics.Rectangle;
import org.eclipse.swt.widgets.Button;
import org.eclipse.swt.widgets.Canvas;
import org.eclipse.swt.widgets.Composite;
import org.eclipse.swt.widgets.Display;
import org.eclipse.swt.widgets.Group;
import org.eclipse.swt.widgets.Label;
import org.eclipse.swt.widgets.MessageBox;
import org.eclipse.swt.widgets.Shell;
import org.eclipse.swt.widgets.TabFolder;
import org.eclipse.swt.widgets.TabItem;
import org.eclipse.swt.widgets.Text;
import org.eclipse.ui.IViewReference;
import org.eclipse.ui.IWorkbenchPage;
import org.eclipse.ui.PlatformUI;
import org.eclipse.ui.internal.Perspective;
import org.eclipse.ui.internal.Workbench;
import org.jcryptool.core.logging.utils.LogUtil;
import org.jcryptool.visual.sig.SigPlugin;
import org.jcryptool.visual.sig.Messages;
import org.jcryptool.visual.sig.ui.wizards.HashWizard;
import org.jcryptool.visual.sig.ui.wizards.InputWizard;
import org.jcryptool.visual.sig.ui.wizards.ShowSig;
import org.jcryptool.visual.sig.ui.wizards.SignatureWizard;
import org.eclipse.jface.action.Action;
import org.eclipse.jface.action.IAction;
import org.eclipse.jface.action.IToolBarManager;
import org.eclipse.jface.resource.ImageDescriptor;
import org.jcryptool.crypto.keystore.backend.KeyStoreAlias;
import org.eclipse.swt.widgets.Menu;
import org.eclipse.swt.widgets.MenuItem;

/**
 * This class contains all the code required for the design and function of main
 * GUI
 * 
 * @author Grebe
 * 
 */
public class SigComposite extends Composite implements PaintListener {
	private Text txtHash;
	private Text txtGeneralDescription;
	private Canvas canvas1;
	private Text txtDescriptionOfStep1;
	private Text txtDescriptionOfStep2;
	private Text txtDescriptionOfStep3;
	private Text txtDescriptionOfStep4;
	private TabFolder tabDescription;
	private Button btnHash;
	private Button btnSignature;
	private Button btnOpenInEditor;
	private Button btnChooseInput;
	private Button btnReset;
	private Label lblProgress;
	private Label lblHash;
	private Label lblSignature;
	private Button btnReturn;
	private MenuItem mntm1;
	private MenuItem mntm2;
	private MenuItem mntm3;
	private MenuItem mntm4;
	private MenuItem mntm0;
	private boolean called = false;
	SigComposite sc = this;
	private int hash = 0; // Values: 0-4. Hash and signature contain the
							// selected method; default is 0
	private String[] hashes = {
			org.jcryptool.visual.sig.ui.wizards.Messages.HashWizard_rdomd5,
			org.jcryptool.visual.sig.ui.wizards.Messages.HashWizard_rdosha1,
			org.jcryptool.visual.sig.ui.wizards.Messages.HashWizard_rdosha256,
			org.jcryptool.visual.sig.ui.wizards.Messages.HashWizard_rdosha384,
			org.jcryptool.visual.sig.ui.wizards.Messages.HashWizard_rdosha512 };
	private int signature = 0; // 0-3
	private String sigstring = "";
	private String[] signatures = {
			org.jcryptool.visual.sig.ui.wizards.Messages.SignatureWizard_DSA,
			org.jcryptool.visual.sig.ui.wizards.Messages.SignatureWizard_RSA,
			org.jcryptool.visual.sig.ui.wizards.Messages.SignatureWizard_ECDSA,
			org.jcryptool.visual.sig.ui.wizards.Messages.SignatureWizard_RSAandMGF1 };

	// Contains all possible signature methods
//	private String[] sigmethods = { "MD5withRSA", "SHA1withDSA", "SHA1withRSA",
//			"SHA1withECDSA", "SHA1withRSAandMGF1", "SHA256withRSA",
//			"SHA256withECDSA", "SHA256withRSAandMGF1", "SHA384withRSA",
//			"SHA384withECDSA", "SHA384withRSAandMGF1", "SHA512withRSA",
//			"SHA512withECDSA", "SHA512withRSAandMGF1" };

	/**
	 * @return the hash
	 */
	public int getHash() {
		return hash;
	}

	/**
	 * @param hash
	 *            the hash to set
	 */
	public void setHash(int hash) {
		this.hash = hash;
	}

	/**
	 * @return the signature
	 */
	public int getSignature() {
		return signature;
	}

	/**
	 * @param signature
	 *            the signature to set
	 */
	public void setSignature(int signature) {
		this.signature = signature;
	}

	// Generates all Elements of the GUI
	public SigComposite(Composite parent, int style, SigView view) {
		super(parent, style);
		sc = this;
		// The color of the textboxes
		Color grey = new Color(Display.getCurrent(), 220, 220, 220);
		Color white = new Color(Display.getCurrent(), 255, 255, 255);

		Label lblHeader = new Label(this, SWT.NONE);
		lblHeader.setBounds(10, 10, 699, 21);
		lblHeader.setText(Messages.SigComposite_lblHeader);
		lblHeader.setBackground(white);
		FontData fontData = lblHeader.getFont().getFontData()[0];
		Font font = new Font(this.getDisplay(), new FontData(
				fontData.getName(), 12, SWT.BOLD));
		lblHeader.setFont(font);

		txtGeneralDescription = new Text(this, SWT.READ_ONLY | SWT.MULTI
				| SWT.WRAP);
		txtGeneralDescription.setEditable(false);
		txtGeneralDescription.setBounds(10, 21, 699, 53);
		txtGeneralDescription.setText(Messages.SigComposite_description);
		txtGeneralDescription.setBackground(white);

		Menu menu = new Menu(txtGeneralDescription);
		txtGeneralDescription.setMenu(menu);

		mntm0 = new MenuItem(menu, SWT.NONE);
		mntm0.setText(Messages.SigComposite_menu);

		Group grpSignatureGeneration = new Group(this, SWT.NONE);
		grpSignatureGeneration
				.setText(Messages.SigComposite_grpSignatureGeneration);
		grpSignatureGeneration.setBounds(10, 75, 699, 548);
		// btnOpenDocumentTemp.setVisible(false);

		btnHash = new Button(grpSignatureGeneration, SWT.NONE);
		btnHash.setEnabled(false);
		btnHash.setBounds(34, 190, 136, 60);
		btnHash.setText(Messages.SigComposite_btnHash);

		txtHash = new Text(grpSignatureGeneration, SWT.BORDER | SWT.WRAP);
		txtHash.setBounds(34, 365, 136, 60);
		txtHash.setEditable(false);

		btnSignature = new Button(grpSignatureGeneration, SWT.NONE);
		btnSignature.setEnabled(false);
		btnSignature.setBounds(248, 365, 136, 60);
		btnSignature.setText(Messages.SigComposite_btnSignature);

		tabDescription = new TabFolder(grpSignatureGeneration, SWT.NONE);
		tabDescription.setBounds(187, 20, 488, 191);

		TabItem tbtmStep1 = new TabItem(tabDescription, SWT.NONE);
		tbtmStep1.setText(Messages.SigComposite_tbtmNewItem_0);

		txtDescriptionOfStep1 = new Text(tabDescription, SWT.MULTI | SWT.WRAP | SWT.READ_ONLY);
		txtDescriptionOfStep1.setBackground(white);
		txtDescriptionOfStep1.setEditable(false);
		txtDescriptionOfStep1
				.setText(Messages.SigComposite_txtDescriptionOfStep1);
		tbtmStep1.setControl(txtDescriptionOfStep1);

		Menu menu1 = new Menu(txtDescriptionOfStep1);
		txtDescriptionOfStep1.setMenu(menu1);

		mntm1 = new MenuItem(menu1, SWT.NONE);
		mntm1.setText(Messages.SigComposite_menu);

		TabItem tbtmStep2 = new TabItem(tabDescription, SWT.NONE);
		tbtmStep2.setText(Messages.SigComposite_tbtmNewItem_1);

		txtDescriptionOfStep2 = new Text(tabDescription, SWT.MULTI | SWT.WRAP | SWT.READ_ONLY);
		txtDescriptionOfStep2.setBackground(white);
		txtDescriptionOfStep2.setEditable(false);
		txtDescriptionOfStep2.setText(Messages.SigComposite_txtDescriptionOfStep2);
		tbtmStep2.setControl(txtDescriptionOfStep2);

		Menu menu2 = new Menu(txtDescriptionOfStep2);
		txtDescriptionOfStep2.setMenu(menu2);

		mntm2 = new MenuItem(menu2, SWT.NONE);
		mntm2.setText(Messages.SigComposite_menu);

		TabItem tbtmStep3 = new TabItem(tabDescription, SWT.NONE);
		tbtmStep3.setText(Messages.SigComposite_tbtmNewItem_2);

		txtDescriptionOfStep3 = new Text(tabDescription, SWT.MULTI | SWT.WRAP | SWT.READ_ONLY);
		txtDescriptionOfStep3.setBackground(white);
		txtDescriptionOfStep3.setEditable(false);
		txtDescriptionOfStep3.setText(Messages.SigComposite_txtDescriptionOfStep3);
		tbtmStep3.setControl(txtDescriptionOfStep3);

		Menu menu3 = new Menu(txtDescriptionOfStep3);
		txtDescriptionOfStep3.setMenu(menu3);

		mntm3 = new MenuItem(menu3, SWT.NONE);
		mntm3.setText(Messages.SigComposite_menu);

		TabItem tbtmStep4 = new TabItem(tabDescription, SWT.NONE);
		tbtmStep4.setText(Messages.SigComposite_tbtmNewItem_3);

		txtDescriptionOfStep4 = new Text(tabDescription, SWT.MULTI | SWT.WRAP | SWT.READ_ONLY);
		txtDescriptionOfStep4.setBackground(white);
		txtDescriptionOfStep4.setEditable(false);
		txtDescriptionOfStep4
				.setText(Messages.SigComposite_txtDescriptionOfStep4);
		tbtmStep4.setControl(txtDescriptionOfStep4);

		Menu menu4 = new Menu(txtDescriptionOfStep4);
		txtDescriptionOfStep4.setMenu(menu4);

		mntm4 = new MenuItem(menu4, SWT.NONE);
		mntm4.setText(Messages.SigComposite_menu);

		btnReset = new Button(grpSignatureGeneration, SWT.NONE);
		btnReset.setBounds(579, 457, 94, 26);
		btnReset.setText(Messages.SigComposite_btnReset);

		lblProgress = new Label(grpSignatureGeneration, SWT.NONE);
		lblProgress.setBounds(490, 463, 83, 14);
		lblProgress.setText(String.format(Messages.SigComposite_lblProgress, 1));

		lblSignature = new Label(grpSignatureGeneration, SWT.NONE);
		lblSignature.setText(Messages.SigComposite_lblSignature);
		lblSignature.setBounds(248, 431, 136, 14);

		canvas1 = new Canvas(grpSignatureGeneration, SWT.NONE | SWT.TRANSPARENT);
		canvas1.setBounds(34, 21, 628, 392);

		btnChooseInput = new Button(canvas1, SWT.NONE);
		btnChooseInput.setBounds(0, 0, 136, 41);
		btnChooseInput.setText(Messages.SigComposite_btnChooseInput);

		btnOpenInEditor = new Button(canvas1, SWT.NONE);
		btnOpenInEditor.setBounds(451, 352, 167, 40);
		btnOpenInEditor.setEnabled(false);
		btnOpenInEditor.setText(Messages.SigComposite_btnOpenInEditor);
		
		lblHash = new Label(canvas1, SWT.NONE | SWT.TRANSPARENT);
		lblHash.setBounds(0, 235, 52, 14);
		lblHash.setText(Messages.SigComposite_lblHash);

		Group grpSignedDoc = new Group(grpSignatureGeneration, SWT.NONE);
		grpSignedDoc.setBounds(463, 251, 212, 191);
		grpSignedDoc.setText(Messages.SigComposite_grpSignedDoc);

		Label lblHashhex = new Label(grpSignatureGeneration, SWT.NONE);
		lblHashhex.setBounds(34, 431, 59, 14);
		lblHashhex.setText("Hash (hex)");

		btnReturn = new Button(grpSignatureGeneration, SWT.NONE);
		btnReturn.setBounds(550, 493, 125, 28);
		btnReturn.setText(Messages.SigComposite_btnReturn);
		btnReturn.setVisible(false); // Invisible by default

		createEvents();

		// Adding the PantListener to all the canvas so the arrows can be drawn
		canvas1.addPaintListener(this);
		// canvas2.addPaintListener(this);

		// Adds reset button to the toolbar
		IToolBarManager toolBarMenu = view.getViewSite().getActionBars()
				.getToolBarManager();
		Action action = new Action("Reset", IAction.AS_PUSH_BUTTON) {public void run() {Reset(0);}}; //$NON-NLS-1$
		action.setImageDescriptor(SigPlugin
				.getImageDescriptor("icons/reset.gif")); //$NON-NLS-1$
		toolBarMenu.add(action);

		// Check if called by JCT-CA
		if (org.jcryptool.visual.sig.algorithm.Input.privateKey != null) {
			btnReturn.setVisible(true); // Set button to return visible
			called = true;
		}

	}

	/**
	 * This method paints the arrows used to indicate the steps. They are
	 * painted in light grey and are later changed to a darker grey
	 * (stepFinished()).
	 * 
	 * @param e
	 */
	public void paintControl(PaintEvent e) {
		// Set the used colors
		Color lightgrey = new Color(Display.getCurrent(), 192, 192, 192);
		Color darkgrey = new Color(Display.getCurrent(), 128, 128, 128);
		Rectangle clientArea;
		int width;
		int height;
		// Coordinates of the document icon
		int picx = 30;
		int picy = 55;
		GC gc;

		gc = e.gc;
		// Get the size of the canvas area
		clientArea = canvas1.getClientArea();
		width = clientArea.width;
		height = clientArea.height;

		// Insert the image of the key
		ImageDescriptor id = SigPlugin.getImageDescriptor("icons/key.png");
		ImageData imD = id.getImageData();
		Image img = new Image(Display.getCurrent(), imD);
		gc.drawImage(img, 230, 200);

		// Insert the image of the document
		id = SigPlugin.getImageDescriptor("icons/doc.png");
		imD = id.getImageData();
		img = new Image(Display.getCurrent(), imD);
		// gc.drawImage(img, 10, 0); Bring to front!
		// Draw second document icon
		gc.drawImage(img, width - 130, height - 130);

		gc.setBackground(lightgrey);
		// Color the all the areas in lightgrey
		// Draw shaft
		gc.fillRectangle(55, 60, 20, height);
		gc.fillRectangle(0, height - 30, width - 220, 20);
		gc.fillRectangle(270, 300, 20, 80);
		// Draw head (x1, y1, x2, y2, x3, y3)
		gc.fillPolygon(new int[] { width - 220, height - 40, width - 220,
				height, width - 200, height - 20 });
		gc.setBackground(darkgrey);
		gc.drawImage(img, picx, picy);
		// Color the specified areas in darkgrey
		if (btnHash.getEnabled() == false) {
			// color nothing
		} else if (btnSignature.getEnabled() == false) { // Step 2
			// draw the first part of the arrow (from Document to btnHash)
			gc.fillRectangle(55, 60, 20, height / 2 - 30);
			gc.drawImage(img, picx, picy);
		} else if (btnOpenInEditor.getEnabled() == false) { // Step 3
			// draw another part of the arrow (from btnHash to btnSignature)
			gc.fillRectangle(55, 60, 20, height);
			gc.fillRectangle(0, height - 30, width / 2, 20);
			gc.drawImage(img, picx, picy);
		} else { // Step 4
			gc.fillRectangle(55, 60, 20, height);
			gc.fillRectangle(0, height - 30, width - 220, 20);
			gc.fillRectangle(270, 300, 20, 80);
			gc.fillPolygon(new int[] { width - 220, height - 40, width - 220,
					height, width - 200, height - 20 });
			gc.drawImage(img, picx, picy);
		}

		gc.dispose();

	}// end paintControl

	/**
	 * Adds SelectionListeners to the Controls that need them
	 */
	public void createEvents() {
		// Adds a Listener for the document
		btnChooseInput.addSelectionListener(new SelectionListener() {
			public void widgetDefaultSelected(SelectionEvent e) {
			}

			public void widgetSelected(SelectionEvent e) {
				try {
					// If the user already finished other steps, reset
					// everything to this step (keep the chosen algorithms)
					Reset(0);

					// Create the HashWirard
					InputWizard wiz = new InputWizard();
					// Display it
					WizardDialog dialog = new WizardDialog(new Shell(Display
							.getCurrent()), wiz) {
						@Override
						protected void configureShell(Shell newShell) {
							super.configureShell(newShell);
							// set size of the wizard-window (x,y)
							newShell.setSize(550, 500);
						}
					};
					if (dialog.open() == Window.OK) {
						btnHash.setEnabled(true); // Enable to select the hash
													// method
						tabDescription.setSelection(1); // Activate the second
														// tab of the
														// description
						// txtDescriptionOfStep2.setText(Messages.SigComposite_txtDescriptionOfStep2
						// + " " +
						// org.jcryptool.visual.sig.algorithm.Input.data[0]);
						canvas1.redraw();
						lblProgress.setText(String.format(
								Messages.SigComposite_lblProgress, 2));
					}// end if

				} // end try
				catch (Exception ex) {
					LogUtil.logError(SigPlugin.PLUGIN_ID, ex);
				}// end catch
			}// end widgetSelected
		});

		// Adds a Listener for the hash select button
		btnHash.addSelectionListener(new SelectionListener() {
			public void widgetDefaultSelected(SelectionEvent e) {
			}

			public void widgetSelected(SelectionEvent e) {
				try {
					Reset(1);
					// Create the HashWirard
					HashWizard wiz = new HashWizard();
					// Display it
					WizardDialog dialog = new WizardDialog(new Shell(Display
							.getCurrent()), wiz) {
						@Override
						protected void configureShell(Shell newShell) {
							super.configureShell(newShell);
							// set size of the wizard-window (x,y)
							newShell.setSize(350, 650);
						}
					};
					if (dialog.open() == Window.OK) {
						hash = wiz.getHash(); // get hash method (an integer)
						lblHash.setText(hashes[hash]);

						// Arguments: Hash method, data to hash
						org.jcryptool.visual.sig.algorithm.Hash.hashInput(
								hashes[hash],
								org.jcryptool.visual.sig.algorithm.Input.data); // Hash
																				// the
																				// input

						// Update the GUI:
						btnSignature.setEnabled(true); // Enable to select the
														// signature method
						tabDescription.setSelection(2); // Activate the third
														// tab of the
														// description
						canvas1.redraw();
						lblProgress.setText(String.format(
								Messages.SigComposite_lblProgress, 3));
						txtHash.setText(org.jcryptool.visual.sig.algorithm.Input.hashHex);
					}// end if
				} catch (Exception ex) {
					LogUtil.logError(SigPlugin.PLUGIN_ID, ex);
				}
			}
		});

		// Adds a Listener for the Signature select button
		btnSignature.addSelectionListener(new SelectionListener() {
			public void widgetDefaultSelected(SelectionEvent e) {
			}

			public void widgetSelected(SelectionEvent e) {
				try {
					Reset(2);
					SignatureWizard wiz = new SignatureWizard(hash);
					WizardDialog dialog = new WizardDialog(new Shell(Display
							.getCurrent()), wiz) {
						@Override
						protected void configureShell(Shell newShell) {
							super.configureShell(newShell);
							// set size of the wizard-window (x,y)
							newShell.setSize(350, 700);
						}
					};
					if (dialog.open() == Window.OK) {
						// get signature method (integer)
						signature = wiz.getSignature();
						KeyStoreAlias alias = wiz.getAlias();
						lblSignature.setText(signatures[signature]);

						// Creates the signature for the calculated hash.
						// Arguments: Signature methods, data to sign, Key
						org.jcryptool.visual.sig.algorithm.SigGeneration.SignInput(chooseSignature(),org.jcryptool.visual.sig.algorithm.Input.data,alias);

						btnOpenInEditor.setEnabled(true);
						// Activate the second tab of the description
						tabDescription.setSelection(3);
						canvas1.redraw();
						lblProgress.setText(String.format(
								Messages.SigComposite_lblProgress, 4));
						// txtSignature.setText(org.jcryptool.visual.sig.algorithm.Input.signatureHex);
						// WTF!!!!!!!!1!1!
<<<<<<< HEAD
<<<<<<< HEAD
						txtDescriptionOfStep4.setText(Messages.SigComposite_txtDescriptionOfStep4 + Messages.SigComposite_txtDescriptionOfStep4_Success);
						if (called) {
							txtDescriptionOfStep4.setText(Messages.SigComposite_txtDescriptionOfStep4 + Messages.SigComposite_txtDescriptionOfStep4_Success + "Click on Return to JCT-CA to continue");
						}
=======
						txtDescriptionOfStep4.setText(Messages.SigComposite_txtDescriptionOfStep4_Success + Messages.SigComposite_txtDescriptionOfStep4);
>>>>>>> 604cb85bd05586a6df2d2e198697cb3fcc309ae2
=======
						txtDescriptionOfStep4.setText(Messages.SigComposite_txtDescriptionOfStep4_Success + Messages.SigComposite_txtDescriptionOfStep4);
>>>>>>> 604cb85b
					}
				} catch (Exception ex) {
					LogUtil.logError(SigPlugin.PLUGIN_ID, ex);
				}
			}
		});

		// Adds a Listener for the reset button
		btnReset.addSelectionListener(new SelectionListener() {
			public void widgetDefaultSelected(SelectionEvent e) {
			}

			public void widgetSelected(SelectionEvent e) {
				Reset(0);
			}
		});

		// Adds a Listener for OpenInEditor
		btnOpenInEditor.addSelectionListener(new SelectionListener() {
			public void widgetDefaultSelected(SelectionEvent e) {
			}

			public void widgetSelected(SelectionEvent e) {

				try {
					
					// Create the Show signature shell
					Display display = Display.getDefault();
					ShowSig shell = new ShowSig(display, sigstring);
					shell.open();
					shell.layout();
					while (!shell.isDisposed()) {
						if (!display.readAndDispatch()) {
							display.sleep();
						}
					}

				} catch (Exception ex) {
					LogUtil.logError(SigPlugin.PLUGIN_ID, ex);
				}

				// MessageBox messageBox = new MessageBox(new
				// Shell(Display.getCurrent()), SWT.ICON_INFORMATION | SWT.OK);
				// messageBox.setText(Messages.SigComposite_MessageTitle);
				// messageBox.setMessage(org.jcryptool.visual.sig.algorithm.Input.signatureHex);
				// messageBox.open();
			}// end widgetSelected
		});

		// Adds a Listener for Return Button
		btnReturn.addSelectionListener(new SelectionListener() {
			public void widgetDefaultSelected(SelectionEvent e) {
			}

			public void widgetSelected(SelectionEvent e) {
				try {
					// Close view
					IWorkbenchPage page = Workbench.getInstance().getActiveWorkbenchWindow().getActivePage();
					// Perspective perspective = page.getPerspective();
					IViewReference ref = page.findViewReference("org.jcryptool.visual.sig.view");
					PlatformUI.getWorkbench().getActiveWorkbenchWindow().getActivePage().hideView(ref);
					page.closePerspective(null, false, true);
					// Go to JCT-CA view (org.jcryptool.visual.jctca)
					// PlatformUI.getWorkbench().getActiveWorkbenchWindow().getActivePage().showView("org.jcryptool.visual.jctca.view");
				} // end try
				catch (Exception ex) {
					LogUtil.logError(SigPlugin.PLUGIN_ID, ex);
				}// end catch
			}// end widgetSelected
		});

		// To select all text
		mntm0.addSelectionListener(new SelectionListener() {
			public void widgetDefaultSelected(SelectionEvent e) {
			}

			public void widgetSelected(SelectionEvent e) {
				txtGeneralDescription.selectAll();
			}// end widgetSelected
		});

		// To select all text
		mntm1.addSelectionListener(new SelectionListener() {
			public void widgetDefaultSelected(SelectionEvent e) {
			}

			public void widgetSelected(SelectionEvent e) {
				txtDescriptionOfStep1.selectAll();
			}// end widgetSelected
		});

		// To select all text
		mntm2.addSelectionListener(new SelectionListener() {
			public void widgetDefaultSelected(SelectionEvent e) {
			}

			public void widgetSelected(SelectionEvent e) {
				txtDescriptionOfStep2.selectAll();
			}// end widgetSelected
		});

		// To select all text
		mntm3.addSelectionListener(new SelectionListener() {
			public void widgetDefaultSelected(SelectionEvent e) {
			}

			public void widgetSelected(SelectionEvent e) {
				txtDescriptionOfStep3.selectAll();
			}// end widgetSelected
		});

		// To select all text
		mntm4.addSelectionListener(new SelectionListener() {
			public void widgetDefaultSelected(SelectionEvent e) {
			}

			public void widgetSelected(SelectionEvent e) {
				txtDescriptionOfStep4.selectAll();
			}// end widgetSelected
		});

	}// end createEvents

	/**
	 * Resets the arrow and disables the buttons of future steps if the user
	 * clicks the button of a previous step. Also clears all description-tabs of
	 * future steps and jumps to the current tab.
	 * 
	 * @param step
	 *            the step to which the progress will be reset (valid numbers:
	 *            0-2)
	 */
	private void Reset(int step) {
		String s = String.format(Messages.SigComposite_lblProgress, step + 1);
		// If the user already finished other steps, reset everything to this
		// step (keep the chosen algorithms)
		switch (step) {
		case 0:
			btnHash.setEnabled(false); // lblHash.setText("");
		case 1:
			btnSignature.setEnabled(false);
			txtHash.setText(""); // txtSignature.setText("");
									// lblSignature.setText("");
		case 2:
			btnOpenInEditor.setEnabled(false);
			txtDescriptionOfStep4.setText(Messages.SigComposite_txtDescriptionOfStep4);
			if (!called) { //If not called by jctca, reset key
				org.jcryptool.visual.sig.algorithm.Input.privateKey = null;
			}
			break;
		default:
			break;
		}

		lblProgress.setText(s);
		tabDescription.setSelection(step);
		// redraw canvas (to reset the arrows)
		canvas1.redraw();
	}

	/**
	 * Helper method to get the correct signature method with the correct hash
	 * method. (Not every signature method matches with every hash method).
	 * 
	 * @param ha
	 *            chosen hash method
	 * @param si
	 *            chosen signature method
	 * @return index of String[] sigmethods witch contains all possible methods
	 */
	private String chooseSignature() {
		sigstring = "";

		// Temporary solution

		if (hashes[hash].contains("MD5")) {
			sigstring = "MD5with";
		}
		if (hashes[hash].contains("SHA-1")) {
			sigstring = "SHA1with";
		}
		if (hashes[hash].contains("SHA-256")) {
			sigstring = "SHA256with";
		}
		if (hashes[hash].contains("SHA-384")) {
			sigstring = "SHA384with";
		}
		if (hashes[hash].contains("SHA-512")) {
			sigstring = "SHA512with";
		}

		if (signatures[signature].contains("RSA")) {
			sigstring = sigstring + "RSA";
		}
		if (signatures[signature].contains("DSA")) {
			sigstring = sigstring + "DSA";
		}

		return sigstring;

	}

}<|MERGE_RESOLUTION|>--- conflicted
+++ resolved
@@ -518,18 +518,7 @@
 								Messages.SigComposite_lblProgress, 4));
 						// txtSignature.setText(org.jcryptool.visual.sig.algorithm.Input.signatureHex);
 						// WTF!!!!!!!!1!1!
-<<<<<<< HEAD
-<<<<<<< HEAD
-						txtDescriptionOfStep4.setText(Messages.SigComposite_txtDescriptionOfStep4 + Messages.SigComposite_txtDescriptionOfStep4_Success);
-						if (called) {
-							txtDescriptionOfStep4.setText(Messages.SigComposite_txtDescriptionOfStep4 + Messages.SigComposite_txtDescriptionOfStep4_Success + "Click on Return to JCT-CA to continue");
-						}
-=======
 						txtDescriptionOfStep4.setText(Messages.SigComposite_txtDescriptionOfStep4_Success + Messages.SigComposite_txtDescriptionOfStep4);
->>>>>>> 604cb85bd05586a6df2d2e198697cb3fcc309ae2
-=======
-						txtDescriptionOfStep4.setText(Messages.SigComposite_txtDescriptionOfStep4_Success + Messages.SigComposite_txtDescriptionOfStep4);
->>>>>>> 604cb85b
 					}
 				} catch (Exception ex) {
 					LogUtil.logError(SigPlugin.PLUGIN_ID, ex);
