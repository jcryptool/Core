package org.jcryptool.visual.crtverification.views;

import java.util.Arrays;
import java.util.Enumeration;

import org.eclipse.jface.viewers.ListViewer;
import org.eclipse.swt.SWT;
import org.eclipse.swt.events.SelectionAdapter;
import org.eclipse.swt.events.SelectionEvent;
import org.eclipse.swt.layout.FormAttachment;
import org.eclipse.swt.layout.FormData;
import org.eclipse.swt.layout.FormLayout;
import org.eclipse.swt.widgets.Button;
import org.eclipse.swt.widgets.Composite;
import org.eclipse.swt.widgets.List;
import org.jcryptool.crypto.keystore.backend.KeyStoreAlias;
import org.jcryptool.crypto.keystore.keys.IKeyStoreAlias;
import org.jcryptool.crypto.keystore.keys.KeyType;

public class ChooseCertComposite extends Composite {
    private ChooseCertPage page;
    CrtVerViewController controller;
    String contact_name;

    /**
     * Create the composite.
     * 
     * @param parent
     * @param style
     */
    public ChooseCertComposite(Composite parent, int style, final ChooseCertPage p, final CrtVerViewController controller) {
        super(parent, style);
        this.page = p;
        this.controller = controller;
        setLayout(new FormLayout());

        ListViewer listViewer = new ListViewer(this, SWT.BORDER | SWT.H_SCROLL | SWT.V_SCROLL);
        final List list = listViewer.getList();
        FormData fd_list = new FormData();
        fd_list.bottom = new FormAttachment(100, -44);
        fd_list.top = new FormAttachment(0, 5);
        fd_list.right = new FormAttachment(100, -10);
        fd_list.left = new FormAttachment(0, 5);
        list.setLayoutData(fd_list);

<<<<<<< HEAD
        /*btnLoad = new Button(this, SWT.NONE);
        fd_list.bottom = new FormAttachment(btnLoad, -6);
        FormData fd_btnLoad = new FormData();
        fd_btnLoad.bottom = new FormAttachment(100, -10);
        fd_btnLoad.right = new FormAttachment(100, -10);
        btnLoad.setLayoutData(fd_btnLoad);
        btnLoad.setText("Load");
        btnLoad.setEnabled(false);*/
=======

>>>>>>> 89874527

        // Wenn ein Listen-Element ausgewaehlt wird, wird der Load-Button aktiv
        list.addSelectionListener(new SelectionAdapter() {
            @Override
            public void widgetSelected(SelectionEvent e) {
<<<<<<< HEAD
                String contactName = Arrays.toString(list.getSelection()).replaceAll("\\[", "").replaceAll("\\]", "");
                page.contact_name = contactName;
                page.setPageComplete(true);
=======
             
                contact_name = Arrays.toString(list.getSelection()).replaceAll("\\[", "").replaceAll("\\]", "");
                p.setPageComplete(true);
>>>>>>> 89874527
            }
        });

        // ArrayList<IKeyStoreAlias> publicKeys = new ArrayList<IKeyStoreAlias>();
        Enumeration<String> aliases = controller.getKsc().getAllAliases();
        // ArrayList<X509Certificate> certificates = controller.getKsc().getAllCertificates();
        while (aliases.hasMoreElements()) {
            IKeyStoreAlias alias = new KeyStoreAlias(aliases.nextElement());
            KeyType type = alias.getKeyStoreEntryType();
            if (type == KeyType.KEYPAIR_PUBLIC_KEY || type == KeyType.PUBLICKEY) {
                list.add(alias.getContactName());
            }
        }

        /*
         * for(int i=0;i<controller.getKsc().getAllCertificates().size();i++){
         * list.add(controller.getKsc().getAllCertificates().get(i).getSubjectDN().toString()); }
         */

    }
}<|MERGE_RESOLUTION|>--- conflicted
+++ resolved
@@ -20,7 +20,7 @@
 public class ChooseCertComposite extends Composite {
     private ChooseCertPage page;
     CrtVerViewController controller;
-    String contact_name;
+    Button btnLoad;
 
     /**
      * Create the composite.
@@ -37,44 +37,24 @@
         ListViewer listViewer = new ListViewer(this, SWT.BORDER | SWT.H_SCROLL | SWT.V_SCROLL);
         final List list = listViewer.getList();
         FormData fd_list = new FormData();
-        fd_list.bottom = new FormAttachment(100, -44);
         fd_list.top = new FormAttachment(0, 5);
         fd_list.right = new FormAttachment(100, -10);
         fd_list.left = new FormAttachment(0, 5);
         list.setLayoutData(fd_list);
 
-<<<<<<< HEAD
-        /*btnLoad = new Button(this, SWT.NONE);
-        fd_list.bottom = new FormAttachment(btnLoad, -6);
-        FormData fd_btnLoad = new FormData();
-        fd_btnLoad.bottom = new FormAttachment(100, -10);
-        fd_btnLoad.right = new FormAttachment(100, -10);
-        btnLoad.setLayoutData(fd_btnLoad);
-        btnLoad.setText("Load");
-        btnLoad.setEnabled(false);*/
-=======
-
->>>>>>> 89874527
 
         // Wenn ein Listen-Element ausgewaehlt wird, wird der Load-Button aktiv
         list.addSelectionListener(new SelectionAdapter() {
             @Override
             public void widgetSelected(SelectionEvent e) {
-<<<<<<< HEAD
                 String contactName = Arrays.toString(list.getSelection()).replaceAll("\\[", "").replaceAll("\\]", "");
                 page.contact_name = contactName;
                 page.setPageComplete(true);
-=======
-             
-                contact_name = Arrays.toString(list.getSelection()).replaceAll("\\[", "").replaceAll("\\]", "");
-                p.setPageComplete(true);
->>>>>>> 89874527
             }
         });
 
-        // ArrayList<IKeyStoreAlias> publicKeys = new ArrayList<IKeyStoreAlias>();
         Enumeration<String> aliases = controller.getKsc().getAllAliases();
-        // ArrayList<X509Certificate> certificates = controller.getKsc().getAllCertificates();
+        
         while (aliases.hasMoreElements()) {
             IKeyStoreAlias alias = new KeyStoreAlias(aliases.nextElement());
             KeyType type = alias.getKeyStoreEntryType();
@@ -82,11 +62,5 @@
                 list.add(alias.getContactName());
             }
         }
-
-        /*
-         * for(int i=0;i<controller.getKsc().getAllCertificates().size();i++){
-         * list.add(controller.getKsc().getAllCertificates().get(i).getSubjectDN().toString()); }
-         */
-
     }
 }