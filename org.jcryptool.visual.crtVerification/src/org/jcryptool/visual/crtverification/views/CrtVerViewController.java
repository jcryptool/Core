--- conflicted
+++ resolved
@@ -199,8 +199,8 @@
         int value = Integer.parseInt(input.getText());
         if (!(value > 0 && value <= 31)) {
             input.setText("1");
-            composite.txtLogWindow.append(input.getToolTipText()
-                    + Messages.crtVerification_status_invalidDate + "  \r\n");
+            composite.txtLogWindow.append(input.getToolTipText() + Messages.crtVerification_status_invalidDate
+                    + "  \r\n");
         }
     }
 
@@ -385,18 +385,14 @@
      * Updating local variables with the values of the Textfield and Labels from Composite Class.
      */
     public void parseDatesFromComposite() {
-        thruRootCa = parseDate(composite.TextRootCaThruDay.getText(),
-                composite.thruRootCa.getText());
-        fromRootCa = parseDate(composite.TextRootCaFromDay.getText(),
-                composite.fromRootCa.getText());
+        thruRootCa = parseDate(composite.TextRootCaThruDay.getText(), composite.thruRootCa.getText());
+        fromRootCa = parseDate(composite.TextRootCaFromDay.getText(), composite.fromRootCa.getText());
         thruCa = parseDate(composite.TextCaThruDay.getText(), composite.thruCa.getText());
         fromCa = parseDate(composite.TextCaFromDay.getText(), composite.fromCa.getText());
         thruCert = parseDate(composite.TextCertThruDay.getText(), composite.thruCert.getText());
         fromCert = parseDate(composite.TextCertFromDay.getText(), composite.fromCert.getText());
-        verificationDate = parseDate(composite.TextVerificationDateDay.getText(),
-                composite.verificationDate.getText());
-        signatureDate = parseDate(composite.TextSignatureDateDay.getText(),
-                composite.signatureDate.getText());
+        verificationDate = parseDate(composite.TextVerificationDateDay.getText(), composite.verificationDate.getText());
+        signatureDate = parseDate(composite.TextSignatureDateDay.getText(), composite.signatureDate.getText());
     }
 
     /**
@@ -444,15 +440,15 @@
     }
 
     public void reset() {
-<<<<<<< HEAD
-        composite.ScaleRootCaBegin.setSelection(180);
-        composite.ScaleRootCaEnd.setSelection(180);
-        composite.ScaleCaBegin.setSelection(180);
-        composite.ScaleCaEnd.setSelection(180);
-        composite.ScaleCertBegin.setSelection(180);
-        composite.ScaleCertEnd.setSelection(180);
-        composite.ScaleVerificationDate.setSelection(360);
-        composite.ScaleSignatureDate.setSelection(360);
+
+        composite.ScaleRootCaBegin.setSelection(70);
+        composite.ScaleRootCaEnd.setSelection(330);
+        composite.ScaleCaBegin.setSelection(100);
+        composite.ScaleCaEnd.setSelection(300);
+        composite.ScaleCertBegin.setSelection(130);
+        composite.ScaleCertEnd.setSelection(230);
+        composite.ScaleVerificationDate.setSelection(380);
+        composite.ScaleSignatureDate.setSelection(340);
 
         updateElements(composite.fromRootCa, composite.ScaleRootCaBegin, 180);
         updateElements(composite.thruRootCa, composite.ScaleRootCaEnd, 180);
@@ -471,8 +467,6 @@
         composite.TextCertThruDay.setText("1");
         composite.TextVerificationDateDay.setText("1");
         composite.TextSignatureDateDay.setText("1");
-        // composite.validity.setBackground(null);
-        // composite.validity.setText("");
         composite.validitySymbol.hide();
         composite.btnLoadRootCa.setForeground(SWTResourceManager.getColor(SWT.COLOR_BLACK));
         composite.btnLoadCa.setForeground(SWTResourceManager.getColor(SWT.COLOR_BLACK));
@@ -481,43 +475,6 @@
         composite.arrowVerDiff = 0;
         composite.canvas1.redraw();
         composite.canvas2.redraw();
-=======
-        
-        CrtVerViewComposite.ScaleRootCaBegin.setSelection(70);
-        CrtVerViewComposite.ScaleRootCaEnd.setSelection(330);
-        CrtVerViewComposite.ScaleCaBegin.setSelection(100);
-        CrtVerViewComposite.ScaleCaEnd.setSelection(300);
-        CrtVerViewComposite.ScaleCertBegin.setSelection(130);
-        CrtVerViewComposite.ScaleCertEnd.setSelection(230);
-        CrtVerViewComposite.ScaleVerificationDate.setSelection(380);
-        CrtVerViewComposite.ScaleSignatureDate.setSelection(340);
-
-        updateElements(CrtVerViewComposite.fromRootCa, CrtVerViewComposite.ScaleRootCaBegin, 180);
-        updateElements(CrtVerViewComposite.thruRootCa, CrtVerViewComposite.ScaleRootCaEnd, 180);
-        updateElements(CrtVerViewComposite.fromCa, CrtVerViewComposite.ScaleCaBegin, 180);
-        updateElements(CrtVerViewComposite.thruCa, CrtVerViewComposite.ScaleCaEnd, 180);
-        updateElements(CrtVerViewComposite.fromCert, CrtVerViewComposite.ScaleCertBegin, 180);
-        updateElements(CrtVerViewComposite.thruCert, CrtVerViewComposite.ScaleCertEnd, 180);
-        updateElements(CrtVerViewComposite.verificationDate, CrtVerViewComposite.ScaleVerificationDate, 360);
-        updateElements(CrtVerViewComposite.signatureDate, CrtVerViewComposite.ScaleSignatureDate, 360);
-
-        CrtVerViewComposite.TextRootCaFromDay.setText("1");
-        CrtVerViewComposite.TextRootCaThruDay.setText("1");
-        CrtVerViewComposite.TextCaFromDay.setText("1");
-        CrtVerViewComposite.TextCaThruDay.setText("1");
-        CrtVerViewComposite.TextCertFromDay.setText("1");
-        CrtVerViewComposite.TextCertThruDay.setText("1");
-        CrtVerViewComposite.TextVerificationDateDay.setText("1");
-        CrtVerViewComposite.TextSignatureDateDay.setText("1");
-        CrtVerViewComposite.validitySymbol.hide();
-        CrtVerViewComposite.btnLoadRootCa.setForeground(SWTResourceManager.getColor(SWT.COLOR_BLACK));
-        CrtVerViewComposite.btnLoadCa.setForeground(SWTResourceManager.getColor(SWT.COLOR_BLACK));
-        CrtVerViewComposite.btnLoadUserCert.setForeground(SWTResourceManager.getColor(SWT.COLOR_BLACK));
-        CrtVerViewComposite.arrowSigDiff = 0;
-        CrtVerViewComposite.arrowVerDiff = 0;
-        CrtVerViewComposite.canvas1.redraw();
-        CrtVerViewComposite.canvas2.redraw();
->>>>>>> e8394ff3
 
         flushCertificates();
 
