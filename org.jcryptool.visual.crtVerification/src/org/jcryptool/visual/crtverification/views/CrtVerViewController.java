package org.jcryptool.visual.crtverification.views;

import java.security.cert.X509Certificate;
import java.text.SimpleDateFormat;
import java.util.Calendar;
import java.util.Date;

import org.eclipse.swt.widgets.DateTime;
import org.eclipse.swt.widgets.Text;

public class CrtVerViewController {
	private Calendar calendar = Calendar.getInstance();
<<<<<<< HEAD
	private Calendar calendar1 = Calendar.getInstance();
=======
>>>>>>> 15e51f43
	private String dateformat = "/MMM/yy";
	private SimpleDateFormat dt1 = new SimpleDateFormat(dateformat);
	private Date now = calendar.getTime();
	public static X509Certificate RootCA;
	public static X509Certificate CA;
	private static X509Certificate TN;
	
	public CrtVerViewController(){
		super();
	}
	
	// GETTER AND SETTER
		public X509Certificate getRootCA() {
			return RootCA;
		}

		public void setRootCA(X509Certificate rootCA) {
			RootCA = rootCA;
		}

		public X509Certificate getCA() {
			return CA;
		}

		public void setCA(X509Certificate cA) {
			CA = cA;
		}

		public X509Certificate getTN() {
			return TN;
		}

		public void setTN(X509Certificate tN) {
			TN = tN;
		}
	
	/**
	 * Method to get the actual date in "MM/yy" Format
	 * 
	 * @return Returns the actual date as MM/yy format
	 */
	public String now(){
		return dt1.format(now);
	}
	
	
	/**
	 * Method to get months from a calendar dependent on the selection of a scale and it's default selection.
	 * 
	 * @param selection The actual selection getting with .getSelection() 
	 * @param default_selection The default Selection of Scale Receiver, it will be subtracted from the value
	 * @return The modified date represented as a String
	 */
	public String scaleUpdate(int selection, int default_selection){
		String format = "/MMM/yy";
		dt1.applyPattern(format);
		calendar.setTime(now);
		calendar.add(Calendar.MONTH, selection - default_selection);
		return String.valueOf(dt1.format(calendar.getTime()));
	}
	
	/**
	 * Method to get month from a calendar dependent on the selection of a scale and it's default selection.
	 * 
	 * @param selection The actual selection getting with .getSelection() 
	 * @param default_selection The default Selection of Scale Receiver, it will be subtracted from the value
	 * @param format The date format to represent
	 * @return The modified date represented as a String
	 */
	public String scaleUpdate(int selection, int default_selection, String format){
		dt1.applyPattern(format);
		calendar.setTime(now);
		calendar.add(Calendar.MONTH, selection - default_selection);
			return String.valueOf(dt1.format(calendar.getTime()));
	}
	
	/**
	 * Method to check a Text Field if value is between 1 and 31. 
	 * @param input The text field
	 * @return True if Textfield has a valid value
	 */
	public boolean inputcheck(Text input){
		int value = Integer.parseInt(input.getText());
		if(value > 0 && value <= 31){
			return true;
		}
		else{
			return false;
		}
	}
	
	public int dateOffset(Date date){
		
		int offset = 0;
		int month = 0, year=0;
		calendar.setTime(now);
		calendar1.setTime(date);
		month = calendar1.get(Calendar.MONTH) - calendar.get(Calendar.MONTH);
		year = calendar1.get(Calendar.YEAR) - calendar.get(Calendar.YEAR);
		offset = month + 12*year;
		calendar.add(Calendar.MONTH, offset);
		return offset;
	}
	
}<|MERGE_RESOLUTION|>--- conflicted
+++ resolved
@@ -10,10 +10,7 @@
 
 public class CrtVerViewController {
 	private Calendar calendar = Calendar.getInstance();
-<<<<<<< HEAD
 	private Calendar calendar1 = Calendar.getInstance();
-=======
->>>>>>> 15e51f43
 	private String dateformat = "/MMM/yy";
 	private SimpleDateFormat dt1 = new SimpleDateFormat(dateformat);
 	private Date now = calendar.getTime();
@@ -116,6 +113,7 @@
 		offset = month + 12*year;
 		calendar.add(Calendar.MONTH, offset);
 		return offset;
+		//test
 	}
 	
 }